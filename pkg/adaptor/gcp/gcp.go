--- conflicted
+++ resolved
@@ -38,7 +38,11 @@
 	clientSet *clientSet
 }
 
-<<<<<<< HEAD
+// CloudProjectID return cloud project id.
+func (g *Gcp) CloudProjectID() string {
+	return g.clientSet.credential.CloudProjectID
+}
+
 // generateResourceIDsFilter generate gcp resource ids filter
 func generateResourceIDsFilter(resourceIDs []string) string {
 	filterExp := ""
@@ -58,9 +62,4 @@
 func parseSelfLinkToName(link string) string {
 	idx := strings.LastIndex(link, "/")
 	return link[idx+1:]
-=======
-// CloudProjectID return cloud project id.
-func (g *Gcp) CloudProjectID() string {
-	return g.clientSet.credential.CloudProjectID
->>>>>>> 8fd0c459
 }