<script setup lang="ts">
import type {
  DoublePlainObject,
  // PlainObject,
  FilterType,
} from '@/typings/resource';
import { GcpTypeEnum } from '@/typings';
import { Button, InfoBox, Message, Tag, bkTooltips } from 'bkui-vue';
import { useResourceStore, useAccountStore } from '@/store';
import { ref, h, PropType, watch, reactive, defineExpose, computed, withDirectives, nextTick } from 'vue';

import { useI18n } from 'vue-i18n';
import { useRouter, useRoute } from 'vue-router';
import useQueryCommonList from '@/views/resource/resource-manage/hooks/use-query-list-common';
import useColumns from '@/views/resource/resource-manage/hooks/use-columns';
import useFilter from '@/views/resource/resource-manage/hooks/use-filter';
import { useRegionsStore } from '@/store/useRegionsStore';
import { VendorEnum, VendorMap } from '@/common/constant';
import { cloneDeep } from 'lodash-es';
import { useBusinessMapStore } from '@/store/useBusinessMap';
import { useResourceAccountStore } from '@/store/useResourceAccountStore';
import useSelection from '../../hooks/use-selection';
import { BatchDistribution, DResourceType } from '@/views/resource/resource-manage/children/dialog/batch-distribution';
import { TemplateTypeMap } from '../dialog/template-dialog';
import { Senarios, useWhereAmI } from '@/hooks/useWhereAmI';
import http from '@/http';
import { timeFormatter, formatTags } from '@/common/util';
import { storeToRefs } from 'pinia';

import SecurityGroupChangeConfirmDialog from '../dialog/security-group/change-confirm.vue';
import SecurityGroupSingleDeleteDialog from '../dialog/security-group/single-delete.vue';
import SecurityGroupAssignDialog from '../dialog/security-group/assign.vue';
import SecurityGroupUpdateMgmtAttrDialog from '../dialog/security-group/update-mgmt-attr.vue';
import { MGMT_TYPE_MAP } from '@/constants/security-group';
<<<<<<< HEAD
import { ISecurityGroupOperateItem, useSecurityGroupStore } from '@/store/security-group';
import FlexTag from '@/components/flex-tag/index.vue';
=======
import { ISecurityGroupOperateItem, useSecurityGroupStore, SecurityGroupManageType } from '@/store/security-group';
>>>>>>> b10bebe4

const { BK_HCM_AJAX_URL_PREFIX } = window.PROJECT_CONFIG;

const props = defineProps({
  filter: {
    type: Object as PropType<FilterType>,
  },
  isResourcePage: {
    type: Boolean,
  },
  authVerifyData: {
    type: Object as PropType<any>,
  },
  whereAmI: {
    type: String,
  },
});

// use hooks
const { t } = useI18n();

const { getRegionName } = useRegionsStore();
const securityGroupStore = useSecurityGroupStore();
const { getNameFromBusinessMap } = useBusinessMapStore();
const router = useRouter();
const route = useRoute();
const { whereAmI } = useWhereAmI();

const resourceAccountStore = useResourceAccountStore();
const { currentVendor, currentAccountVendor } = storeToRefs(resourceAccountStore);
const resourceStore = useResourceStore();
const accountStore = useAccountStore();

const activeType = ref('group');
const fetchUrl = ref<string>('security_groups/list');

const emit = defineEmits(['auth', 'handleSecrityType', 'edit', 'editTemplate']);
const { columns, generateColumnsSettings } = useColumns('group');

const state = reactive<any>({
  datas: [],
  pagination: {
    current: 1,
    limit: 10,
    count: 0,
  },
  isLoading: false,
  handlePageChange: () => {},
  handlePageSizeChange: () => {},
  columns,
  params: {
    fetchUrl: 'security_groups',
    columns: 'group',
  },
});

const templateData = ref([]);

const { searchData, searchValue, filter } = useFilter(props);

const { datas, pagination, isLoading, handlePageChange, handlePageSizeChange, getList } = useQueryCommonList(
  {
    ...props,
    filter: filter.value,
  },
  fetchUrl,
  {
    handleAsyncRequest: async (data: any[]) => {
      // 安全组需要异步加载一些关联资源数据
      if (activeType.value !== 'group' || !data.length) return [];

      const security_group_ids: string[] = data.map((item: any) => item.id);
      const { ruleCountMap, relatedResourcesList } = await securityGroupStore.queryRuleCountAndRelatedResources(
        security_group_ids,
      );

      return data.map((item) => {
        const relResItem = relatedResourcesList.find((relRes) => relRes.id === item.id);
        const rel_res_count = relResItem.resources.reduce((acc, cur) => acc + cur.count, 0);
        const rel_res = relResItem.resources.filter(({ count }) => count > 0);
        const rule_count = ruleCountMap[item.id];
        return { ...item, rel_res_count, rel_res, rule_count };
      });
    },
  },
);

const selectSearchData = computed(() => {
  let searchName = '安全组 ID';
  switch (activeType.value) {
    case 'group': {
      searchName = '安全组 ID';
      break;
    }
    case 'gcp': {
      searchName = '防火墙 ID';
      break;
    }
    case 'template': {
      searchName = '模板 ID';
      break;
    }
  }
  return [
    {
      name: searchName,
      id: 'cloud_id',
    },
    ...searchData.value,
    ...(activeType.value === 'template'
      ? []
      : [
          {
            name: '云地域',
            id: 'region',
          },
        ]),
  ];
});

// eslint-disable-next-line max-len
state.datas = datas;
state.isLoading = isLoading;
state.pagination = pagination;
state.handlePageChange = handlePageChange;
state.handlePageSizeChange = handlePageSizeChange;

watch(
  () => datas.value,
  async (data) => {
    if (activeType.value === 'template') {
      templateData.value = data;
      const ids = data.map(({ id }) => id);
      if (!ids.length) return;
      const url = `${BK_HCM_AJAX_URL_PREFIX}/api/v1/cloud${
        whereAmI.value === Senarios.business ? `/bizs/${accountStore.bizs}` : ''
      }/argument_templates/instance/rule/list`;
      const res = await http.post(url, {
        ids,
        bk_biz_id: whereAmI.value === Senarios.business ? accountStore.bizs : undefined,
      });
      const dataMap = new Map<any, { id: any; instance_num: any; rule_num: any }>(
        res.data.map((element: { id: any; instance_num: any; rule_num: any }) => [element.id, element]),
      );
      templateData.value.forEach((item) => {
        const foundElement = dataMap.get(item.id);
        if (foundElement) {
          item.instance_num = foundElement?.instance_num;
          item.rule_num = foundElement?.rule_num;
        } else {
          item.instance_num = '--';
          item.rule_num = '--';
        }
      });
    }
  },
  {
    deep: true,
  },
);

const handleSwtichType = async (type: string) => {
  if (type === 'gcp') {
    fetchUrl.value = 'vendors/gcp/firewalls/rules/list';
    state.params.fetchUrl = 'vendors/gcp/firewalls/rules';
    state.params.columns = 'gcp';
  } else if (type === 'group') {
    fetchUrl.value = 'security_groups/list';
    state.params.fetchUrl = 'security_groups';
    state.params.columns = 'group';
  } else if (type === 'template') {
    fetchUrl.value = 'argument_templates/list';
    state.params.fetchUrl = 'argument_templates';
    state.params.columns = 'template';
  }
  emit('handleSecrityType', type);
  router.replace({ query: Object.assign({}, route.query, { type: 'security', scene: type }) });
};

// 抛出请求数据的方法，新增成功使用
const fetchComponentsData = () => {
  getList();
};

defineExpose({ fetchComponentsData });
const isRowSelectEnable = ({ row, isCheckAll }: DoublePlainObject) => {
  if (isCheckAll) return true;
  return isCurRowSelectEnable(row);
};
const isCurRowSelectEnable = (row: any) => {
  if (!props.isResourcePage) return true;
  if (row.id) {
    return row.bk_biz_id === -1;
  }
};
const { selections, handleSelectionChange, resetSelections } = useSelection();

const groupColumns = [
  { type: 'selection', width: 30, minWidth: 30, onlyShowOnList: true },
  {
    label: '安全组 ID',
    field: 'cloud_id',
    isDefaultShow: true,
    render({ data }: any) {
      return h(
        Button,
        {
          text: true,
          theme: 'primary',
          onClick() {
            const routeInfo: any = { query: { ...route.query, id: data.id, vendor: data.vendor } };
            // 业务下
            if (route.path.includes('business')) {
              routeInfo.query.bizs = accountStore.bizs;
              Object.assign(routeInfo, { name: 'securityBusinessDetail' });
            } else {
              Object.assign(routeInfo, { name: 'resourceDetail', params: { type: 'security' } });
            }
            router.push(routeInfo);
          },
        },
        [data.cloud_id || '--'],
      );
    },
    width: 120,
  },
  {
    label: '名称',
    field: 'name',
    isDefaultShow: true,
    width: 120,
  },
  {
    label: t('地域'),
    field: 'region',
    isDefaultShow: true,
    render: ({ data }: any) => {
      return getRegionName(data.vendor, data.region);
    },
    width: 150,
  },
  {
    label: t('云厂商'),
    field: 'vendor',
    filter: {
      list: Object.entries(VendorMap).map(([value, text]) => ({ value, text })),
    },
    render: ({ cell }: any) => VendorMap[cell],
    width: 90,
  },
  {
    label: t('备注'),
    field: 'memo',
    isDefaultShow: true,
    render: ({ cell }: any) => cell || '--',
    width: 120,
  },
  {
    label: t('规则个数'),
    field: 'rule_count',
    width: 90,
  },
  {
    label: t('关联实例数'),
    field: 'rel_res_count',
    width: 120,
  },
  {
    label: t('关联的资源类型'),
    field: 'rel_res',
    filter: true,
    width: 200,
    render: ({ cell }: { cell: { res_name: string; count: number }[] }) => {
      if (cell && cell.length > 0) {
        return cell.map(({ res_name, count }) =>
          withDirectives(h(Tag, { class: 'mr4' }, res_name), [[bkTooltips, { content: String(count) }]]),
        );
      }
      return '--';
    },
  },
  {
    label: t('使用业务'),
    field: 'usage_biz_ids',
    filter: true,
    isDefaultShow: true,
    width: 100,
<<<<<<< HEAD
    showOverflowTooltip: false,
    render: ({ cell }: any) => {
      if (!cell || cell.length === 0) return '--';
      const names = cell.map((id: number) => ({ name: getNameFromBusinessMap(id) }));
      return h(FlexTag, { list: names, isTagStyle: true });
    },
=======
    render: ({ cell }: any) => cell?.join(',') || '--',
>>>>>>> b10bebe4
  },
  {
    label: t('管理类型'),
    field: 'mgmt_type',
    filter: {
      list: Object.entries(MGMT_TYPE_MAP).map(([value, text]) => ({ value, text })),
    },
    isDefaultShow: true,
    width: 100,
    render: ({ cell }: any) => {
      let theme: '' | 'info' | 'warning';
      theme = cell === 'biz' ? 'info' : '';
      if (!cell) theme = 'warning';
      return h(Tag, { theme, radius: '11px' }, MGMT_TYPE_MAP[cell]);
    },
  },
  {
    label: t('管理业务'),
    field: 'mgmt_biz_id',
    filter: true,
    isDefaultShow: true,
    width: 100,
    render: ({ cell }: any) => {
      if (!cell || cell === -1) return '--';
      return getNameFromBusinessMap(cell);
    },
  },
  {
    label: t('主负责人'),
    field: 'manager',
    width: 100,
    render: ({ cell }: any) => cell || '--',
  },
  {
    label: t('备份负责人'),
    field: 'bak_manager',
    width: 100,
    render: ({ cell }: any) => cell || '--',
  },
  {
    label: t('标签'),
    field: 'tags',
    isDefaultShow: true,
    render: ({ cell }: any) => formatTags(cell),
    width: 100,
  },
  {
    label: '是否分配',
    field: 'bk_biz_id',
    notDisplayedInBusiness: true,
    isDefaultShow: true,
    render: ({ data, cell }: { data: any; cell: number }) => {
      const { mgmt_type } = data;

      let displayValue = cell === -1 ? t('未分配') : t('已分配');
      let theme: '' | 'success' | 'danger' = cell === -1 ? '' : 'success';

      // 不可分配的情况
      if (theme === '' && (!mgmt_type || mgmt_type === 'platform')) {
        displayValue = t('不允许分配');
        theme = 'danger';
      }

      return withDirectives(h(Tag, { theme }, displayValue), [
        [bkTooltips, { content: getNameFromBusinessMap(cell), disabled: theme !== 'success', theme: 'light' }],
      ]);
    },
    width: 120,
  },
  {
    label: t('操作'),
    field: 'operate',
    isDefaultShow: true,
    width: 120,
    fixed: 'right',
    render({ data }: any) {
      const isAssigned = data.bk_biz_id !== -1 && props.isResourcePage;

      const authMap = {
        rule: props.isResourcePage ? 'iaas_resource_operate' : 'biz_iaas_resource_operate',
        clone: props.isResourcePage ? 'iaas_resource_create' : 'biz_iaas_resource_create',
        delete: props.isResourcePage ? 'iaas_resource_delete' : 'biz_iaas_resource_delete',
      };

      const operationList = [
        {
          type: 'rule',
          name: t('配置规则'),
          auth: authMap.rule,
          disabled: !props.authVerifyData?.permissionAction[authMap.rule] || isAssigned,
          handleClick: () => handleFillCurrentSecurityGroup(data, 'rule'),
        },
        {
          type: 'clone',
          name: t('克隆'),
          auth: authMap.clone,
          disabled: !props.authVerifyData?.permissionAction[authMap.clone] || isAssigned,
          handleClick: () => {},
          hidden: props.isResourcePage,
        },
        {
          type: 'delete',
          name: t('删除'),
          auth: authMap.delete,
          disabled: !props.authVerifyData?.permissionAction[authMap.delete] || isAssigned,
          handleClick: () => handleFillCurrentSecurityGroup(data, 'delete'),
        },
      ];

      return h(
        'div',
        { class: 'operation-cell' },
        operationList.map(({ name, auth, disabled, handleClick, hidden }) => {
          if (hidden) return null;
          return h(
            'span',
            { onClick: () => emit('auth', auth) },
            h(Button, { text: true, theme: 'primary', disabled, onClick: handleClick }, name),
          );
        }),
      );
    },
  },
].filter((item) => {
  if (Senarios.business === whereAmI.value) return !item.notDisplayedInBusiness;
  return true;
});

const groupSettings = generateColumnsSettings(groupColumns);

const gcpColumns = [
  { type: 'selection', width: 30, minWidth: 30, onlyShowOnList: true },
  {
    label: '防火墙 ID	',
    field: 'cloud_id',
    width: '120',
    sort: true,
    isDefaultShow: true,
    render({ data }: any) {
      return h(
        Button,
        {
          text: true,
          theme: 'primary',
          onClick() {
            const routeInfo: any = {
              query: {
                ...route.query,
                id: data.id,
              },
            };
            // 业务下
            if (route.path.includes('business')) {
              Object.assign(routeInfo, {
                name: 'gcpBusinessDetail',
              });
            } else {
              Object.assign(routeInfo, {
                name: 'resourceDetail',
                params: {
                  type: 'gcp',
                },
              });
            }
            router.push(routeInfo);
          },
        },
        [data.cloud_id || '--'],
      );
    },
  },
  // {
  //   label: t('资源 ID'),
  //   field: 'account_id',
  //   sort: true,
  // },
  {
    label: '防火墙名称',
    field: 'name',
    sort: true,
    isDefaultShow: true,
  },
  {
    label: t('云厂商'),
    field: 'vendor',
    sort: true,
    isDefaultShow: true,
    render() {
      return h('span', {}, [t('谷歌云')]);
    },
  },
  {
    label: '所属VPC',
    field: 'vpc_id',
    sort: true,
    isDefaultShow: true,
  },
  {
    label: t('优先级'),
    field: 'priority',
    sort: true,
    isDefaultShow: true,
  },
  {
    label: '流量方向',
    field: 'type',
    sort: true,
    isDefaultShow: true,
    render({ data }: any) {
      return h('span', {}, [GcpTypeEnum[data.type]]);
    },
  },
  {
    label: t('目标'),
    field: 'target_tags',
    sort: true,
    isDefaultShow: true,
    render({ data }: any) {
      return h('span', {}, [data.target_tags || data.target_service_accounts || '--']);
    },
  },
  // {
  //   label: t('过滤条件'),
  //   field: '',
  // },
  {
    label: t('协议/端口'),
    field: 'allowed_denied',
    sort: true,
    isDefaultShow: true,
    render({ data }: any) {
      return h(
        'span',
        {},
        data?.allowed || data?.denied
          ? (data?.allowed || data?.denied).map((e: any) => {
              return h('div', {}, `${e.protocol}:${e.port}`);
            })
          : '--',
      );
    },
  },
  {
    label: '是否分配',
    field: 'bk_biz_id',
    sort: true,
    notDisplayedInBusiness: true,
    isDefaultShow: true,
    render: ({ data, cell }: { data: { bk_biz_id: number }; cell: number }) => {
      return withDirectives(
        h(
          Tag,
          {
            theme: data.bk_biz_id === -1 ? false : 'success',
          },
          [data.bk_biz_id === -1 ? '未分配' : '已分配'],
        ),
        [
          [
            bkTooltips,
            {
              content: getNameFromBusinessMap(cell),
              disabled: !cell || cell === -1,
              theme: 'light',
            },
          ],
        ],
      );
    },
  },
  {
    label: '所属业务',
    field: 'bk_biz_id2',
    notDisplayedInBusiness: true,
    render({ data }: any) {
      return h('span', {}, [data.bk_biz_id === -1 ? t('未分配') : getNameFromBusinessMap(data.bk_biz_id)]);
    },
  },
  {
    label: t('创建时间'),
    field: 'created_at',
    sort: true,
    render: ({ cell }: { cell: string }) => timeFormatter(cell),
  },
  {
    label: t('修改时间'),
    field: 'updated_at',
    sort: true,
    render: ({ cell }: { cell: string }) => timeFormatter(cell),
  },
  {
    label: t('操作'),
    field: 'operator',
    isDefaultShow: true,
    render({ data }: any) {
      return h('span', {}, [
        h(
          'span',
          {
            onClick() {
              emit('auth', props.isResourcePage ? 'iaas_resource_operate' : 'biz_iaas_resource_operate');
            },
          },
          [
            h(
              Button,
              {
                text: true,
                theme: 'primary',
                disabled:
                  !props.authVerifyData?.permissionAction[
                    props.isResourcePage ? 'iaas_resource_operate' : 'biz_iaas_resource_operate'
                  ] ||
                  (data.bk_biz_id !== -1 && props.isResourcePage),
                onClick() {
                  emit('edit', cloneDeep(data));
                },
              },
              [t('编辑')],
            ),
          ],
        ),
        h(
          'span',
          {
            onClick() {
              emit('auth', props.isResourcePage ? 'iaas_resource_operate' : 'biz_iaas_resource_operate');
            },
          },
          [
            h(
              Button,
              {
                class: 'ml10',
                text: true,
                disabled:
                  !props.authVerifyData?.permissionAction[
                    props.isResourcePage ? 'iaas_resource_delete' : 'biz_iaas_resource_delete'
                  ] ||
                  (data.bk_biz_id !== -1 && props.isResourcePage),
                theme: 'primary',
                onClick() {
                  securityHandleShowDelete(data);
                },
              },
              [t('删除')],
            ),
          ],
        ),
      ]);
    },
  },
].filter((item) => {
  if (Senarios.business === whereAmI.value) return !item.notDisplayedInBusiness;
  return true;
});

const gcpSettings = generateColumnsSettings(gcpColumns);

const templateColumns = [
  { type: 'selection', width: 30, minWidth: 30, onlyShowOnList: true },
  {
    label: '模板ID',
    field: 'cloud_id',
    isDefaultShow: true,
    render: ({ data }: any) => {
      return h(
        Button,
        {
          text: true,
          theme: 'primary',
          onClick() {
            const routeInfo: any = {
              query: {
                ...route.query,
                id: data.cloud_id,
              },
            };
            if (route.path.includes('business')) {
              Object.assign(routeInfo, {
                name: 'templateBusinessDetail',
              });
            } else {
              Object.assign(routeInfo, {
                name: 'resourceDetail',
                params: {
                  type: 'template',
                },
              });
            }
            router.push(routeInfo);
          },
        },
        [data.cloud_id],
      );
    },
  },
  {
    label: '模板名称',
    field: 'name',
    isDefaultShow: true,
  },
  {
    label: '云厂商',
    field: 'vendor',
    render: ({ cell }: any) => VendorMap[cell],
    isDefaultShow: true,
  },
  {
    label: '类型',
    field: 'type',
    render: ({ cell }: any) => TemplateTypeMap[cell],
    isDefaultShow: true,
  },
  {
    label: '关联实例数',
    field: 'instance_num',
    isDefaultShow: true,
  },
  {
    label: '规则数',
    field: 'rule_num',
    isDefaultShow: true,
  },
  {
    label: '是否分配',
    field: 'bk_biz_id',
    isDefaultShow: true,
    notDisplayedInBusiness: true,
    render: ({ data }: { data: { bk_biz_id: number }; cell: number }) => {
      return withDirectives(
        h(
          Tag,
          {
            theme: data.bk_biz_id === -1 ? false : 'success',
          },
          [data.bk_biz_id === -1 ? '未分配' : '已分配'],
        ),
        [
          [
            bkTooltips,
            {
              content: getNameFromBusinessMap(data.bk_biz_id),
              disabled: !data.bk_biz_id || data.bk_biz_id === -1,
              theme: 'light',
            },
          ],
        ],
      );
    },
  },
  {
    field: 'actions',
    label: '操作',
    isDefaultShow: true,
    render({ data }: any) {
      return h('span', {}, [
        h(
          Button,
          {
            text: true,
            theme: 'primary',
            onClick() {
              emit('editTemplate', {
                type: data.type,
                templates: data.templates,
                group_templates: data.group_templates,
                name: data.name,
                bk_biz_id: data.bk_biz_id,
                id: data.id,
                account_id: data.account_id,
              });
            },
          },
          ['编辑'],
        ),
        h(
          Button,
          {
            class: 'ml10',
            text: true,
            theme: 'primary',
            onClick() {
              securityHandleShowDelete(data);
            },
          },
          [t('删除')],
        ),
      ]);
    },
  },
]
  .filter(
    ({ field }) =>
      (whereAmI.value === Senarios.resource && !['actions'].includes(field)) || whereAmI.value !== Senarios.resource,
  )
  .filter((item) => {
    if (Senarios.business === whereAmI.value) return !item.notDisplayedInBusiness;
    return true;
  });

const templateSettings = generateColumnsSettings(templateColumns);

const isAllVendor = computed(() => {
  return !currentVendor.value && !currentAccountVendor.value;
});
const isGcpVendor = computed(() => {
  return [currentVendor.value, currentAccountVendor.value].includes(VendorEnum.GCP);
});
const isTcloudVendor = computed(() => {
  return [currentVendor.value, currentAccountVendor.value].includes(VendorEnum.TCLOUD);
});
const types = computed(() => {
  const securityType = { name: 'group', label: t('安全组') };
  const gcpType = { name: 'gcp', label: t('GCP防火墙规则') };
  const templateType = { name: 'template', label: '参数模板' };
  if (whereAmI.value === Senarios.business || isAllVendor.value) {
    return [securityType, gcpType, templateType];
  }
  if (isGcpVendor.value) {
    return [gcpType];
  }
  if (isTcloudVendor.value) {
    return [securityType, templateType];
  }
  return [securityType];
});
watch(types, () => {
  if (isGcpVendor.value) {
    activeType.value = 'gcp';
  } else {
    activeType.value = 'group';
  }
});

// 状态保持
watch(
  () => activeType.value,
  (v) => {
    state.isLoading = true;
    state.pagination.current = 1;
    state.pagination.limit = 10;
    handleSwtichType(v);
    resetSelections();
  },
  {
    immediate: true,
  },
);

// 配置规则&删除安全组
const currentSecurityGroup = ref<ISecurityGroupOperateItem>(null);
const isChangeEffectConfirmDialogShow = ref(false);
const isSecurityGroupSingleDeleteDialogShow = ref(false);
const handleFillCurrentSecurityGroup = async (rowData: ISecurityGroupOperateItem, type: 'rule' | 'delete') => {
  if (type === 'rule') isChangeEffectConfirmDialogShow.value = true;
  else isSecurityGroupSingleDeleteDialogShow.value = true;

  const { ruleCountMap, relatedResourcesList } = await securityGroupStore.queryRuleCountAndRelatedResources([
    rowData.id,
  ]);
  const rule_count = ruleCountMap[rowData.id] ?? 0;
  const { resources } = relatedResourcesList[0] ?? {};
  currentSecurityGroup.value = { ...rowData, resources, rule_count };
};
const handleChangeEffectConfirm = () => {
  const routeInfo: any = {
    query: { activeTab: 'rule', id: currentSecurityGroup.value.id, vendor: currentSecurityGroup.value.vendor },
  };
  // 业务下
  if (route.path.includes('business')) {
    Object.assign(routeInfo, { name: 'securityBusinessDetail' });
  } else {
    Object.assign(routeInfo, { name: 'resourceDetail', params: { type: 'security' } });
  }
  router.push(routeInfo);
};

const securityHandleShowDelete = (data: any) => {
  InfoBox({
    title: '请确认是否删除',
    subTitle: `将删除【${data.cloud_id}${data.name ? ` - ${data.name}` : ''}】`,
    theme: 'danger',
    headerAlign: 'center',
    footerAlign: 'center',
    contentAlign: 'center',
    extCls: 'delete-resource-infobox',
    async onConfirm() {
      let type = '';
      switch (activeType.value) {
        case 'group': {
          type = 'security_groups';
          break;
        }
        case 'gcp': {
          type = 'vendors/gcp/firewalls/rules';
          break;
        }
        case 'template': {
          type = 'argument_templates';
          break;
        }
      }
      await resourceStore.deleteBatch(type, { ids: [data.id] });
      getList();
      Message({
        message: t('删除成功'),
        theme: 'success',
      });
    },
  });
};

const securityGroupSelectedState = computed(() => {
  const state = {
    bizTypeCount: 0,
    unknownTypeCount: 0,
    accountUnique: true,
    mgmtAttrEmptyCount: 0,
  };
  selections.value.forEach((item) => {
    state.bizTypeCount += item.mgmt_type === SecurityGroupManageType.BIZ ? 1 : 0;
    state.unknownTypeCount += item.mgmt_type === SecurityGroupManageType.UNKNOWN ? 1 : 0;
    state.mgmtAttrEmptyCount +=
      item.manager || item.bak_manager || item.usage_biz_id || item.mgmt_biz_id !== -1 ? 0 : 1;
    if (state.accountUnique) {
      state.accountUnique = item.account_id === selections.value[0].account_id;
    }
  });
  return state;
});
const isAllBizType = computed(() => securityGroupSelectedState.value.bizTypeCount === selections.value.length);
const assignButtonDisabled = computed(() => !selections.value.length || !isAllBizType.value);
const isAllUnknownType = computed(() => securityGroupSelectedState.value.unknownTypeCount === selections.value.length);
const isAllMgmtAttrEmpty = computed(
  () => securityGroupSelectedState.value.mgmtAttrEmptyCount === selections.value.length,
);
const isSameAccount = computed(() => securityGroupSelectedState.value.accountUnique);
const updateMgmtAttrButtonDisabled = computed(
  () => !selections.value.length || !isAllUnknownType.value || !isAllMgmtAttrEmpty.value || !isSameAccount.value,
);

const securityGroupAssignDialogState = reactive({
  isShow: false,
  isHidden: true,
});
const handleSecurityGroupAssign = () => {
  securityGroupAssignDialogState.isShow = true;
  securityGroupAssignDialogState.isHidden = false;
};

const securityGroupMgmtAttrEditDialogState = reactive({
  isShow: false,
  isHidden: true,
});
const handleSecurityGroupUpdateMgmtAttr = () => {
  securityGroupMgmtAttrEditDialogState.isShow = true;
  securityGroupMgmtAttrEditDialogState.isHidden = false;
};

const handleSecurityGroupOperationSuccess = () => {
  getList();

  // 确保dialog销毁后再清空selections数据，避免dialog中依赖selections的逻辑被非预期执行
  nextTick(() => {
    resetSelections();
  });
};
</script>

<template>
  <div class="security-manager-page">
    <div class="flex-row align-items-center toolbar">
      <bk-radio-group v-model="activeType" :disabled="state.isLoading">
        <bk-radio-button v-for="item in types" :key="item.name" :label="item.name">
          {{ item.label }}
        </bk-radio-button>
      </bk-radio-group>
      <slot></slot>
      <template v-if="isResourcePage">
        <bk-button
          v-if="activeType === 'group'"
          :disabled="assignButtonDisabled"
          v-bk-tooltips="{
            content: '管理类型需全部为“业务管理”',
            disabled: !selections.length || !assignButtonDisabled,
          }"
          @click="handleSecurityGroupAssign"
        >
          批量分配
        </bk-button>
        <BatchDistribution
          v-else
          :selections="selections"
          :type="activeType === 'template' ? DResourceType.templates : DResourceType.firewall"
          :get-data="
            () => {
              getList();
              resetSelections();
            }
          "
        />
        <bk-button
          v-if="activeType === 'group'"
          :disabled="updateMgmtAttrButtonDisabled"
          v-bk-tooltips="{
            content: !isAllUnknownType
              ? '管理类型需全部为“未确认”'
              : !isAllMgmtAttrEmpty
              ? '资产归属字段需全为空'
              : '必须属于同一账号',
            disabled: !selections.length || !updateMgmtAttrButtonDisabled,
          }"
          @click="handleSecurityGroupUpdateMgmtAttr"
        >
          批量添加资产归属
        </bk-button>
      </template>
      <bk-search-select
        class="search-filter search-selector-container"
        clearable
        :conditions="[]"
        :data="selectSearchData"
        v-model="searchValue"
      />
    </div>

    <bk-loading :key="activeType" :loading="state.isLoading" opacity="1">
      <bk-table
        v-if="activeType === 'group'"
        :settings="groupSettings"
        row-hover="auto"
        remote-pagination
        :pagination="state.pagination"
        :columns="groupColumns"
        :data="state.datas"
        show-overflow-tooltip
        :is-row-select-enable="isRowSelectEnable"
        @selection-change="(selections: any) => handleSelectionChange(selections, isCurRowSelectEnable)"
        @select-all="(selections: any) => handleSelectionChange(selections, isCurRowSelectEnable, true)"
        @page-limit-change="state.handlePageSizeChange"
        @page-value-change="state.handlePageChange"
        @column-sort="state.handleSort"
      />

      <bk-table
        v-else-if="activeType === 'gcp'"
        :settings="gcpSettings"
        row-hover="auto"
        remote-pagination
        :pagination="state.pagination"
        :columns="gcpColumns"
        :data="state.datas"
        show-overflow-tooltip
        :is-row-select-enable="isRowSelectEnable"
        @selection-change="(selections: any) => handleSelectionChange(selections, isCurRowSelectEnable)"
        @select-all="(selections: any) => handleSelectionChange(selections, isCurRowSelectEnable, true)"
        @page-limit-change="state.handlePageSizeChange"
        @page-value-change="state.handlePageChange"
        @column-sort="state.handleSort"
      />

      <bk-table
        v-else-if="activeType === 'template'"
        :settings="templateSettings"
        row-hover="auto"
        remote-pagination
        :pagination="state.pagination"
        :columns="templateColumns"
        :data="templateData"
        show-overflow-tooltip
        :is-row-select-enable="isRowSelectEnable"
        @selection-change="(selections: any) => handleSelectionChange(selections, isCurRowSelectEnable)"
        @select-all="(selections: any) => handleSelectionChange(selections, isCurRowSelectEnable, true)"
        @page-limit-change="state.handlePageSizeChange"
        @page-value-change="state.handlePageChange"
        @column-sort="state.handleSort"
      />
    </bk-loading>

    <!-- 变更影响确认 -->
    <security-group-change-confirm-dialog
      v-model="isChangeEffectConfirmDialogShow"
      :loading="securityGroupStore.isQueryRuleCountAndRelatedResourcesLoading"
      :detail="currentSecurityGroup"
      @confirm="handleChangeEffectConfirm"
    />

    <!-- 删除安全组 -->
    <security-group-single-delete-dialog
      v-model="isSecurityGroupSingleDeleteDialogShow"
      :loading="securityGroupStore.isQueryRuleCountAndRelatedResourcesLoading"
      :detail="currentSecurityGroup"
    />

    <!-- 批量分配 -->
    <template v-if="!securityGroupAssignDialogState.isHidden">
      <security-group-assign-dialog
        v-model="securityGroupAssignDialogState.isShow"
        :selections="selections"
        @hidden="securityGroupAssignDialogState.isHidden = true"
        @success="handleSecurityGroupOperationSuccess"
      />
    </template>

    <!-- 批量添加资产归属 -->
    <template v-if="!securityGroupMgmtAttrEditDialogState.isHidden">
      <security-group-update-mgmt-attr-dialog
        v-model="securityGroupMgmtAttrEditDialogState.isShow"
        :selections="selections"
        @hidden="securityGroupMgmtAttrEditDialogState.isHidden = true"
        @success="handleSecurityGroupOperationSuccess"
      />
    </template>
  </div>
</template>

<style lang="scss" scoped>
.w100 {
  width: 100px;
}

.w60 {
  width: 60px;
}

.mt20 {
  margin-top: 20px;
}

.search-filter {
  width: 500px;
}

.search-selector-container {
  margin-left: auto;
}

.ml10 {
  margin-left: 10px;
}

<<<<<<< HEAD
=======
.toolbar {
  gap: 10px;
}

>>>>>>> b10bebe4
.security-manager-page {
  height: 100%;

  :deep(.bk-nested-loading) {
    margin-top: 16px;
    height: calc(100% - 100px);

    .bk-table {
      max-height: 100%;

      .operation-cell {
        display: flex;
        align-self: center;
        gap: 8px;
      }
    }
  }
}
</style><|MERGE_RESOLUTION|>--- conflicted
+++ resolved
@@ -32,12 +32,8 @@
 import SecurityGroupAssignDialog from '../dialog/security-group/assign.vue';
 import SecurityGroupUpdateMgmtAttrDialog from '../dialog/security-group/update-mgmt-attr.vue';
 import { MGMT_TYPE_MAP } from '@/constants/security-group';
-<<<<<<< HEAD
-import { ISecurityGroupOperateItem, useSecurityGroupStore } from '@/store/security-group';
+import { ISecurityGroupOperateItem, useSecurityGroupStore, SecurityGroupManageType } from '@/store/security-group';
 import FlexTag from '@/components/flex-tag/index.vue';
-=======
-import { ISecurityGroupOperateItem, useSecurityGroupStore, SecurityGroupManageType } from '@/store/security-group';
->>>>>>> b10bebe4
 
 const { BK_HCM_AJAX_URL_PREFIX } = window.PROJECT_CONFIG;
 
@@ -325,16 +321,12 @@
     filter: true,
     isDefaultShow: true,
     width: 100,
-<<<<<<< HEAD
     showOverflowTooltip: false,
     render: ({ cell }: any) => {
       if (!cell || cell.length === 0) return '--';
       const names = cell.map((id: number) => ({ name: getNameFromBusinessMap(id) }));
       return h(FlexTag, { list: names, isTagStyle: true });
     },
-=======
-    render: ({ cell }: any) => cell?.join(',') || '--',
->>>>>>> b10bebe4
   },
   {
     label: t('管理类型'),
@@ -1177,13 +1169,10 @@
   margin-left: 10px;
 }
 
-<<<<<<< HEAD
-=======
 .toolbar {
   gap: 10px;
 }
 
->>>>>>> b10bebe4
 .security-manager-page {
   height: 100%;
 
