--- conflicted
+++ resolved
@@ -34,15 +34,11 @@
   // 获取当前用户信息
   const userInfo = async () => {
     const res = await http.get('/api/v1/web/users');
-<<<<<<< HEAD
     const data = res?.data ?? {};
     username.value = data.bk_username;
     displayName.value = data.display_name;
     tenantId.value = data.tenant_id;
     return data;
-=======
-    username.value = res?.data?.username;
->>>>>>> 168c86cf
   };
 
   const searchUseBK = (value: string) => {
