/*
 * TencentBlueKing is pleased to support the open source community by making
 * 蓝鲸智云 - 混合云管理平台 (BlueKing - Hybrid Cloud Management System) available.
 * Copyright (C) 2024 THL A29 Limited,
 * a Tencent company. All rights reserved.
 * Licensed under the MIT License (the "License");
 * you may not use this file except in compliance with the License.
 * You may obtain a copy of the License at http://opensource.org/licenses/MIT
 * Unless required by applicable law or agreed to in writing,
 * software distributed under the License is distributed on
 * an "AS IS" BASIS, WITHOUT WARRANTIES OR CONDITIONS OF ANY KIND,
 * either express or implied. See the License for the
 * specific language governing permissions and limitations under the License.
 *
 * We undertake not to change the open source license (MIT license) applicable
 *
 * to the current version of the project delivered to anyone in the future.
 */

package bill

import (
	rawjson "encoding/json"

	"hcm/pkg/api/core"
	"hcm/pkg/criteria/enumor"

	"github.com/huaweicloud/huaweicloud-sdk-go-v3/services/bssintl/v2/model"
	"github.com/shopspring/decimal"
)

// BaseBillItem 存储分账后的明细
type BaseBillItem struct {
	ID             string              `json:"id,omitempty"`
	RootAccountID  string              `json:"root_account_id"`
	MainAccountID  string              `json:"main_account_id"`
	Vendor         enumor.Vendor       `json:"vendor" validate:"required"`
	ProductID      int64               `json:"product_id" validate:"omitempty"`
	BkBizID        int64               `json:"bk_biz_id" validate:"omitempty"`
	BillYear       int                 `json:"bill_year" validate:"required"`
	BillMonth      int                 `json:"bill_month" validate:"required"`
	BillDay        int                 `json:"bill_day" validate:"required"`
	VersionID      int                 `json:"version_id" validate:"required"`
	Currency       enumor.CurrencyCode `json:"currency" validate:"required"`
	Cost           decimal.Decimal     `json:"cost" validate:"required"`
	HcProductCode  string              `json:"hc_product_code,omitempty"`
	HcProductName  string              `json:"hc_product_name,omitempty"`
	ResAmount      decimal.Decimal     `json:"res_amount,omitempty"`
	ResAmountUnit  string              `json:"res_amount_unit,omitempty"`
	*core.Revision `json:",inline"`
}

// BillItem ...
type BillItem[E BillItemExtension] struct {
	*BaseBillItem `json:",inline"`
	Extension     *E `json:"extension,omitempty"`
}

// BillItemRaw ...
type BillItemRaw struct {
	*BaseBillItem `json:",inline"`
	Extension     rawjson.RawMessage `json:"extension,omitempty"`
}

// TCloudBillItem ...
type TCloudBillItem = BillItem[TCloudBillItemExtension]

// HuaweiBillItem ...
type HuaweiBillItem = BillItem[HuaweiBillItemExtension]

// AzureBillItem ...
type AzureBillItem = BillItem[AzureBillItemExtension]

// AwsBillItem ...
type AwsBillItem = BillItem[AwsBillItemExtension]

// GcpBillItem ...
type GcpBillItem = BillItem[GcpBillItemExtension]

// KaopuBillItem ...
type KaopuBillItem = BillItem[KaopuBillItemExtension]

// ZenlayerBillItem ...
type ZenlayerBillItem = BillItem[ZenlayerBillItemExtension]

// BillItemExtension 账单详情
type BillItemExtension interface {
	TCloudBillItemExtension |
		HuaweiBillItemExtension |
		AwsBillItemExtension |
		AzureBillItemExtension |
		GcpBillItemExtension |
		KaopuBillItemExtension |
		ZenlayerBillItemExtension |
		rawjson.RawMessage
}

// TCloudBillItemExtension ...
type TCloudBillItemExtension struct {
}

// AwsBillItemExtension ...
type AwsBillItemExtension struct {
	*AwsRawBillItem `json:",inline"`
}

// HuaweiBillItemExtension ...
type HuaweiBillItemExtension struct {
	*model.ResFeeRecordV2 `json:",inline"`
}

// GcpRawBillItem bill item from big query
type GcpRawBillItem struct {
	BillingAccountID          string           `json:"billing_account_id"`
	Cost                      *decimal.Decimal `json:"cost"`
	CostType                  *string          `json:"cost_type"`
	Country                   *string          `json:"country"`
	CreditsAmount             *string          `json:"credits_amount"`
	Currency                  *string          `json:"currency"`
	CurrencyConversionRate    *decimal.Decimal `json:"currency_conversion_rate"`
	Location                  *string          `json:"location"`
	Month                     *string          `json:"month"`
	ProjectID                 *string          `json:"project_id"`
	ProjectName               *string          `json:"project_name"`
	ProjectNumber             *string          `json:"project_number"`
	Region                    *string          `json:"region"`
	ResourceGlobalName        *string          `json:"resource_global_name"`
	ResourceName              *string          `json:"resource_name"`
	ServiceDescription        *string          `json:"service_description"`
	ServiceID                 *string          `json:"service_id"`
	SkuDescription            *string          `json:"sku_description"`
	SkuID                     *string          `json:"sku_id"`
	TotalCost                 *decimal.Decimal `json:"total_cost"`
	ReturnCost                *decimal.Decimal `json:"return_cost"`
	UsageAmount               *decimal.Decimal `json:"usage_amount"`
	UsageAmountInPricingUnits *decimal.Decimal `json:"usage_amount_in_pricing_units"`
	UsageEndTime              *string          `json:"usage_end_time,omitempty"`
	UsagePricingUnit          *string          `json:"usage_pricing_unit"`
	UsageStartTime            *string          `json:"usage_start_time,omitempty"`
	UsageUnit                 *string          `json:"usage_unit"`
	Zone                      *string          `json:"zone"`
}

// GcpBillItemExtension ...
type GcpBillItemExtension struct {
	*GcpRawBillItem `json:",inline"`
}

// AzureBillItemExtension ...
type AzureBillItemExtension struct {
}

// KaopuBillItemExtension ...
type KaopuBillItemExtension struct {
}

// ZenlayerBillItemExtension ...
type ZenlayerBillItemExtension struct {
<<<<<<< HEAD
	*ZenlayerRawBillItem `json:",inline"`
}

// ZenlayerRawBillItem bill item from zenlayer
type ZenlayerRawBillItem struct {
	BillID         *string          `json:"bill_id"`         // 账单ID
	ZenlayerOrder  *string          `json:"zenlayer_order"`  // Zenlayer订单编号
	CID            *string          `json:"cid"`             // CID
	GroupID        *string          `json:"group_id"`        // GROUP ID
	Currency       *string          `json:"currency"`        // 币种
	City           *string          `json:"city"`            // 城市
	PayContent     *string          `json:"pay_content"`     // 付费内容
	Type           *string          `json:"type"`            // 类型
	AcceptanceNum  *decimal.Decimal `json:"acceptance_num"`  // 验收数量
	PayNum         *decimal.Decimal `json:"pay_num"`         // 付费数量
	UnitPriceUSD   *decimal.Decimal `json:"unit_price_usd"`  // 单价USD
	TotalPayable   *decimal.Decimal `json:"total_payable"`   // 应付USD
	BillingPeriod  *string          `json:"billing_period"`  // 账期
	ContractPeriod *string          `json:"contract_period"` // 合约周期
	Remarks        *string          `json:"remarks"`         // 备注
	BusinessGroup  *string          `json:"business_group"`  // 业务组
	CPU            *string          `json:"cpu"`             // CPU
	Disk           *string          `json:"disk"`            // 硬盘
	Memory         *string          `json:"memory"`          // 内存
=======
}

// AwsRawBillItem Aws 原始账单结构
type AwsRawBillItem struct {
	BillBillType                                             string `json:"bill_bill_type"`
	BillBillingEntity                                        string `json:"bill_billing_entity"`
	BillBillingPeriodEndDate                                 string `json:"bill_billing_period_end_date"`
	BillBillingPeriodStartDate                               string `json:"bill_billing_period_start_date"`
	BillInvoiceId                                            string `json:"bill_invoice_id"`
	BillInvoicingEntity                                      string `json:"bill_invoicing_entity"`
	BillPayerAccountId                                       string `json:"bill_payer_account_id"`
	DiscountEdpDiscount                                      string `json:"discount_edp_discount"`
	DiscountTotalDiscount                                    string `json:"discount_total_discount"`
	DiscountPrivateRateDiscount                              string `json:"discount_private_rate_discount"`
	IdentityLineItemId                                       string `json:"identity_line_item_id"`
	IdentityTimeInterval                                     string `json:"identity_time_interval"`
	LineItemAvailabilityZone                                 string `json:"line_item_availability_zone"`
	LineItemBlendedCost                                      string `json:"line_item_blended_cost"`
	LineItemBlendedRate                                      string `json:"line_item_blended_rate"`
	LineItemCurrencyCode                                     string `json:"line_item_currency_code"`
	LineItemLegalEntity                                      string `json:"line_item_legal_entity"`
	LineItemLineItemDescription                              string `json:"line_item_line_item_description"`
	LineItemLineItemType                                     string `json:"line_item_line_item_type"`
	LineItemNetUnblendedCost                                 string `json:"line_item_net_unblended_cost"`
	LineItemNetUnblendedRate                                 string `json:"line_item_net_unblended_rate"`
	LineItemNormalizationFactor                              string `json:"line_item_normalization_factor"`
	LineItemNormalizedUsageAmount                            string `json:"line_item_normalized_usage_amount"`
	LineItemOperation                                        string `json:"line_item_operation"`
	LineItemProductCode                                      string `json:"line_item_product_code"`
	LineItemResourceId                                       string `json:"line_item_resource_id"`
	LineItemTaxType                                          string `json:"line_item_tax_type"`
	LineItemUnblendedCost                                    string `json:"line_item_unblended_cost"`
	LineItemUnblendedRate                                    string `json:"line_item_unblended_rate"`
	LineItemUsageAccountId                                   string `json:"line_item_usage_account_id"`
	LineItemUsageAmount                                      string `json:"line_item_usage_amount"`
	LineItemUsageEndDate                                     string `json:"line_item_usage_end_date"`
	LineItemUsageStartDate                                   string `json:"line_item_usage_start_date"`
	LineItemUsageType                                        string `json:"line_item_usage_type"`
	Month                                                    string `json:"month"`
	PricingCurrency                                          string `json:"pricing_currency"`
	PricingPublicOnDemandCost                                string `json:"pricing_public_on_demand_cost"`
	PricingPublicOnDemandRate                                string `json:"pricing_public_on_demand_rate"`
	PricingRateCode                                          string `json:"pricing_rate_code"`
	PricingRateId                                            string `json:"pricing_rate_id"`
	PricingTerm                                              string `json:"pricing_term"`
	PricingUnit                                              string `json:"pricing_unit"`
	ProductAccessType                                        string `json:"product_access_type"`
	ProductAccountAssistance                                 string `json:"product_account_assistance"`
	ProductAlarmType                                         string `json:"product_alarm_type"`
	ProductAlpha3Countrycode                                 string `json:"product_alpha3countrycode"`
	ProductArchitecturalReview                               string `json:"product_architectural_review"`
	ProductArchitectureSupport                               string `json:"product_architecture_support"`
	ProductAttachmentType                                    string `json:"product_attachment_type"`
	ProductAvailability                                      string `json:"product_availability"`
	ProductAvailabilityZone                                  string `json:"product_availability_zone"`
	ProductBackupservice                                     string `json:"product_backupservice"`
	ProductBestPractices                                     string `json:"product_best_practices"`
	ProductCacheEngine                                       string `json:"product_cache_engine"`
	ProductCapacity                                          string `json:"product_capacity"`
	ProductCapacitystatus                                    string `json:"product_capacitystatus"`
	ProductCaseSeverityresponseTimes                         string `json:"product_case_severityresponse_times"`
	ProductCategory                                          string `json:"product_category"`
	ProductCiType                                            string `json:"product_ci_type"`
	ProductClassicnetworkingsupport                          string `json:"product_classicnetworkingsupport"`
	ProductClientLocation                                    string `json:"product_client_location"`
	ProductClockSpeed                                        string `json:"product_clock_speed"`
	ProductComponent                                         string `json:"product_component"`
	ProductComputeFamily                                     string `json:"product_compute_family"`
	ProductComputeType                                       string `json:"product_compute_type"`
	ProductConnectionType                                    string `json:"product_connection_type"`
	ProductContentType                                       string `json:"product_content_type"`
	ProductContinent                                         string `json:"product_continent"`
	ProductCountry                                           string `json:"product_country"`
	ProductCurrentGeneration                                 string `json:"product_current_generation"`
	ProductCustomerServiceAndCommunities                     string `json:"product_customer_service_and_communities"`
	ProductDatabaseEngine                                    string `json:"product_database_engine"`
	ProductDatatransferout                                   string `json:"product_datatransferout"`
	ProductDedicatedEbsThroughput                            string `json:"product_dedicated_ebs_throughput"`
	ProductDeploymentOption                                  string `json:"product_deployment_option"`
	ProductDescription                                       string `json:"product_description"`
	ProductDirectConnectLocation                             string `json:"product_direct_connect_location"`
	ProductDominantnondominant                               string `json:"product_dominantnondominant"`
	ProductDurability                                        string `json:"product_durability"`
	ProductEcu                                               string `json:"product_ecu"`
	ProductEndpointType                                      string `json:"product_endpoint_type"`
	ProductEngineCode                                        string `json:"product_engine_code"`
	ProductEngineMajorVersion                                string `json:"product_engine_major_version"`
	ProductEnhancedNetworkingSupported                       string `json:"product_enhanced_networking_supported"`
	ProductExtendedSupportPricingYear                        string `json:"product_extended_support_pricing_year"`
	ProductFeeDescription                                    string `json:"product_fee_description"`
	ProductFreeQueryTypes                                    string `json:"product_free_query_types"`
	ProductFreeTier                                          string `json:"product_free_tier"`
	ProductFromLocation                                      string `json:"product_from_location"`
	ProductFromLocationType                                  string `json:"product_from_location_type"`
	ProductFromRegionCode                                    string `json:"product_from_region_code"`
	ProductGeoregioncode                                     string `json:"product_georegioncode"`
	ProductGpu                                               string `json:"product_gpu"`
	ProductGpuMemory                                         string `json:"product_gpu_memory"`
	ProductGroup                                             string `json:"product_group"`
	ProductGroupDescription                                  string `json:"product_group_description"`
	ProductIncludedServices                                  string `json:"product_included_services"`
	ProductInsightstype                                      string `json:"product_insightstype"`
	ProductInstance                                          string `json:"product_instance"`
	ProductInstanceFamily                                    string `json:"product_instance_family"`
	ProductInstanceName                                      string `json:"product_instance_name"`
	ProductInstanceType                                      string `json:"product_instance_type"`
	ProductInstanceTypeFamily                                string `json:"product_instance_type_family"`
	ProductIntelAvx2Available                                string `json:"product_intel_avx2_available"`
	ProductIntelAvxAvailable                                 string `json:"product_intel_avx_available"`
	ProductIntelTurboAvailable                               string `json:"product_intel_turbo_available"`
	ProductLaunchSupport                                     string `json:"product_launch_support"`
	ProductLicenseModel                                      string `json:"product_license_model"`
	ProductLocation                                          string `json:"product_location"`
	ProductLocationType                                      string `json:"product_location_type"`
	ProductLogsDestination                                   string `json:"product_logs_destination"`
	ProductMailboxStorage                                    string `json:"product_mailbox_storage"`
	ProductMarketoption                                      string `json:"product_marketoption"`
	ProductMaxIopsBurstPerformance                           string `json:"product_max_iops_burst_performance"`
	ProductMaxIopsvolume                                     string `json:"product_max_iopsvolume"`
	ProductMaxThroughputvolume                               string `json:"product_max_throughputvolume"`
	ProductMaxVolumeSize                                     string `json:"product_max_volume_size"`
	ProductMemory                                            string `json:"product_memory"`
	ProductMemoryGib                                         string `json:"product_memory_gib"`
	ProductMessageDeliveryFrequency                          string `json:"product_message_delivery_frequency"`
	ProductMessageDeliveryOrder                              string `json:"product_message_delivery_order"`
	ProductMinVolumeSize                                     string `json:"product_min_volume_size"`
	ProductNetworkPerformance                                string `json:"product_network_performance"`
	ProductNormalizationSizeFactor                           string `json:"product_normalization_size_factor"`
	ProductOperatingSystem                                   string `json:"product_operating_system"`
	ProductOperation                                         string `json:"product_operation"`
	ProductOperationsSupport                                 string `json:"product_operations_support"`
	ProductOrigin                                            string `json:"product_origin"`
	ProductPhysicalCpu                                       string `json:"product_physical_cpu"`
	ProductPhysicalGpu                                       string `json:"product_physical_gpu"`
	ProductPhysicalProcessor                                 string `json:"product_physical_processor"`
	ProductPlatoclassificationtype                           string `json:"product_platoclassificationtype"`
	ProductPlatoinstancename                                 string `json:"product_platoinstancename"`
	ProductPlatoinstancetype                                 string `json:"product_platoinstancetype"`
	ProductPlatopricingtype                                  string `json:"product_platopricingtype"`
	ProductPortSpeed                                         string `json:"product_port_speed"`
	ProductPreInstalledSw                                    string `json:"product_pre_installed_sw"`
	ProductPricingUnit                                       string `json:"product_pricing_unit"`
	ProductProactiveGuidance                                 string `json:"product_proactive_guidance"`
	ProductProcessorArchitecture                             string `json:"product_processor_architecture"`
	ProductProcessorFeatures                                 string `json:"product_processor_features"`
	ProductProductFamily                                     string `json:"product_product_family"`
	ProductProductName                                       string `json:"product_product_name"`
	ProductProgrammaticCaseManagement                        string `json:"product_programmatic_case_management"`
	ProductProvisioned                                       string `json:"product_provisioned"`
	ProductQueueType                                         string `json:"product_queue_type"`
	ProductRecipient                                         string `json:"product_recipient"`
	ProductRegion                                            string `json:"product_region"`
	ProductRegionCode                                        string `json:"product_region_code"`
	ProductRequestDescription                                string `json:"product_request_description"`
	ProductRequestType                                       string `json:"product_request_type"`
	ProductResourceEndpoint                                  string `json:"product_resource_endpoint"`
	ProductResourcePriceGroup                                string `json:"product_resource_price_group"`
	ProductResourceType                                      string `json:"product_resource_type"`
	ProductRoutingTarget                                     string `json:"product_routing_target"`
	ProductRoutingType                                       string `json:"product_routing_type"`
	ProductServicecode                                       string `json:"product_servicecode"`
	ProductServicename                                       string `json:"product_servicename"`
	ProductSku                                               string `json:"product_sku"`
	ProductStorage                                           string `json:"product_storage"`
	ProductStorageClass                                      string `json:"product_storage_class"`
	ProductStorageFamily                                     string `json:"product_storage_family"`
	ProductStorageMedia                                      string `json:"product_storage_media"`
	ProductStorageType                                       string `json:"product_storage_type"`
	ProductTechnicalSupport                                  string `json:"product_technical_support"`
	ProductTenancy                                           string `json:"product_tenancy"`
	ProductThirdpartySoftwareSupport                         string `json:"product_thirdparty_software_support"`
	ProductTickettype                                        string `json:"product_tickettype"`
	ProductTiertype                                          string `json:"product_tiertype"`
	ProductToLocation                                        string `json:"product_to_location"`
	ProductToLocationType                                    string `json:"product_to_location_type"`
	ProductToRegionCode                                      string `json:"product_to_region_code"`
	ProductTrafficDirection                                  string `json:"product_traffic_direction"`
	ProductTraining                                          string `json:"product_training"`
	ProductTransferType                                      string `json:"product_transfer_type"`
	ProductUsagetype                                         string `json:"product_usagetype"`
	ProductVaulttype                                         string `json:"product_vaulttype"`
	ProductVcpu                                              string `json:"product_vcpu"`
	ProductVersion                                           string `json:"product_version"`
	ProductVirtualInterfaceType                              string `json:"product_virtual_interface_type"`
	ProductVolumeApiName                                     string `json:"product_volume_api_name"`
	ProductVolumeType                                        string `json:"product_volume_type"`
	ProductVpcnetworkingsupport                              string `json:"product_vpcnetworkingsupport"`
	ProductWhoCanOpenCases                                   string `json:"product_who_can_open_cases"`
	ReservationAmortizedUpfrontCostForUsage                  string `json:"reservation_amortized_upfront_cost_for_usage"`
	ReservationAmortizedUpfrontFeeForBillingPeriod           string `json:"reservation_amortized_upfront_fee_for_billing_period"`
	ReservationEffectiveCost                                 string `json:"reservation_effective_cost"`
	ReservationEndTime                                       string `json:"reservation_end_time"`
	ReservationModificationStatus                            string `json:"reservation_modification_status"`
	ReservationNetAmortizedUpfrontCostForUsage               string `json:"reservation_net_amortized_upfront_cost_for_usage"`
	ReservationNetAmortizedUpfrontFeeForBillingPeriod        string `json:"reservation_net_amortized_upfront_fee_for_billing_period"`
	ReservationNetEffectiveCost                              string `json:"reservation_net_effective_cost"`
	ReservationNetRecurringFeeForUsage                       string `json:"reservation_net_recurring_fee_for_usage"`
	ReservationNetUnusedAmortizedUpfrontFeeForBillingPeriod  string `json:"reservation_net_unused_amortized_upfront_fee_for_billing_period"`
	ReservationNetUnusedRecurringFee                         string `json:"reservation_net_unused_recurring_fee"`
	ReservationNetUpfrontValue                               string `json:"reservation_net_upfront_value"`
	ReservationNormalizedUnitsPerReservation                 string `json:"reservation_normalized_units_per_reservation"`
	ReservationNumberOfReservations                          string `json:"reservation_number_of_reservations"`
	ReservationRecurringFeeForUsage                          string `json:"reservation_recurring_fee_for_usage"`
	ReservationStartTime                                     string `json:"reservation_start_time"`
	ReservationSubscriptionId                                string `json:"reservation_subscription_id"`
	ReservationTotalReservedNormalizedUnits                  string `json:"reservation_total_reserved_normalized_units"`
	ReservationTotalReservedUnits                            string `json:"reservation_total_reserved_units"`
	ReservationUnitsPerReservation                           string `json:"reservation_units_per_reservation"`
	ReservationUnusedAmortizedUpfrontFeeForBillingPeriod     string `json:"reservation_unused_amortized_upfront_fee_for_billing_period"`
	ReservationUnusedNormalizedUnitQuantity                  string `json:"reservation_unused_normalized_unit_quantity"`
	ReservationUnusedQuantity                                string `json:"reservation_unused_quantity"`
	ReservationUnusedRecurringFee                            string `json:"reservation_unused_recurring_fee"`
	ReservationUpfrontValue                                  string `json:"reservation_upfront_value"`
	SavingsPlanAmortizedUpfrontCommitmentForBillingPeriod    string `json:"savings_plan_amortized_upfront_commitment_for_billing_period"`
	SavingsPlanNetAmortizedUpfrontCommitmentForBillingPeriod string `json:"savings_plan_net_amortized_upfront_commitment_for_billing_period"`
	SavingsPlanNetRecurringCommitmentForBillingPeriod        string `json:"savings_plan_net_recurring_commitment_for_billing_period"`
	SavingsPlanNetSavingsPlanEffectiveCost                   string `json:"savings_plan_net_savings_plan_effective_cost"`
	SavingsPlanRecurringCommitmentForBillingPeriod           string `json:"savings_plan_recurring_commitment_for_billing_period"`
	SavingsPlanSavingsPlanARN                                string `json:"savings_plan_savings_plan_a_r_n"`
	SavingsPlanSavingsPlanEffectiveCost                      string `json:"savings_plan_savings_plan_effective_cost"`
	SavingsPlanSavingsPlanRate                               string `json:"savings_plan_savings_plan_rate"`
	SavingsPlanTotalCommitmentToDate                         string `json:"savings_plan_total_commitment_to_date"`
	SavingsPlanUsedCommitment                                string `json:"savings_plan_used_commitment"`
	Year                                                     string `json:"year"`
>>>>>>> ce9c1f4a
}<|MERGE_RESOLUTION|>--- conflicted
+++ resolved
@@ -156,7 +156,6 @@
 
 // ZenlayerBillItemExtension ...
 type ZenlayerBillItemExtension struct {
-<<<<<<< HEAD
 	*ZenlayerRawBillItem `json:",inline"`
 }
 
@@ -181,7 +180,6 @@
 	CPU            *string          `json:"cpu"`             // CPU
 	Disk           *string          `json:"disk"`            // 硬盘
 	Memory         *string          `json:"memory"`          // 内存
-=======
 }
 
 // AwsRawBillItem Aws 原始账单结构
@@ -406,5 +404,4 @@
 	SavingsPlanTotalCommitmentToDate                         string `json:"savings_plan_total_commitment_to_date"`
 	SavingsPlanUsedCommitment                                string `json:"savings_plan_used_commitment"`
 	Year                                                     string `json:"year"`
->>>>>>> ce9c1f4a
 }