/*
 * TencentBlueKing is pleased to support the open source community by making
 * 蓝鲸智云 - 混合云管理平台 (BlueKing - Hybrid Cloud Management System) available.
 * Copyright (C) 2022 THL A29 Limited,
 * a Tencent company. All rights reserved.
 * Licensed under the MIT License (the "License");
 * you may not use this file except in compliance with the License.
 * You may obtain a copy of the License at http://opensource.org/licenses/MIT
 * Unless required by applicable law or agreed to in writing,
 * software distributed under the License is distributed on
 * an "AS IS" BASIS, WITHOUT WARRANTIES OR CONDITIONS OF ANY KIND,
 * either express or implied. See the License for the
 * specific language governing permissions and limitations under the License.
 *
 * We undertake not to change the open source license (MIT license) applicable
 *
 * to the current version of the project delivered to anyone in the future.
 */

package cloud

import (
	"fmt"
	"reflect"
	"strconv"

	"hcm/cmd/data-service/service/capability"
	"hcm/pkg/api/core"
	protocore "hcm/pkg/api/core/cloud"
	protocloud "hcm/pkg/api/data-service/cloud"
	"hcm/pkg/criteria/enumor"
	"hcm/pkg/criteria/errf"
	"hcm/pkg/dal/dao/orm"
	"hcm/pkg/dal/dao/types"
	daotypes "hcm/pkg/dal/dao/types"
	tablecloud "hcm/pkg/dal/table/cloud"
	tabletype "hcm/pkg/dal/table/types"
	"hcm/pkg/logs"
	"hcm/pkg/rest"
	"hcm/pkg/runtime/filter"
	"hcm/pkg/tools/json"

	"hcm/pkg/dal/dao"

	"github.com/jmoiron/sqlx"
)

// InitAccountService initial the account service
func InitAccountService(cap *capability.Capability) {
	svc := &accountSvc{
		dao: cap.Dao,
	}

	h := rest.NewHandler()

	h.Add("CreateAccount", "POST", "/vendor/{vendor}/account/create", svc.CreateAccount)
	h.Add("UpdateAccount", "PATCH", "/vendor/{vendor}/account/{account_id}", svc.UpdateAccount)
<<<<<<< HEAD
	h.Add("GetAccount", "GET", "/vendor/{vendor}/account/{account_id}", svc.GetAccount)
=======
>>>>>>> b3a5ad57
	h.Add("ListAccount", "POST", "/account/list", svc.ListAccount)
	h.Add("DeleteAccount", "DELETE", "/account", svc.DeleteAccount)

	h.Load(cap.WebService)
}

// TODO 考虑废弃 accountSvc 模式
type accountSvc struct {
	dao dao.Set
}

// CreateAccount account with options
func (svc *accountSvc) CreateAccount(cts *rest.Contexts) (interface{}, error) {
	vendor := enumor.Vendor(cts.Request.PathParameter("vendor"))
	if err := vendor.Validate(); err != nil {
		return nil, errf.Newf(errf.InvalidParameter, err.Error())
	}
	switch vendor {
	case enumor.TCloud:
		return createAccount[protocloud.CreateTCloudAccountExtensionReq](vendor, svc, cts)
	case enumor.AWS:
		return createAccount[protocloud.CreateAwsAccountExtensionReq](vendor, svc, cts)
	case enumor.HuaWei:
		return createAccount[protocloud.CreateHuaWeiAccountExtensionReq](vendor, svc, cts)
	case enumor.GCP:
		return createAccount[protocloud.CreateGcpAccountExtensionReq](vendor, svc, cts)
	case enumor.Azure:
		return createAccount[protocloud.CreateAzureAccountExtensionReq](vendor, svc, cts)
	}

	return nil, nil
}

func createAccount[T protocloud.CreateAccountExtensionReq](vendor enumor.Vendor, svc *accountSvc, cts *rest.Contexts) (interface{}, error) {
	req := new(protocloud.CreateAccountReq[T])
	if err := cts.DecodeInto(req); err != nil {
		return nil, errf.New(errf.DecodeRequestFailed, err.Error())
	}

	if err := req.Validate(); err != nil {
		return nil, errf.Newf(errf.InvalidParameter, err.Error())
	}

	accountID, err := svc.dao.Txn().AutoTxn(cts.Kit, func(txn *sqlx.Tx, opt *orm.TxnOption) (interface{}, error) {
		extensionJson, err := json.MarshalToString(req.Extension)
		if err != nil {
			return nil, errf.Newf(errf.InvalidParameter, err.Error())
		}

		account := &tablecloud.AccountTable{
			Vendor:       string(vendor),
			Name:         req.Spec.Name,
			Managers:     req.Spec.Managers,
			DepartmentID: req.Spec.DepartmentID,
			Type:         string(req.Spec.Type),
			Site:         string(req.Spec.Site),
			SyncStatus:   enumor.NotStart,
			Memo:         req.Spec.Memo,
			Extension:    tabletype.JsonField(extensionJson),
			Creator:      cts.Kit.User,
			Reviser:      cts.Kit.User,
		}

		accountID, err := svc.dao.Account().CreateWithTx(cts.Kit, txn, account)
		if err != nil {
			return nil, fmt.Errorf("create account failed, err: %v", err)
		}

		rels := make([]*tablecloud.AccountBizRelTable, len(req.Attachment.BkBizIDs))
		for index, bizID := range req.Attachment.BkBizIDs {
			rels[index] = &tablecloud.AccountBizRelTable{
				BkBizID:   bizID,
				AccountID: accountID,
				Creator:   cts.Kit.User,
			}
		}
		_, err = svc.dao.AccountBizRel().BatchCreateWithTx(cts.Kit, txn, rels)
		if err != nil {
			return nil, fmt.Errorf("batch create account_biz_rels failed, err: %v", err)
		}

		return accountID, nil
	})
	if err != nil {
		return nil, err
	}

	id, ok := accountID.(uint64)
	if !ok {
		return nil, fmt.Errorf("create account but return id type not uint64, id type: %v",
			reflect.TypeOf(accountID).String())
	}

	return &core.CreateResult{ID: id}, nil
}

// UpdateAccount account with filter.
func (svc *accountSvc) UpdateAccount(cts *rest.Contexts) (interface{}, error) {
	// TODO: Vendor和ID从Path 获取后并校验，可以通用化
	vendor := enumor.Vendor(cts.Request.PathParameter("vendor"))
	if err := vendor.Validate(); err != nil {
		return nil, errf.Newf(errf.InvalidParameter, err.Error())
	}

	accountID, err := strconv.ParseUint(cts.Request.PathParameter("account_id"), 10, 64)
	if err != nil {
		return nil, errf.Newf(errf.InvalidParameter, err.Error())
	}

	switch vendor {
	case enumor.TCloud:
		return updateAccount[protocloud.UpdateTCloudAccountExtensionReq](accountID, svc, cts)
	case enumor.AWS:
		return updateAccount[protocloud.UpdateAwsAccountExtensionReq](accountID, svc, cts)
	case enumor.HuaWei:
		return updateAccount[protocloud.UpdateHuaWeiAccountExtensionReq](accountID, svc, cts)
	case enumor.GCP:
		return updateAccount[protocloud.UpdateGcpAccountExtensionReq](accountID, svc, cts)
	case enumor.Azure:
		return updateAccount[protocloud.UpdateAzureAccountExtensionReq](accountID, svc, cts)
	}

	return nil, nil
}

<<<<<<< HEAD
// generateIDCondition 生成AccountID 查询的过滤条件，即id=xxx
func generateIDCondition(idFieldName string, accountID uint64) *filter.Expression {
	return &filter.Expression{
		Op: filter.And,
		Rules: []filter.RuleFactory{
			filter.AtomRule{Field: idFieldName, Op: filter.Equal.Factory(), Value: accountID},
		},
	}
}

func getAccountFromTable(accountID uint64, svc *accountSvc, cts *rest.Contexts) (*tablecloud.AccountTable, error) {
	opt := &types.ListOption{
		Filter: generateIDCondition("id", accountID),
		Page:   &daotypes.BasePage{Count: false, Start: 0, Limit: 1},
	}
	listAccountDetails, err := svc.dao.Account().List(cts.Kit, opt)
	if err != nil {
		logs.Errorf("list account failed, err: %v, rid: %s", cts.Kit.Rid)
		return nil, fmt.Errorf("list account failed, err: %v", err)
	}
	details := listAccountDetails.Details
	if len(details) != 1 {
		return nil, fmt.Errorf("list account failed, account(id=%d) don't exist", accountID)
	}

	return details[0], nil
}

=======
>>>>>>> b3a5ad57
func updateAccount[T protocloud.UpdateAccountExtensionReq](accountID uint64, svc *accountSvc, cts *rest.Contexts) (interface{}, error) {
	req := new(protocloud.UpdateAccountReq[T])

	if err := cts.DecodeInto(req); err != nil {
		return nil, errf.New(errf.DecodeRequestFailed, err.Error())
	}

	if err := req.Validate(); err != nil {
		return nil, errf.Newf(errf.InvalidParameter, err.Error())
	}

<<<<<<< HEAD
	account := &tablecloud.AccountTable{
		Name:         req.Spec.Name,
		Managers:     req.Spec.Managers,
		DepartmentID: req.Spec.DepartmentID,
		SyncStatus:   req.Spec.SyncStatus,
		Price:        req.Spec.Price,
		PriceUnit:    req.Spec.PriceUnit,
		Memo:         req.Spec.Memo,
		Reviser:      cts.Kit.User,
	}

	// 只有提供了Extension才进行更新
	if req.Extension != nil {
		// 查询账号
		dbAccount, err := getAccountFromTable(accountID, svc, cts)
		if err != nil {
			return nil, err
		}

		// 将新的Extension转为json数据
		extensionJson, err := json.MarshalToString(req.Extension)
		if err != nil {
			return nil, fmt.Errorf("MarshalToString req extension failed, err: %v", err)
		}
		// 合并覆盖dbExtension
		updatedExtension, err := json.UpdateMerge(extensionJson, string(dbAccount.Extension))
		if err != nil {
			return nil, fmt.Errorf("json UpdateMerge extension failed, err: %v", err)
		}

		account.Extension = tabletype.JsonField(updatedExtension)
	}

	err := svc.dao.Account().Update(cts.Kit, generateIDCondition("id", accountID), account)
=======
	// TODO: 这个ID条件比较通用，可以单独函数
	// 更新和查询的过滤条件：id=xxx
	idCondition := &filter.Expression{
		Op: filter.And,
		Rules: []filter.RuleFactory{
			filter.AtomRule{Field: "id", Op: filter.Equal.Factory(), Value: accountID},
		},
	}

	account := &tablecloud.AccountTable{
		Name:         req.Spec.Name,
		Managers:     req.Spec.Managers,
		DepartmentID: req.Spec.DepartmentID,
		SyncStatus:   req.Spec.SyncStatus,
		Price:        req.Spec.Price,
		PriceUnit:    req.Spec.PriceUnit,
		Memo:         req.Spec.Memo,
		Reviser:      cts.Kit.User,
	}

	// 只有提供了Extension才进行更新
	if req.Extension != nil {
		// TODO: 单独查询Extension逻辑是否封装为一个函数
		// 对于Extension，由于是Json值，需要取出来，对比是否变化了，变化了则更新
		opt := &types.ListOption{
			Filter: idCondition,
			Page:   &daotypes.BasePage{Count: false, Start: 0, Limit: 1},
		}
		listAccountDetails, err := svc.dao.Account().List(cts.Kit, opt)
		if err != nil {
			logs.Errorf("list account failed, err: %v, rid: %s", cts.Kit.Rid)
			return nil, fmt.Errorf("list account failed, err: %v", err)
		}
		details := listAccountDetails.Details
		if len(details) != 1 {
			return nil, fmt.Errorf("list account failed, account(id=%d) don't exist", accountID)
		}

		// 将新的Extension转为json数据
		extensionJson, err := json.MarshalToString(req.Extension)
		if err != nil {
			return nil, fmt.Errorf("MarshalToString req extension failed, err: %v", err)
		}
		// 合并覆盖dbExtension
		updatedExtension, err := json.UpdateMerge(extensionJson, string(details[0].Extension))
		if err != nil {
			return nil, fmt.Errorf("json UpdateMerge extension failed, err: %v", err)
		}
		
		account.Extension = tabletype.JsonField(updatedExtension)
	}

	err := svc.dao.Account().Update(cts.Kit, idCondition, account)
>>>>>>> b3a5ad57
	if err != nil {
		logs.Errorf("update account failed, err: %v, rid: %s", cts.Kit.Rid)
		return nil, fmt.Errorf("update account failed, err: %v", err)
	}

	return nil, nil
}

func convertToAccountResp[T protocloud.GetAccountExtensionResp](baseAccount *protocore.BaseAccount, dbExtension tabletype.JsonField) (*protocloud.GetAccountResp[T], error) {
	var extension *T
	err := json.UnmarshalFromString(string(dbExtension), extension)
	if err != nil {
		return nil, fmt.Errorf("UnmarshalFromString db extension failed, err: %v", err)
	}
	return &protocloud.GetAccountResp[T]{
		BaseAccount: *baseAccount,
		Extension:   extension,
	}, nil
}

// GetAccount accounts with detail
func (svc *accountSvc) GetAccount(cts *rest.Contexts) (interface{}, error) {
	// TODO: Vendor和ID从Path 获取后并校验，可以通用化
	vendor := enumor.Vendor(cts.Request.PathParameter("vendor"))
	if err := vendor.Validate(); err != nil {
		return nil, errf.Newf(errf.InvalidParameter, err.Error())
	}

	accountID, err := strconv.ParseUint(cts.Request.PathParameter("account_id"), 10, 64)
	if err != nil {
		return nil, errf.Newf(errf.InvalidParameter, err.Error())
	}

	// 查询账号信息
	dbAccount, err := getAccountFromTable(accountID, svc, cts)
	if err != nil {
		return nil, err
	}

	// 查询账号关联信息，这里只有业务
	opt := &types.ListOption{
		Filter: generateIDCondition("account_id", accountID),
		// TODO：支持查询全量的Page
		Page: &types.BasePage{Start: 0, Limit: types.DefaultMaxPageLimit},
	}
	relResp, err := svc.dao.AccountBizRel().List(cts.Kit, opt)
	if err != nil {
		return nil, err
	}
	bizIDs := make([]int64, 0, len(relResp.Details))
	for _, rel := range relResp.Details {
		bizIDs = append(bizIDs, rel.BkBizID)
	}

	// 组装响应数据 - 账号基本信息
	baseAccount := &protocore.BaseAccount{
		ID:     dbAccount.ID,
		Vendor: enumor.Vendor(dbAccount.Vendor),
		Spec: &protocore.AccountSpec{
			Name:         dbAccount.Name,
			Managers:     dbAccount.Managers,
			DepartmentID: dbAccount.DepartmentID,
			Type:         enumor.AccountType(dbAccount.Type),
			Site:         enumor.AccountSiteType(dbAccount.Site),
			SyncStatus:   enumor.AccountSyncStatus(dbAccount.SyncStatus),
			Price:        dbAccount.Price,
			PriceUnit:    dbAccount.PriceUnit,
			Memo:         dbAccount.Memo,
		},
		Attachment: &protocore.AccountAttachment{
			BkBizIDs: bizIDs,
		},
		Revision: &core.Revision{
			Creator:   dbAccount.Creator,
			Reviser:   dbAccount.Reviser,
			CreatedAt: dbAccount.CreatedAt,
			UpdatedAt: dbAccount.UpdatedAt,
		},
	}

	// 转换为最终的数据结构
	account, err := convertToAccountResp(baseAccount, dbAccount.Extension)
	if err != nil {
		return nil, err
	}

	return account, nil
}

// ListAccount accounts with filter
func (svc *accountSvc) ListAccount(cts *rest.Contexts) (interface{}, error) {
	req := new(protocloud.ListAccountReq)
	if err := cts.DecodeInto(req); err != nil {
		return nil, err
	}

	if err := req.Validate(); err != nil {
		return nil, errf.Newf(errf.InvalidParameter, err.Error())
	}

	opt := &types.ListOption{
		Filter: req.Filter,
		Page:   req.Page,
	}
	daoAccountResp, err := svc.dao.Account().List(cts.Kit, opt)
	if err != nil {
		logs.Errorf("list account failed, err: %v, rid: %s", cts.Kit.Rid)
		return nil, fmt.Errorf("list account failed, err: %v", err)
	}
	if req.Page.Count {
		return &protocloud.ListAccountResult{Count: daoAccountResp.Count}, nil
	}

	details := make([]*protocloud.ListBaseAccountReq, 0, len(daoAccountResp.Details))
	for _, account := range daoAccountResp.Details {
		details = append(details, &protocloud.ListBaseAccountReq{
			ID:     account.ID,
			Vendor: enumor.Vendor(account.Vendor),
			Spec: &protocore.AccountSpec{
				Name:         account.Name,
				Managers:     account.Managers,
				DepartmentID: account.DepartmentID,
				Type:         enumor.AccountType(account.Type),
				Site:         enumor.AccountSiteType(account.Site),
				SyncStatus:   enumor.AccountSyncStatus(account.SyncStatus),
				Price:        account.Price,
				PriceUnit:    account.PriceUnit,
				Memo:         account.Memo,
			},
		})

	}

	return &protocloud.ListAccountResult{Details: details}, nil
}

// DeleteAccount account with filter.
func (svc *accountSvc) DeleteAccount(cts *rest.Contexts) (interface{}, error) {
	req := new(protocloud.DeleteAccountReq)
	if err := cts.DecodeInto(req); err != nil {
		return nil, err
	}

	if err := req.Validate(); err != nil {
		return nil, errf.Newf(errf.InvalidParameter, err.Error())
	}

	opt := &types.ListOption{
		Filter: req.Filter,
		Page: &types.BasePage{
			Start: 0,
			Limit: types.DefaultMaxPageLimit,
		},
	}
	listResp, err := svc.dao.Account().List(cts.Kit, opt)
	if err != nil {
		logs.Errorf("list account failed, err: %v, rid: %s", cts.Kit.Rid)
		return nil, fmt.Errorf("list account failed, err: %v", err)
	}

	if len(listResp.Details) == 0 {
		return nil, nil
	}

	delAccountIDs := make([]uint64, len(listResp.Details))
	for index, one := range listResp.Details {
		delAccountIDs[index] = one.ID
	}

	_, err = svc.dao.Txn().AutoTxn(cts.Kit, func(txn *sqlx.Tx, opt *orm.TxnOption) (interface{}, error) {
		if err := svc.dao.Account().DeleteWithTx(cts.Kit, txn, req.Filter); err != nil {
			return nil, err
		}

		ftr := &filter.Expression{
			Op: filter.And,
			Rules: []filter.RuleFactory{
				&filter.AtomRule{
					Field: "account_id",
					Op:    filter.In.Factory(),
					Value: delAccountIDs,
				},
			},
		}
		if err := svc.dao.AccountBizRel().DeleteWithTx(cts.Kit, txn, ftr); err != nil {
			return nil, err
		}

		return nil, nil
	})
	if err != nil {
		logs.Errorf("delete account failed, err: %v, rid: %s", err, cts.Kit.Rid)
		return nil, err
	}

	return nil, nil
}<|MERGE_RESOLUTION|>--- conflicted
+++ resolved
@@ -55,10 +55,7 @@
 
 	h.Add("CreateAccount", "POST", "/vendor/{vendor}/account/create", svc.CreateAccount)
 	h.Add("UpdateAccount", "PATCH", "/vendor/{vendor}/account/{account_id}", svc.UpdateAccount)
-<<<<<<< HEAD
 	h.Add("GetAccount", "GET", "/vendor/{vendor}/account/{account_id}", svc.GetAccount)
-=======
->>>>>>> b3a5ad57
 	h.Add("ListAccount", "POST", "/account/list", svc.ListAccount)
 	h.Add("DeleteAccount", "DELETE", "/account", svc.DeleteAccount)
 
@@ -184,7 +181,6 @@
 	return nil, nil
 }
 
-<<<<<<< HEAD
 // generateIDCondition 生成AccountID 查询的过滤条件，即id=xxx
 func generateIDCondition(idFieldName string, accountID uint64) *filter.Expression {
 	return &filter.Expression{
@@ -213,8 +209,6 @@
 	return details[0], nil
 }
 
-=======
->>>>>>> b3a5ad57
 func updateAccount[T protocloud.UpdateAccountExtensionReq](accountID uint64, svc *accountSvc, cts *rest.Contexts) (interface{}, error) {
 	req := new(protocloud.UpdateAccountReq[T])
 
@@ -226,7 +220,6 @@
 		return nil, errf.Newf(errf.InvalidParameter, err.Error())
 	}
 
-<<<<<<< HEAD
 	account := &tablecloud.AccountTable{
 		Name:         req.Spec.Name,
 		Managers:     req.Spec.Managers,
@@ -261,61 +254,6 @@
 	}
 
 	err := svc.dao.Account().Update(cts.Kit, generateIDCondition("id", accountID), account)
-=======
-	// TODO: 这个ID条件比较通用，可以单独函数
-	// 更新和查询的过滤条件：id=xxx
-	idCondition := &filter.Expression{
-		Op: filter.And,
-		Rules: []filter.RuleFactory{
-			filter.AtomRule{Field: "id", Op: filter.Equal.Factory(), Value: accountID},
-		},
-	}
-
-	account := &tablecloud.AccountTable{
-		Name:         req.Spec.Name,
-		Managers:     req.Spec.Managers,
-		DepartmentID: req.Spec.DepartmentID,
-		SyncStatus:   req.Spec.SyncStatus,
-		Price:        req.Spec.Price,
-		PriceUnit:    req.Spec.PriceUnit,
-		Memo:         req.Spec.Memo,
-		Reviser:      cts.Kit.User,
-	}
-
-	// 只有提供了Extension才进行更新
-	if req.Extension != nil {
-		// TODO: 单独查询Extension逻辑是否封装为一个函数
-		// 对于Extension，由于是Json值，需要取出来，对比是否变化了，变化了则更新
-		opt := &types.ListOption{
-			Filter: idCondition,
-			Page:   &daotypes.BasePage{Count: false, Start: 0, Limit: 1},
-		}
-		listAccountDetails, err := svc.dao.Account().List(cts.Kit, opt)
-		if err != nil {
-			logs.Errorf("list account failed, err: %v, rid: %s", cts.Kit.Rid)
-			return nil, fmt.Errorf("list account failed, err: %v", err)
-		}
-		details := listAccountDetails.Details
-		if len(details) != 1 {
-			return nil, fmt.Errorf("list account failed, account(id=%d) don't exist", accountID)
-		}
-
-		// 将新的Extension转为json数据
-		extensionJson, err := json.MarshalToString(req.Extension)
-		if err != nil {
-			return nil, fmt.Errorf("MarshalToString req extension failed, err: %v", err)
-		}
-		// 合并覆盖dbExtension
-		updatedExtension, err := json.UpdateMerge(extensionJson, string(details[0].Extension))
-		if err != nil {
-			return nil, fmt.Errorf("json UpdateMerge extension failed, err: %v", err)
-		}
-		
-		account.Extension = tabletype.JsonField(updatedExtension)
-	}
-
-	err := svc.dao.Account().Update(cts.Kit, idCondition, account)
->>>>>>> b3a5ad57
 	if err != nil {
 		logs.Errorf("update account failed, err: %v, rid: %s", cts.Kit.Rid)
 		return nil, fmt.Errorf("update account failed, err: %v", err)
@@ -324,13 +262,13 @@
 	return nil, nil
 }
 
-func convertToAccountResp[T protocloud.GetAccountExtensionResp](baseAccount *protocore.BaseAccount, dbExtension tabletype.JsonField) (*protocloud.GetAccountResp[T], error) {
+func convertToAccountResult[T protocloud.GetAccountExtensionResp](baseAccount *protocore.BaseAccount, dbExtension tabletype.JsonField) (*protocloud.GetAccountResult[T], error) {
 	var extension *T
 	err := json.UnmarshalFromString(string(dbExtension), extension)
 	if err != nil {
 		return nil, fmt.Errorf("UnmarshalFromString db extension failed, err: %v", err)
 	}
-	return &protocloud.GetAccountResp[T]{
+	return &protocloud.GetAccountResult[T]{
 		BaseAccount: *baseAccount,
 		Extension:   extension,
 	}, nil
@@ -397,7 +335,7 @@
 	}
 
 	// 转换为最终的数据结构
-	account, err := convertToAccountResp(baseAccount, dbAccount.Extension)
+	account, err := convertToAccountResult(baseAccount, dbAccount.Extension)
 	if err != nil {
 		return nil, err
 	}
