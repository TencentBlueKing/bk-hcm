/*
 * TencentBlueKing is pleased to support the open source community by making
 * 蓝鲸智云 - 混合云管理平台 (BlueKing - Hybrid Cloud Management System) available.
 * Copyright (C) 2022 THL A29 Limited,
 * a Tencent company. All rights reserved.
 * Licensed under the MIT License (the "License");
 * you may not use this file except in compliance with the License.
 * You may obtain a copy of the License at http://opensource.org/licenses/MIT
 * Unless required by applicable law or agreed to in writing,
 * software distributed under the License is distributed on
 * an "AS IS" BASIS, WITHOUT WARRANTIES OR CONDITIONS OF ANY KIND,
 * either express or implied. See the License for the
 * specific language governing permissions and limitations under the License.
 *
 * We undertake not to change the open source license (MIT license) applicable
 *
 * to the current version of the project delivered to anyone in the future.
 */

package dailysplit

import (
	rawjson "encoding/json"
	"fmt"
	"path/filepath"

	actcli "hcm/cmd/task-server/logics/action/cli"
	"hcm/pkg/api/core"
	protocore "hcm/pkg/api/core/account-set"
	"hcm/pkg/api/data-service/bill"
	"hcm/pkg/async/action/run"
	"hcm/pkg/criteria/constant"
	"hcm/pkg/criteria/enumor"
	"hcm/pkg/criteria/errf"
	"hcm/pkg/dal/dao/tools"
	"hcm/pkg/kit"
	"hcm/pkg/logs"
	"hcm/pkg/runtime/filter"
	"hcm/pkg/tools/slice"
)

// DailyAccountSplitActionOption option for main account summary action
type DailyAccountSplitActionOption struct {
	RootAccountID string            `json:"root_account_id" validate:"required"`
	MainAccountID string            `json:"main_account_id" validate:"required"`
	BillYear      int               `json:"bill_year" validate:"required"`
	BillMonth     int               `json:"bill_month" validate:"required"`
	BillDay       int               `json:"bill_day" validate:"required"`
	VersionID     int               `json:"version_id" validate:"required"`
	Vendor        enumor.Vendor     `json:"vendor" validate:"required"`
	Extension     map[string]string `json:"extension"`
}

// DailyAccountSplitAction define main account summary action
type DailyAccountSplitAction struct{}

// ParameterNew return request params.
func (act DailyAccountSplitAction) ParameterNew() interface{} {
	return new(DailyAccountSplitActionOption)
}

// Name return action name
func (act DailyAccountSplitAction) Name() enumor.ActionName {
	return enumor.ActionDailyAccountSplit
}

func getFilter(opt *DailyAccountSplitActionOption, billDay int) *filter.Expression {
	expressions := []*filter.AtomRule{
		tools.RuleEqual("root_account_id", opt.RootAccountID),
		tools.RuleEqual("main_account_id", opt.MainAccountID),
		tools.RuleEqual("vendor", opt.Vendor),
		tools.RuleEqual("version_id", opt.VersionID),
		tools.RuleEqual("bill_year", opt.BillYear),
		tools.RuleEqual("bill_month", opt.BillMonth),
	}
	if billDay != 0 {
		expressions = append(expressions, tools.RuleEqual("bill_day", billDay))
	}
	return tools.ExpressionAnd(expressions...)
}

func getBillItemFilter(opt *DailyAccountSplitActionOption, billDay int) *filter.Expression {
	expressions := []*filter.AtomRule{
		tools.RuleEqual("root_account_id", opt.RootAccountID),
		tools.RuleEqual("main_account_id", opt.MainAccountID),
	}
	if billDay != 0 {
		expressions = append(expressions, tools.RuleEqual("bill_day", billDay))
	}
	return tools.ExpressionAnd(expressions...)
}

// Run run pull daily bill
func (act DailyAccountSplitAction) Run(kt run.ExecuteKit, params interface{}) (interface{}, error) {
	opt, ok := params.(*DailyAccountSplitActionOption)
	if !ok {
		return nil, errf.New(errf.InvalidParameter, "params type mismatch")
	}

	pullTaskList, err := actcli.GetDataService().Global.Bill.ListBillDailyPullTask(
		kt.Kit(), &bill.BillDailyPullTaskListReq{
			Filter: getFilter(opt, opt.BillDay),
			Page: &core.BasePage{
				Start: 0,
				Limit: 31,
			},
		})
	if err != nil {
		return nil, fmt.Errorf("get pull task by opt %v failed, err %s", opt, err.Error())
	}
	if len(pullTaskList.Details) != 1 {
		return nil, fmt.Errorf("get pull task invalid length, resp %v", pullTaskList.Details)
	}
	task := pullTaskList.Details[0]

	if task.State == enumor.MainAccountRawBillPullStatePulled {
		if err := act.doDailySplit(kt, opt, task.BillDay); err != nil {
			return nil, fmt.Errorf("do splitting for %v day-%d failed, err %s", opt, task.BillDay, err.Error())
		}
		if err := act.changeTaskToSplitted(kt, task); err != nil {
			return nil, fmt.Errorf("update task %s to %s failed, err %s",
				task.ID, enumor.MainAccountRawBillPullStateSplit, err.Error())
		}
	}

	return nil, nil
}

func (act DailyAccountSplitAction) doDailySplit(
	kt run.ExecuteKit, opt *DailyAccountSplitActionOption, billDay int) error {

	// step1 清理原有当天特定version的billitem，因为有可能之前存在中途失败的脏数据了
	if err := cleanBillItem(kt.Kit(), opt, billDay); err != nil {
		return err
	}
	// step2 进行分账
	if err := splitBillItem(kt.Kit(), opt, billDay); err != nil {
		return err
	}
	// 此处不进行计算，因为有可能分账之后，产生的billitem并不在当前main account下
	return nil
}

func (act DailyAccountSplitAction) changeTaskToSplitted(
	kt run.ExecuteKit, billTask *bill.BillDailyPullTaskResult) error {

	return actcli.GetDataService().Global.Bill.UpdateBillDailyPullTask(
		kt.Kit(), &bill.BillDailyPullTaskUpdateReq{
			ID:    billTask.ID,
			State: enumor.MainAccountRawBillPullStateSplit,
		})
}

// 当前版本实现会把所有历史版本全部清理掉
// 待后续需要实现历史版本明细查看时，可分版本清理
func cleanBillItem(kt *kit.Kit, opt *DailyAccountSplitActionOption, billDay int) error {
	batch := 0
	commonOpt := &bill.ItemCommonOpt{
		Vendor: opt.Vendor,
		Year:   opt.BillYear,
		Month:  opt.BillMonth,
	}
	for {
		var billListReq = &bill.BillItemListReq{
			ItemCommonOpt: commonOpt,
			ListReq:       &core.ListReq{Filter: getBillItemFilter(opt, billDay), Page: core.NewCountPage()},
		}
		result, err := actcli.GetDataService().Global.Bill.ListBillItem(kt, billListReq)
		if err != nil {
			logs.Warnf("count bill item for %v day %d failed, err %s, rid %s", opt, billDay, err.Error(), kt.Rid)
			return fmt.Errorf("count bill item for %v day %d failed, err %s", opt, billDay, err.Error())
		}
		if result.Count > 0 {
			delReq := &bill.BillItemDeleteReq{
				ItemCommonOpt: commonOpt,
				Filter:        getBillItemFilter(opt, billDay),
			}
			if err := actcli.GetDataService().Global.Bill.BatchDeleteBillItem(kt, delReq); err != nil {
				return fmt.Errorf("delete 500 of %d bill item for %v day %d failed, err %s",
					result.Count, opt, billDay, err.Error())
			}
			logs.Infof("successfully delete batch %d bill item for %v day %d, rid %s",
				result.Count, opt, billDay, kt.Rid)
			batch = batch + 1
			continue
		}
		break
	}

	return nil
}

func splitBillItem(kt *kit.Kit, opt *DailyAccountSplitActionOption, billDay int) error {
	mainAccountInfo, err := getMainAccount(kt, opt.MainAccountID)
	if err != nil {
		return err
	}
	resp, err := actcli.GetDataService().Global.Bill.ListRawBillFileNames(kt, &bill.RawBillItemNameListReq{
		Vendor:        opt.Vendor,
		RootAccountID: opt.RootAccountID,
		MainAccountID: opt.MainAccountID,
		BillYear:      fmt.Sprintf("%d", opt.BillYear),
		BillMonth:     fmt.Sprintf("%02d", opt.BillMonth),
		Version:       fmt.Sprintf("%d", opt.VersionID),
		BillDate:      fmt.Sprintf("%02d", billDay),
	})
	if err != nil {
		return fmt.Errorf("failed to list raw bill files for %v, err %s", opt, err.Error())
	}

	splitter, err := GetSplitter(opt.Vendor)
	if err != nil {
		return fmt.Errorf("failed to get splitter for %v, err %s", opt, err.Error())
	}

	for _, filename := range resp.Filenames {
		var billItemList []bill.BillItemCreateReq[rawjson.RawMessage]
		// 后续可在该过程中，增加处理过程
		name := filepath.Base(filename)
		tmpReq := &bill.RawBillItemQueryReq{
			Vendor:        opt.Vendor,
			RootAccountID: opt.RootAccountID,
			MainAccountID: opt.MainAccountID,
			BillYear:      fmt.Sprintf("%d", opt.BillYear),
			BillMonth:     fmt.Sprintf("%02d", opt.BillMonth),
			Version:       fmt.Sprintf("%d", opt.VersionID),
			BillDate:      fmt.Sprintf("%02d", billDay),
			FileName:      name,
		}

		rawResp, err := actcli.GetDataService().Global.Bill.QueryRawBillItems(kt, tmpReq)
		if err != nil {
			return fmt.Errorf("failed to get raw bill item for %v, err %s", tmpReq, err.Error())
		}

		for _, item := range rawResp.Details {
			reqList, err := splitter.DoSplit(kt, opt, billDay, item, mainAccountInfo)
			if err != nil {
				return fmt.Errorf("batch create bill item for %s failed, err %s", filename, err.Error())
			}
			billItemList = append(billItemList, reqList...)
		}

<<<<<<< HEAD
		createReq := &bill.BatchBillItemCreateReq[rawjson.RawMessage]{
			ItemCommonOpt: &bill.ItemCommonOpt{
				Vendor: opt.Vendor,
				Year:   opt.BillYear,
				Month:  opt.BillMonth,
			},
			Items: billItemList,
		}
		_, err = actcli.GetDataService().Global.Bill.BatchCreateBillItem(kt, createReq)
		if err != nil {
			return fmt.Errorf("batch create bill item for %s failed, err %s", filename, err.Error())
=======
		for _, itemsBatch := range slice.Split(billItemList, constant.BatchOperationMaxLimit) {
			createReq := &bill.BatchBillItemCreateReq[rawjson.RawMessage]{
				ItemCommonOpt: &bill.ItemCommonOpt{
					Vendor: opt.Vendor,
					Year:   opt.BillYear,
					Month:  opt.BillMonth,
				},
				Items: itemsBatch,
			}
			_, err = actcli.GetDataService().Global.Bill.BatchCreateBillItem(kt, createReq)
			if err != nil {
				return fmt.Errorf("batch create bill item for %s failed, err %s", filename, err.Error())
			}
>>>>>>> ce9c1f4a
		}
		logs.Infof("split %s successfully", filename)
	}
	return nil
}

func getMainAccount(kt *kit.Kit, mainAccountID string) (*protocore.BaseMainAccount, error) {
	var expressions []*filter.AtomRule
	expressions = append(expressions, []*filter.AtomRule{
		tools.RuleEqual("id", mainAccountID),
	}...)
	result, err := actcli.GetDataService().Global.MainAccount.List(kt, &core.ListReq{
		Filter: tools.ExpressionAnd(expressions...),
		Page: &core.BasePage{
			Start: 0,
			Limit: 1,
		},
	})
	if err != nil {
		return nil, fmt.Errorf("get main account info by id %s failed, err %s", mainAccountID, err.Error())
	}
	if len(result.Details) != 1 {
		return nil, fmt.Errorf("get main account failed, invalid resp %v", result.Details)
	}

	return result.Details[0], nil
}<|MERGE_RESOLUTION|>--- conflicted
+++ resolved
@@ -241,19 +241,6 @@
 			billItemList = append(billItemList, reqList...)
 		}
 
-<<<<<<< HEAD
-		createReq := &bill.BatchBillItemCreateReq[rawjson.RawMessage]{
-			ItemCommonOpt: &bill.ItemCommonOpt{
-				Vendor: opt.Vendor,
-				Year:   opt.BillYear,
-				Month:  opt.BillMonth,
-			},
-			Items: billItemList,
-		}
-		_, err = actcli.GetDataService().Global.Bill.BatchCreateBillItem(kt, createReq)
-		if err != nil {
-			return fmt.Errorf("batch create bill item for %s failed, err %s", filename, err.Error())
-=======
 		for _, itemsBatch := range slice.Split(billItemList, constant.BatchOperationMaxLimit) {
 			createReq := &bill.BatchBillItemCreateReq[rawjson.RawMessage]{
 				ItemCommonOpt: &bill.ItemCommonOpt{
@@ -267,7 +254,6 @@
 			if err != nil {
 				return fmt.Errorf("batch create bill item for %s failed, err %s", filename, err.Error())
 			}
->>>>>>> ce9c1f4a
 		}
 		logs.Infof("split %s successfully", filename)
 	}
