import { PropType, Ref, defineComponent, inject, provide, reactive, ref, watch } from 'vue';
import { Form, Message, Select } from 'bkui-vue';
import PrimaryAccountSelector from '../../components/search/primary-account-selector';
import VendorRadioGroup from '@/components/vendor-radio-group';
import CommonSideslider from '@/components/common-sideslider';
import Amount from '../../components/amount';

import { useI18n } from 'vue-i18n';
import AdjustTable from './AdjustTable';
import useFormModel from '@/hooks/useFormModel';
import { VendorEnum } from '@/common/constant';
import { BILLS_CURRENCY } from '@/constants/bill';
import useBillStore, { UpdateAdjustmentItemParams } from '@/store/useBillStore';

const { Option } = Select;

export default defineComponent({
  props: {
    edit: {
      required: true,
      type: Boolean,
    },
    editData: {
      required: true,
      type: Object as PropType<UpdateAdjustmentItemParams>,
    },
  },
  emits: ['update', 'clearEdit'],
  setup(props, { expose, emit }) {
    const { t } = useI18n();
    const billStore = useBillStore();
    const isShow = ref(false);
<<<<<<< HEAD
    const bill_year = inject<Ref<number>>('bill_year');
    const bill_month = inject<Ref<number>>('bill_month');
    const { formModel, resetForm } = useFormModel({
      vendor: VendorEnum.AZURE,
      root_account_id: '',
      currency: 'USD',
    });
    const editData = ref<UpdateAdjustmentItemParams>({});
    const isLoading = ref(false);
    const formRef = ref();
    const tableRef = ref();
=======
    const modal = ref({ vendor: [] });

>>>>>>> 0d54cad6
    const triggerShow = (v: boolean) => {
      isShow.value = v;
    };
    const costSum = reactive({
      increaseSum: 0,
      decreaseSum: 0,
    });
    const setCostSum = (increaseVal: number, decreaseVal: number) => {
      costSum.increaseSum = increaseVal;
      costSum.decreaseSum = decreaseVal;
    };
    provide('adjust_bill_set_costSum', setCostSum);

    expose({ triggerShow });

    const handleSubmit = async () => {
      const [tableData] = await Promise.all([tableRef.value.getValue(), formRef.value.validate()]);
      try {
        isLoading.value = true;
        const paylaod = {
          ...formModel,
          items: tableData.map((row: any) => {
            return {
              ...row,
              bill_year: bill_year.value,
              bill_month: bill_month.value,
              ...formModel,
            };
          }),
        };
        if (props.edit)
          await billStore.update_adjustment_item(editData.value.id, {
            ...editData.value,
            ...tableData?.[0],
            ...formModel,
          });
        else await billStore.create_adjustment_items(paylaod);
        isShow.value = false;
        Message({
          message: '创建成功',
          theme: 'success',
        });
        emit('update');
      } finally {
        isLoading.value = false;
      }
    };

    const reset = () => {
      resetForm();
      // emit('clearEdit');
      tableRef.value.reset();
    };

    watch(
      [() => props.edit, () => props.editData],
      ([isEdit, data]) => {
        if (!isEdit) reset();
        else {
          editData.value = data;
          formModel.currency = data.currency;
          formModel.vendor = data.vendor;
          formModel.root_account_id = data.root_account_id;
        }
      },
      {
        deep: true,
      },
    );

    return () => (
      <CommonSideslider
        v-model:isShow={isShow.value}
        width={1280}
        title='新增调账'
        onHandleSubmit={handleSubmit}
        isSubmitLoading={isLoading.value}>
        {{
          default: () => (
            <Form formType='vertical' ref={formRef} model={formModel}>
              <Form.FormItem label={t('云厂商')} required property='vendor'>
                <VendorRadioGroup v-model={formModel.vendor} />
              </Form.FormItem>
              <Form.FormItem label={t('一级账号')} required property='root_account_id'>
                <PrimaryAccountSelector
                  v-model={formModel.root_account_id}
                  multiple={false}
                  vendor={[formModel.vendor]}
                  autoSelect={!props.edit}
                />
              </Form.FormItem>
<<<<<<< HEAD
              <Form.FormItem label={'币种'} required property='currency'>
                <Select v-model={formModel.currency}>
                  {BILLS_CURRENCY.map(({ name, id }) => (
                    <Option name={name} id={id} key={id} />
                  ))}
                </Select>
=======
              <Form.FormItem label={t('一级账号')} required>
                <PrimaryAccountSelector vendor={modal.value.vendor} />
>>>>>>> 0d54cad6
              </Form.FormItem>
              <Form.FormItem label={t('调账配置')} required>
                <div>
                  <AdjustTable ref={tableRef} vendor={formModel.vendor} edit={props.edit} editData={editData.value} />
                </div>
              </Form.FormItem>
              <Form.FormItem label={t('结果预览')}>
                <Amount isAdjust showType='vertical' adjustData={costSum} />
              </Form.FormItem>
            </Form>
          ),
        }}
      </CommonSideslider>
    );
  },
});<|MERGE_RESOLUTION|>--- conflicted
+++ resolved
@@ -30,7 +30,6 @@
     const { t } = useI18n();
     const billStore = useBillStore();
     const isShow = ref(false);
-<<<<<<< HEAD
     const bill_year = inject<Ref<number>>('bill_year');
     const bill_month = inject<Ref<number>>('bill_month');
     const { formModel, resetForm } = useFormModel({
@@ -42,10 +41,8 @@
     const isLoading = ref(false);
     const formRef = ref();
     const tableRef = ref();
-=======
     const modal = ref({ vendor: [] });
 
->>>>>>> 0d54cad6
     const triggerShow = (v: boolean) => {
       isShow.value = v;
     };
@@ -137,17 +134,12 @@
                   autoSelect={!props.edit}
                 />
               </Form.FormItem>
-<<<<<<< HEAD
               <Form.FormItem label={'币种'} required property='currency'>
                 <Select v-model={formModel.currency}>
                   {BILLS_CURRENCY.map(({ name, id }) => (
                     <Option name={name} id={id} key={id} />
                   ))}
                 </Select>
-=======
-              <Form.FormItem label={t('一级账号')} required>
-                <PrimaryAccountSelector vendor={modal.value.vendor} />
->>>>>>> 0d54cad6
               </Form.FormItem>
               <Form.FormItem label={t('调账配置')} required>
                 <div>
