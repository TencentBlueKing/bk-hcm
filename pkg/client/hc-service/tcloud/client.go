--- conflicted
+++ resolved
@@ -25,26 +25,18 @@
 
 // Client is a tcloud api client
 type Client struct {
-<<<<<<< HEAD
-	Account *AccountClient
-	Subnet  *SubnetClient
-=======
 	Account       *AccountClient
+	Subnet        *SubnetClient
 	SecurityGroup *SecurityGroupClient
->>>>>>> 8fd0c459
-	Vpc     *VpcClient
+	Vpc           *VpcClient
 }
 
 // NewClient create a new tcloud api client.
 func NewClient(client rest.ClientInterface) *Client {
 	return &Client{
-<<<<<<< HEAD
-		Account: NewAccountClient(client),
-		Subnet:  NewSubnetClient(client),
-=======
 		Account:       NewAccountClient(client),
 		SecurityGroup: NewCloudSecurityGroupClient(client),
->>>>>>> 8fd0c459
-		Vpc:     NewVpcClient(client),
+		Subnet:        NewSubnetClient(client),
+		Vpc:           NewVpcClient(client),
 	}
 }