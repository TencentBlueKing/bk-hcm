--- conflicted
+++ resolved
@@ -1,8 +1,4 @@
-<<<<<<< HEAD
 import { Alert, Button, Card, Dialog, Form, Input, Loading, Radio, Select, Table } from 'bkui-vue';
-=======
-import { Button, Card, Form, Input, Radio, Select } from 'bkui-vue';
->>>>>>> 59d27c47
 import { PropType, defineComponent, onMounted, reactive, ref, watch } from 'vue';
 import './index.scss';
 import { VendorEnum } from '@/common/constant';
@@ -101,12 +97,9 @@
     const isValidateLoading = ref(false);
     const businessList = ref([]);
     const accountStore = useAccountStore();
-<<<<<<< HEAD
     const isAuthDialogShow = ref(false);
     const isAuthTableLoading = ref(false);
     const authTableData = ref([]);
-=======
->>>>>>> 59d27c47
     // 腾讯云
     const tcloudExtension: IExtension = reactive({
       output1: {
@@ -323,7 +316,6 @@
       },
     );
 
-<<<<<<< HEAD
     watch(
       () => isAuthDialogShow.value,
       async (isShow) => {
@@ -338,9 +330,6 @@
         isAuthTableLoading.value = false;
       },
     );
-
-=======
->>>>>>> 59d27c47
     onMounted(async () => {
       const res = await accountStore.getBizList();
       businessList.value = res?.data || [];
