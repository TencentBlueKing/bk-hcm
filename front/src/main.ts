import { createApp } from 'vue';
import { createPinia } from 'pinia';
import { gotoLoginPage } from '@/utils/login-helper';

import bus from './common/bus';
import http from './http';
import router from './router';
import App from './app.vue';
import i18n from './language/i18n';
import directive from '@/directive/index';
import components from '@/components/index';
import { preload } from '@/store';
import './style/index.scss';
// 全量引入自定义图标
import './assets/iconfont/style.css';
import '@blueking/ediatable/vue3/vue3.css';

// 全量引入 bkui-vue
import bkui from 'bkui-vue';
// 全量引入 bkui-vue 样式
import 'bkui-vue/dist/style.css';

const app = createApp(App);

const pinia = createPinia();

app.config.globalProperties.$bus = bus;
app.config.globalProperties.$http = http;

app.use(i18n).use(directive).use(components).use(pinia).use(bkui);

<<<<<<< HEAD
const { userInfo } = useUserStore();

userInfo()
  .then(() => {
=======
preload()
  .finally(() => {
>>>>>>> a945246c
    app.use(router);
    app.mount('#app');
  })
  .catch((err) => {
    console.error(err);
    gotoLoginPage();
  });<|MERGE_RESOLUTION|>--- conflicted
+++ resolved
@@ -9,7 +9,7 @@
 import i18n from './language/i18n';
 import directive from '@/directive/index';
 import components from '@/components/index';
-import { preload } from '@/store';
+import { useUserStore, preload } from '@/store';
 import './style/index.scss';
 // 全量引入自定义图标
 import './assets/iconfont/style.css';
@@ -29,17 +29,14 @@
 
 app.use(i18n).use(directive).use(components).use(pinia).use(bkui);
 
-<<<<<<< HEAD
 const { userInfo } = useUserStore();
 
 userInfo()
   .then(() => {
-=======
-preload()
-  .finally(() => {
->>>>>>> a945246c
-    app.use(router);
-    app.mount('#app');
+    preload().finally(() => {
+      app.use(router);
+      app.mount('#app');
+    });
   })
   .catch((err) => {
     console.error(err);
