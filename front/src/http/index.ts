/**
 * @file axios 封装
 * @author
 */

import axios, { AxiosInstance, AxiosRequestConfig } from 'axios';
import Cookies from 'js-cookie';
import { Message } from 'bkui-vue';
import { defaults } from 'lodash';
import { v4 as uuidv4 } from 'uuid';
import bus from '@/common/bus';
import { showLoginModal } from '@/utils/login-helper';
import CachedPromise from './cached-promise';
import RequestQueue from './request-queue';

interface HttpApi {
  [key: string]: any;
}

type HttpMethodType = 'delete' | 'get' | 'head' | 'options' | 'post' | 'put' | 'patch';

// axios 实例
const axiosInstance: AxiosInstance = axios.create({
  baseURL: window.PROJECT_CONFIG.BK_HCM_AJAX_URL_PREFIX,
  withCredentials: true,
  headers: { 'X-REQUESTED-WITH': 'XMLHttpRequest' },
});

/**
 * request interceptor
 */
axiosInstance.interceptors.request.use(
  (config: any) => {
    if (config.globalHeaders) {
      config.headers['X-Bkapi-Request-Id'] = uuidv4();
    }
    // 在发起请求前，注入CSRFToken，解决跨域
    injectCSRFTokenToHeaders();
    return config;
  },
  (error) => Promise.reject(error),
);

/**
 * response interceptor
 */
axiosInstance.interceptors.response.use(
  (response) => response,
  (error) => Promise.reject(error),
);

const http: HttpApi = {
  queue: new RequestQueue(),
  cache: new CachedPromise(),
  cancelRequest: (requestId: string) => {
    return http.queue.cancel(requestId);
  },
  cancelCache: (requestId: string) => http.cache.delete(requestId),
  cancel: (requestId: string) => Promise.all([http.cancelRequest(requestId), http.cancelCache(requestId)]),
  download: async (config: CombinedRequestConfig) => {
    defaults(config, { method: 'post', responseType: 'blob', originalResponse: true });
    // 设置请求配置默认值
    try {
      const { data, headers } = await axiosInstance(config);
      if (headers['content-type'] === 'application/octet-stream') {
        const downloadUrl = URL.createObjectURL(data);
        const a = document.createElement('a');
        a.href = downloadUrl;
        // 设置默认文件名
        [, a.download] = headers['content-disposition'].match(/filename="(.+)"/);
        // 下载
        document.body.appendChild(a);
        a.click();
        // 释放资源
        document.body.removeChild(a);
        URL.revokeObjectURL(downloadUrl);
      } else if (headers['content-type'] === 'application/json') {
        // 下载业务报错
        const reader = new FileReader();
        reader.onload = () => {
          const error = JSON.parse(reader.result as string);
          Message({ theme: 'error', message: error.message });
        };
        reader.readAsText(data);
      } else {
        throw new Error(`unknown Content-Type: ${headers['content-type']}`);
      }
    } catch (error) {
      console.error(error);
      Message({ theme: 'error', message: (error as Error).message });
    }
  },
  setHeader: (key: string, value: string) => {
    axiosInstance.defaults.headers[key] = value;
  },
  deleteHeader: (key: string) => {
    delete axiosInstance.defaults.headers[key];
  },
};

const methodsWithoutData: HttpMethodType[] = ['get', 'head', 'options'];
const methodsWithData: HttpMethodType[] = ['post', 'put', 'patch', 'delete'];
const allMethods = [...methodsWithoutData, ...methodsWithData];

const TokenInvalidCode = 2000009;

// 在自定义对象 http 上添加各请求方法
allMethods.forEach((method) => {
  Object.defineProperty(http, method, {
    get() {
      return getRequest(method);
    },
  });
});

/**
 * 获取 http 不同请求方式对应的函数
 *
 * @param {string} http method 与 axios 实例中的 method 保持一致
 *
 * @return {Function} 实际调用的请求函数
 */
function getRequest(method: HttpMethodType) {
  if (methodsWithData.includes(method)) {
    return (url: string, data: object, config: object) => getPromise(method, url, data, config);
  }
  return (url: string, config: object) => getPromise(method, url, null, config);
}

/**
 * 实际发起 http 请求的函数，根据配置调用缓存的 promise 或者发起新的请求
 *
 * @param {method} http method 与 axios 实例中的 method 保持一致
 * @param {string} 请求地址
 * @param {Object} 需要传递的数据, 仅 post/put/patch 三种请求方式可用
 * @param {Object} 用户配置，包含 axios 的配置与本系统自定义配置
 *
 * @return {Promise} 本次http请求的Promise
 */
async function getPromise(method: HttpMethodType, url: string, data: object | null, userConfig = {}) {
  const config = initConfig(method, url, userConfig);
  let promise;
  if (config.cancelPrevious) {
    await http.cancel(config.requestId);
  }

  if (config.clearCache) {
    http.cache.delete(config.requestId);
  } else {
    promise = http.cache.get(config.requestId);
  }
  if (config.fromCache && promise) {
    return promise;
  }

  promise = new Promise(async (resolve, reject) => {
    const axiosRequest = methodsWithData.includes(method)
      ? axiosInstance[method](url, data, config)
      : axiosInstance[method](url, config);

    try {
      const response = await axiosRequest;
      Object.assign(config, response.config || {});
      handleResponse({ config, response, resolve, reject });
    } catch (error: any) {
      Object.assign(config, error.config);
      reject(error);
    }
  })
    .catch((error) => {
      return handleReject(error, config);
    })
    .finally(() => {
      http.queue.delete(config.requestId);
    });

  // 添加请求队列
  http.queue.set(config);
  // 添加请求缓存
  http.cache.set(config.requestId, promise);

  return promise;
}

/**
 * 处理 http 请求成功结果
 *
 * @param {Object} 请求配置
 * @param {Object} cgi 原始返回数据
 * @param {Function} promise 完成函数
 * @param {Function} promise 拒绝函数
 */
function handleResponse(params: { config: any; response: any; resolve: any; reject: any }) {
  const { config, response, resolve, reject } = params;
  const transformedResponse = response.data;
  const { code, message, data } = transformedResponse;
<<<<<<< HEAD

  if (code !== 0 && config.globalError) {
    reject({ code, message });
    return;
  }
  if (config.originalResponse) {
    resolve(response);
    return;
  }
  if (config.transformData) {
    resolve(data);
    return;
  }

=======

  if (code !== 0 && config.globalError) {
    reject({ code, message });
    return;
  }
  if (config.originalResponse) {
    resolve(response);
    return;
  }
  if (config.transformData) {
    resolve(data);
    return;
  }

>>>>>>> ebad9bc1
  resolve(transformedResponse);
}

/**
 * 处理 http 请求失败结果
 *
 * @param {Object} Error 对象
 * @param {config} 请求配置
 *
 * @return {Promise} promise 对象
 */
function handleReject(error: any, config: any) {
  if (error.code === TokenInvalidCode) {
    showLoginModal();
    return Promise.reject(error);
  }

  if (axios.isCancel(error)) {
    return Promise.reject(error);
  }
  if (error.code === 2000000 && error.message.includes('do not support create IPv6 full chain loadbalancer')) {
    Message({
      theme: 'error',
      message: '当前账号不支持购买IPv6，请联系云厂商开通, 参考文档https://cloud.tencent.com/document/product/214/39612',
    });
    return Promise.reject(
      '当前账号不支持购买IPv6，请联系云厂商开通, 参考文档https://cloud.tencent.com/document/product/214/39612',
    );
  }
  http.queue.delete(config.requestId);

  // 非2xx请求错误
  if (error.response) {
    const { status, data } = error.response;
    const nextError = { message: error.message, response: error.response };
    if (status === 401) {
      showLoginModal();
    } else if (status === 403) {
      bus.$emit('show-forbidden', error.response.data);
    } else if (status === 404) {
      nextError.message = '不存在';
      Message({ theme: 'error', message: nextError.message });
    } else if (status === 500) {
      nextError.message = '系统出现异常';
      Message({ theme: 'error', message: nextError.message });
    } else if (data?.message && error.code !== 0) {
      nextError.message = data.message;
      Message({ theme: 'error', message: nextError.message });
    } else {
      Message({ theme: 'error', message: error.message });
    }

    return Promise.reject(nextError);
  }

  // 有请求无响应
  if (error.request) {
    Message({ theme: 'error', message: 'Network Error' });
    return Promise.reject(error);
  }

  // 业务错误
  if (config.globalError) {
    handleCustomErrorCode(error);
  }

  return Promise.reject(error);
}

/**
 * 处理自定义错误码
 * @param error 异常
 */
function handleCustomErrorCode(error: any) {
  if (error.code === 2000014) {
    Message({ message: '当前负载均衡正在变更中，云平台限制新的任务同时变更。', theme: 'error' });
    return;
  }
  // zenlayer 账单导入错误码
  if ([2000015, 2000016, 2000017].includes(error.code)) return;

  if (error.code !== 0) Message({ theme: 'error', message: error.message });
}

/**
 * 初始化本系统 http 请求的各项配置
 *
 * @param {string} http method 与 axios 实例中的 method 保持一致
 * @param {string} 请求地址, 结合 method 生成 requestId
 * @param {Object} 用户配置，包含 axios 的配置与本系统自定义配置
 *
 * @return {Promise} 本次 http 请求的 Promise
 */
function initConfig(method: string, url: string, userConfig: object) {
  const defaultConfig = {
    ...getCancelToken(),
    // http 请求默认 id
    requestId: `${method}_${url}`,
    // 是否全局捕获异常
    globalError: true,
    // 是否直接复用缓存的请求
    fromCache: false,
    // 是否在请求发起前清楚缓存
    clearCache: false,
    // 响应结果是否返回原始数据
    originalResponse: false,
    // 转换返回数据，仅返回data对象
    transformData: false,
    // 当路由变更时取消请求
    cancelWhenRouteChange: true,
    // 取消上次请求
    cancelPrevious: false,
    // 是否使用全局headers
    globalHeaders: true,
  };
  return Object.assign(defaultConfig, userConfig);
}
type CombinedRequestConfig = Partial<AxiosRequestConfig & ReturnType<typeof initConfig>>;

/**
 * 生成 http 请求的 cancelToken，用于取消尚未完成的请求
 *
 * @return {Object} {cancelToken: axios 实例使用的 cancelToken, cancelExcutor: 取消http请求的可执行函数}
 */
function getCancelToken() {
  let cancelExcutor;
  const cancelToken = new axios.CancelToken((excutor) => {
    cancelExcutor = excutor;
  });
  return {
    cancelToken,
    cancelExcutor,
  };
}

/**
 * 向 http header 注入 CSRFToken，CSRFToken key 值与后端一起协商制定
 */
export function injectCSRFTokenToHeaders() {
  const CSRFToken = Cookies.get(`${window.PROJECT_CONFIG.BKPAAS_APP_ID}_csrftoken`);
  if (CSRFToken !== undefined) {
    axiosInstance.defaults.headers.common['X-CSRFToken'] = CSRFToken;
  } else {
    console.warn('Can not find csrftoken in document.cookie');
  }
  return CSRFToken;
}

export * from './jsonp';

export default http;<|MERGE_RESOLUTION|>--- conflicted
+++ resolved
@@ -194,7 +194,6 @@
   const { config, response, resolve, reject } = params;
   const transformedResponse = response.data;
   const { code, message, data } = transformedResponse;
-<<<<<<< HEAD
 
   if (code !== 0 && config.globalError) {
     reject({ code, message });
@@ -209,22 +208,6 @@
     return;
   }
 
-=======
-
-  if (code !== 0 && config.globalError) {
-    reject({ code, message });
-    return;
-  }
-  if (config.originalResponse) {
-    resolve(response);
-    return;
-  }
-  if (config.transformData) {
-    resolve(data);
-    return;
-  }
-
->>>>>>> ebad9bc1
   resolve(transformedResponse);
 }
 
