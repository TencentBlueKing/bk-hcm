--- conflicted
+++ resolved
@@ -25,34 +25,22 @@
 
 // Client is a global api client
 type Client struct {
-<<<<<<< HEAD
-	Auth    *AuthClient
-	Account *AccountClient
-	Cloud   *CloudClient
-	Vpc     *VpcClient
-	Subnet  *SubnetClient
-=======
 	Auth          *AuthClient
 	Account       *AccountClient
 	Cloud         *CloudClient
 	SecurityGroup *SecurityGroupClient
->>>>>>> 8fd0c459
+	Vpc           *VpcClient
+	Subnet        *SubnetClient
 }
 
 // NewClient create a new global api client.
 func NewClient(client rest.ClientInterface) *Client {
 	return &Client{
-<<<<<<< HEAD
-		Auth:    NewAuthClient(client),
-		Account: NewAccountClient(client),
-		Cloud:   NewCloudClient(client),
-		Vpc:     NewVpcClient(client),
-		Subnet:  NewSubnetClient(client),
-=======
 		Auth:          NewAuthClient(client),
 		Account:       NewAccountClient(client),
 		Cloud:         NewCloudClient(client),
 		SecurityGroup: NewCloudSecurityGroupClient(client),
->>>>>>> 8fd0c459
+		Vpc:           NewVpcClient(client),
+		Subnet:        NewSubnetClient(client),
 	}
 }