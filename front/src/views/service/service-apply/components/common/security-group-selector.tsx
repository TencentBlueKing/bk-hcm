--- conflicted
+++ resolved
@@ -1,23 +1,15 @@
 import http from '@/http';
 import { computed, defineComponent, PropType, ref, TransitionGroup, watch } from 'vue';
-<<<<<<< HEAD
 import { Button, Checkbox, Dialog, Input, Loading, Table } from 'bkui-vue';
 import { SECURITY_GROUP_RULE_TYPE, VendorEnum } from '@/common/constant';
-=======
-import { Button, Checkbox, Dialog, Loading, Table } from 'bkui-vue';
-import { VendorEnum } from '@/common/constant';
->>>>>>> b8a7e9f9
 import { useWhereAmI } from '@/hooks/useWhereAmI';
 import './security-group-selector.scss';
 import { EditLine, Plus } from 'bkui-vue/lib/icon';
 import useColumns from '@/views/resource/resource-manage/hooks/use-columns';
 import DraggableCard from './DraggableCard';
 import { type UseDraggableReturn, VueDraggable } from 'vue-draggable-plus';
-<<<<<<< HEAD
 import { BkButtonGroup } from 'bkui-vue/lib/button';
 import { QueryRuleOPEnum } from '@/typings';
-=======
->>>>>>> b8a7e9f9
 
 const { BK_HCM_AJAX_URL_PREFIX } = window.PROJECT_CONFIG;
 
@@ -38,19 +30,12 @@
     const loading = ref(false);
     const { isServicePage } = useWhereAmI();
     const isDialogShow = ref(false);
-<<<<<<< HEAD
     // const isScrollLoading = ref(false);
-=======
-    const isScrollLoading = ref(false);
->>>>>>> b8a7e9f9
     const securityGroupRules = ref([]);
     const securityGroupKVMap = ref(new Map<string, string>());
     const isRulesTableLoading = ref(false);
     const el = ref<UseDraggableReturn>();
-<<<<<<< HEAD
     const selectedSecurityType = ref(SECURITY_GROUP_RULE_TYPE.INGRESS);
-=======
->>>>>>> b8a7e9f9
 
     const computedDisabled = computed(() => {
       return !(props.accountId && props.vendor && props.region);
@@ -144,10 +129,7 @@
       () => isDialogShow.value,
       (isShow) => {
         if (!isShow) {
-<<<<<<< HEAD
           searchVal.value = '';
-=======
->>>>>>> b8a7e9f9
           securityGroupRules.value = [];
         }
       },
@@ -226,7 +208,6 @@
                 clearable
                 v-model={searchVal.value}/>
               <Loading loading={loading.value}>
-<<<<<<< HEAD
                 <div>
                   {
                     list.value.length
@@ -283,55 +264,12 @@
                   }
 
                 </div>
-=======
-                <Table
-                  border={'none'}
-                  data={list.value}
-                  scrollLoading={isScrollLoading.value}
-                  onScrollBottom={handleScrollBottom}
-                  columns={[{
-                    field: 'name',
-                    label: '',
-                    render: ({ cell, data }: any) => (
-                      <Checkbox label={data.cloud_id} onChange={async (isSelected: boolean) => {
-                        if (isSelected) {
-                          isRulesTableLoading.value = true;
-                          const res = await http.post(`${BK_HCM_AJAX_URL_PREFIX}/api/v1/cloud/vendors/${props.vendor}/security_groups/${data.id}/rules/list`, {
-                            filter: {
-                              op: 'and',
-                              rules: [],
-                            },
-                            page: {
-                              count: false,
-                              start: 0,
-                              limit: 500,
-                            },
-                          });
-                          const arr = res.data?.details || [];
-                          securityGroupRules.value.push({
-                            id: data.cloud_id,
-                            data: arr,
-                          });
-                          securityGroupKVMap.value.set(data.cloud_id, data.name);
-                          isRulesTableLoading.value = false;
-                        } else {
-                          securityGroupRules.value = securityGroupRules.value.filter(({ id }) => id !== data.cloud_id);
-                          securityGroupKVMap.value.delete(data.cloud_id);
-                        }
-                      }}>
-                        { cell }
-                      </Checkbox>
-                    ),
-                  }]}
-                />
->>>>>>> b8a7e9f9
               </Loading>
             </div>
             <div class={'security-group-rules-container'}></div>
             <div>
               <Loading loading={isRulesTableLoading.value}>
                 <div class={'security-group-rules-container'}>
-<<<<<<< HEAD
                   <div class={'security-group-rules-btn-group-container'}>
                     <BkButtonGroup class={'security-group-rules-btn-group'}>
                       <Button
@@ -358,8 +296,6 @@
                       }
                     </Button>
                   </div>
-=======
->>>>>>> b8a7e9f9
                   {/* @ts-ignore */}
                   <VueDraggable
                     ref={el}
@@ -367,7 +303,6 @@
                     animation={200}
                     handle='.draggable-card-header-draggable-btn'
                   >
-<<<<<<< HEAD
                     {computedSecurityGroupRules.value.length ? (
                       <TransitionGroup type='transition' name='fade'>
                         {computedSecurityGroupRules.value.map(({ id, data }, idx) => (
@@ -391,26 +326,6 @@
                         description="没有数据"
                       />
                     )}
-=======
-                    <TransitionGroup
-                      type="transition"
-                      name="fade"
-                    >
-                      {
-                        securityGroupRules.value.map(({ id, data }, idx) => <div>
-                          <DraggableCard
-                            title={securityGroupKVMap.value.get(id)}
-                            index={idx + 1}
-                          >
-                            <Table
-                                data={data}
-                                columns={securityRulesColumns}
-                              />
-                          </DraggableCard>
-                        </div>)
-                      }
-                    </TransitionGroup>
->>>>>>> b8a7e9f9
                   </VueDraggable>
                 </div>
               </Loading>
