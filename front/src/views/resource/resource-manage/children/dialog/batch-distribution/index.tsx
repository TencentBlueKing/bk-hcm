import { Button, Dialog, Message } from 'bkui-vue';
import { PropType, defineComponent, ref } from 'vue';
import BusinessSelector from '@/components/business-selector/index.vue';
import './index.scss';
import { Senarios, useWhereAmI } from '@/hooks/useWhereAmI';
import { useResourceStore } from '@/store';
import { useVerify } from '@/hooks';

export enum DResourceType {
  cvms = 'cvms',
  disks = 'disks',
  eips = 'eips',
  firewall = 'vendors/gcp/firewalls/rules',
  network_interfaces = 'network_interfaces',
  route_tables = 'route_table_ids',
  security_groups = 'security_groups',
  subnets = 'subnets',
  vpcs = 'vpcs',
}

export const DResourceTypeMap = {
  [DResourceType.cvms]: {
    key: 'cvm_ids',
    name: '主机',
  },
  [DResourceType.disks]: {
    key: 'disk_ids',
    name: '云硬盘',
  },
  [DResourceType.eips]: {
    key: 'eip_ids',
    name: '弹性IP',
  },
  [DResourceType.firewall]: {
    key: 'firewall_rule_ids',
    name: '防火墙',
  },
  [DResourceType.network_interfaces]: {
    key: 'network_interface_ids	',
    name: '网络接口',
  },
  [DResourceType.route_tables]: {
    key: 'route_table_ids',
    name: '路由表',
  },
  [DResourceType.security_groups]: {
    key: 'security_group_ids',
    name: '安全组',
  },
  [DResourceType.subnets]: {
    key: 'subnet_ids',
    name: '子网',
  },
  [DResourceType.vpcs]: {
    key: 'vpc_ids',
    name: 'VPC',
  },
};

export const BatchDistribution = defineComponent({
  props: {
    selections: {
      type: Array as PropType<Array<any>>,
      required: true,
    },
    type: {
      type: String as PropType<DResourceType>,
      required: true,
    },
    getData: {
      type: Function as PropType<() => void>,
      required: true,
    },
  },
  setup(props) {
    const { whereAmI } = useWhereAmI();
    const selectedBizId = ref('');
    const isShow = ref(false);
    const isLoading = ref(false);
    const resourceStore = useResourceStore();
    const handleConfirm = async () => {
      isLoading.value = true;
      try {
        await resourceStore.assignBusiness(props.type, {
          [DResourceTypeMap[props.type].key]:
            props.selections?.map(v => v.id) || [],
          bk_biz_id: selectedBizId.value,
        });
        Message({
          theme: 'success',
          message: '批量分配成功！',
        });
        props.getData?.();
      } catch (error) {
        Message({
          theme: 'error',
          message: '批量分配失败！',
        });
      } finally {
        isLoading.value = false;
        isShow.value = false;
      }
    };
    // 权限hook
    const {
      handleAuth,
      authVerifyData,
    } = useVerify();
    return () => (
      <>
        {whereAmI.value === Senarios.resource ? (
          <Button
<<<<<<< HEAD
            class={'ml8 mr8'}
=======
            class='ml8 mr8 hcm-no-permision-btn'
>>>>>>> 68794995
            onClick={() => {
              if (!authVerifyData?.permissionAction?.iaas_resource_operate) {
                handleAuth('iaas_resource_operate');
              } else {
                isShow.value = true;
              }
            }}
            disabled={authVerifyData?.permissionAction?.iaas_resource_operate && !props.selections.length}>
            批量分配
          </Button>
        ) : null}
        <Dialog
          isShow={isShow.value}
          title={`批量分配/${DResourceTypeMap[props.type].name}分配`}
          theme={'primary'}
          quickClose
          onClosed={() => (isShow.value = false)}
          onConfirm={handleConfirm}
          isLoading={isLoading.value}>
          <p class='selected-host-count-tip'>
            已选择
            <span class='selected-host-count'>{props.selections.length}</span>个
            {DResourceTypeMap[props.type].name}，可选择所需分配的目标业务
          </p>
          <p class='mb6'>目标业务</p>
          <BusinessSelector
            v-model={selectedBizId.value}
            authed={true}
            class='mb32'
            auto-select={true}></BusinessSelector>
        </Dialog>
      </>
    );
  },
});<|MERGE_RESOLUTION|>--- conflicted
+++ resolved
@@ -110,11 +110,7 @@
       <>
         {whereAmI.value === Senarios.resource ? (
           <Button
-<<<<<<< HEAD
             class={'ml8 mr8'}
-=======
-            class='ml8 mr8 hcm-no-permision-btn'
->>>>>>> 68794995
             onClick={() => {
               if (!authVerifyData?.permissionAction?.iaas_resource_operate) {
                 handleAuth('iaas_resource_operate');
