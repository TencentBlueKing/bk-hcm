/* eslint-disable no-nested-ternary */
import { QueryRuleOPEnum, RulesItem } from '@/typings/common';
import { FilterType } from '@/typings';
import { Loading, SearchSelect, Table } from 'bkui-vue';
import type { Column } from 'bkui-vue/lib/table/props';
import { ISearchItem } from 'bkui-vue/lib/search-select/utils';
import { computed, defineComponent, reactive, ref, watch } from 'vue';
import cssModule from './index.module.scss';
import Empty from '@/components/empty';
import { useResourceStore, useBusinessStore } from '@/store';
import { useBusinessMapStore } from '@/store/useBusinessMap';
import { useRegionsStore } from '@/store/useRegionsStore';
import { useWhereAmI, Senarios } from '../useWhereAmI';
import { getDifferenceSet } from '@/common/util';
import { get as lodash_get } from 'lodash-es';
import { VendorReverseMap } from '@/common/constant';
import { LB_NETWORK_TYPE_REVERSE_MAP, LISTENER_BINDING_STATUS_REVERSE_MAP, SCHEDULER_REVERSE_MAP } from '@/constants';
import usePagination from '../usePagination';
<<<<<<< HEAD
import useBillStore from '@/store/useBillStore';
=======
import { defaults } from 'lodash';
import { fetchData } from '@pluginHandler/useTable';
>>>>>>> 4825da80

export interface IProp {
  // search-select 配置项
  searchOptions?: {
    // search-select 可选项
    searchData?: Array<ISearchItem> | (() => Array<ISearchItem>);
    // 是否禁用 search-select
    disabled?: boolean;
    // 其他 search-select 属性/自定义事件, 比如 placeholder, onSearch, searchSelectExtStyle...
    extra?: {
      searchSelectExtStyle?: Record<string, string>; // 搜索框样式
    };
  };
  // table 配置项
  tableOptions: {
    // 表格字段
    columns: Array<Column> | (() => Array<Column>);
    // 用于预览效果的数据
    reviewData?: Array<Record<string, any>>;
    // 其他 table 属性/自定义事件, 比如 settings, onSelectionChange...
    extra?: Object;
  };
  // 请求相关字段
  requestOption?: {
    // 资源类型，与 apiMethod 互斥
    type?: string;
    // 请求方法，与 type 互斥
    apiMethod?: (...args: any) => Promise<any>;
    // 排序参数
    sortOption?: {
      sort: string; // 需要排序的字段
      order: 'ASC' | 'DESC'; // 排序方式
    };
    // 筛选参数
    filterOption?: {
      // 规则
      rules: Array<RulesItem>;
      // Tab 切换时选用项(如选中全部时, 删除对应的 rule)
      deleteOption?: {
        field: string;
        flagValue: string; // 当 rule.value = flagValue 时, 删除该 rule
      };
      // 模糊查询开关true开启，false关闭
      fuzzySwitch?: boolean;
    };
    // 请求需要的额外荷载数据
    extension?: Record<string, any> | (() => Record<string, any>);
    // 钩子 - 可以根据当前请求结果异步更新 dataList
    resolveDataListCb?: (...args: any) => Promise<any>;
    // 钩子 - 可以根据当前请求结果异步更新 pagination.count
    resolvePaginationCountCb?: (...args: any) => Promise<any>;
    // 列表数据的路径，如 data.details
    dataPath?: string;
    // 是否为全量数据
    full?: boolean;
    // 是否立即请求
    immediate?: boolean;
  };
  // 资源下筛选业务功能相关的 prop
  bizFilter?: FilterType;
}

export const useTable = (props: IProp) => {
  defaults(props, { requestOption: {} });
  defaults(props.requestOption, { dataPath: 'data.details', immediate: true });

  const { whereAmI } = useWhereAmI();

  const regionsStore = useRegionsStore();
  const resourceStore = useResourceStore();
  const businessStore = useBusinessStore();
  const businessMapStore = useBusinessMapStore();

  const searchVal = ref('');
  const dataList = ref([]);
  const isLoading = ref(false);
  const sort = ref(props.requestOption.sortOption ? props.requestOption.sortOption.sort : 'created_at');
  const order = ref(props.requestOption.sortOption ? props.requestOption.sortOption.order : 'DESC');
  const getInitialRules = () => {
    const { filterOption } = props.requestOption;
    return filterOption && !filterOption.deleteOption ? filterOption.rules : [];
  };
  const filter = reactive({ op: QueryRuleOPEnum.AND, rules: getInitialRules() });

  const { pagination, handlePageLimitChange, handlePageValueChange } = usePagination(() => getListData());

  // 钩子 - 表头排序时
  const handleSort = ({ column, type }: any) => {
    sort.value = column.field;
    order.value = type === 'asc' ? 'ASC' : 'DESC';
    // 如果type为null，则默认排序
    if (type === 'null') {
      sort.value = props.requestOption.sortOption ? props.requestOption.sortOption.sort : 'created_at';
      order.value = props.requestOption.sortOption ? props.requestOption.sortOption.order : 'DESC';
    }
    getListData();
  };

  /**
   * 请求表格数据
   * @param customRules 自定义规则
   * @param type 资源类型
   * @param type 标志当前为独立的请求，无需合并之前的filter
   */
<<<<<<< HEAD
  const getListData = async (customRules: Array<RulesItem> = [], type?: string, isInvidual = false) => {
    buildFilter({ rules: customRules, isInvidual });
=======
  const getListData = async (customRules: Array<RulesItem> | (() => Array<RulesItem>) = [], type?: string) => {
    buildFilter({ rules: typeof customRules === 'function' ? customRules() : customRules });
>>>>>>> 4825da80
    // 预览
    if (props.tableOptions.reviewData) {
      dataList.value = props.tableOptions.reviewData;
      return;
    }
    isLoading.value = true;

<<<<<<< HEAD
    // 判断是业务下, 还是资源下
    let api = whereAmI.value === Senarios.business ? businessStore.list : resourceStore.list;
    if (whereAmI.value === Senarios.bill) api = useBillStore().list;
    // 请求数据
    const [detailsRes, countRes] = await Promise.all(
      [false, true].map((isCount) =>
        api(
          {
            page: {
              limit: isCount ? 0 : pagination.limit,
              start: isCount ? 0 : pagination.start,
              sort: isCount ? undefined : sort.value,
              order: isCount ? undefined : order.value,
              count: isCount,
            },
            filter: { op: filter.op, rules: filter.rules },
            ...props.requestOption.extension,
          },
          type ? type : props.requestOption.type,
        ),
      ),
    );
    // 更新数据
    dataList.value = props.requestOption.dataPath
      ? lodash_get(detailsRes, props.requestOption.dataPath)
      : detailsRes?.data?.details;
=======
    try {
      // 判断是业务下, 还是资源下
      const api = whereAmI.value === Senarios.business ? businessStore.list : resourceStore.list;
      const [detailsRes, countRes] = await fetchData({ api, pagination, sort, order, filter, props, type });
>>>>>>> 4825da80

      // 更新数据
      dataList.value = lodash_get(detailsRes, props.requestOption.dataPath, []) || [];

      // 异步处理 dataList
      if (typeof props.requestOption.resolveDataListCb === 'function') {
        props.requestOption.resolveDataListCb(dataList.value, getListData).then((newDataList: any[]) => {
          dataList.value = newDataList;
        });
      }

      // 处理 pagination.count
      if (typeof props.requestOption.resolvePaginationCountCb === 'function') {
        props.requestOption.resolvePaginationCountCb(countRes?.data).then((newCount: number) => {
          pagination.count = newCount;
        });
      } else {
        pagination.count = (countRes === null ? detailsRes.data.count : countRes.data.count) || 0;
      }
    } catch (error) {
      dataList.value = [];
      pagination.count = 0;
    } finally {
      isLoading.value = false;
    }
  };

  const CommonTable = defineComponent({
    setup(_props, { slots, expose }) {
      const searchData = computed(() => {
        return (
          (typeof props.searchOptions?.searchData === 'function'
            ? props.searchOptions.searchData()
            : props.searchOptions.searchData) || []
        );
      });

      const hasTopBar = computed(() => {
        return slots.tableToolbar || slots.operation || slots.operationBarEnd;
      });

      const getTableHeight = () => {
        const baseHeight = '100%';
        const topBarHeight = hasTopBar.value ? 48 : 0;
        const toolBarHeight = slots.tableToolbar ? 40 : 0;
        const totalHeight = topBarHeight + toolBarHeight;

        return totalHeight ? `calc(${baseHeight} - ${totalHeight}px)` : baseHeight;
      };

      const tableRef = ref();

      expose({ tableRef });

      return () => (
        <div
          class={{
            [cssModule['remote-table-container']]: true,
            [cssModule['no-search']]: props.searchOptions?.disabled,
          }}>
          {hasTopBar.value && (
            <section class={cssModule['top-bar']}>
              {slots.operation && <div class={cssModule['operate-btn-groups']}>{slots.operation?.()}</div>}
              {!props.searchOptions.disabled && (
                <SearchSelect
                  class={cssModule['table-search-selector']}
                  style={props.searchOptions?.extra?.searchSelectExtStyle}
                  v-model={searchVal.value}
                  data={searchData.value}
                  valueBehavior='need-key'
                  {...(props.searchOptions?.extra || {})}
                />
              )}
              {slots.operationBarEnd && <div class={cssModule['operation-bar-end']}>{slots.operationBarEnd()}</div>}
            </section>
          )}
          {slots.tableToolbar?.()}
          <Loading loading={isLoading.value} class={cssModule['loading-wrapper']} style={{ height: getTableHeight() }}>
            <Table
              ref={tableRef}
              data={dataList.value}
              rowKey='id'
              columns={props.tableOptions.columns}
              pagination={pagination}
              remotePagination={!props.requestOption.full}
              showOverflowTooltip
              {...(props.tableOptions.extra || {})}
              onPageLimitChange={handlePageLimitChange}
              onPageValueChange={handlePageValueChange}
              onColumnSort={handleSort}
              onColumnFilter={() => {}}>
              {{
                expandRow: (row: any) => slots.expandRow?.(row),
                empty: () => {
                  if (isLoading.value) return null;
                  return <Empty />;
                },
              }}
            </Table>
          </Loading>
        </div>
      );
    },
  });

  /**
   * 处理搜索条件, 有需要映射的字段需要转换
   * @param rule 待添加的搜索条件
   */
  const resolveRule = (rule: RulesItem) => {
    const { field, op, value } = rule;
    switch (field) {
      case 'vendor':
        return { field, op, value: VendorReverseMap[value as string] || value };
      case 'region':
        return { field, op, value: regionsStore.getRegionNameEN(value as string) || value };
      case 'lb_type':
        return { field, op, value: LB_NETWORK_TYPE_REVERSE_MAP[value as string] || value };
      case 'scheduler':
        return { field, op, value: SCHEDULER_REVERSE_MAP[value as string] || value };
      case 'binding_status':
        return { field, op, value: LISTENER_BINDING_STATUS_REVERSE_MAP[value as string] || value };
      default:
        return { field, op, value };
    }
  };

  /**
   * 构建请求筛选条件
   * @param options 配置对象
   */
  const buildFilter = (options: {
    rules: Array<RulesItem>; // 规则列表
    deleteOption?: { field: string; flagValue: any }; // 删除选项(可选, 用于 tab 切换时, 删除规则)
    differenceFields?: string[]; // search-select 移除条件时的搜索字段差集(只用于 search-select 组件)
    isInvidual?: Boolean; // 标志当前为独立的请求，无需合并之前的filter
  }) => {
    const { rules, deleteOption, differenceFields, isInvidual } = options;
    const filterMap = new Map();
    // 先添加新的规则
    rules.forEach((rule) => {
      const newRule = resolveRule(rule);
      const tmpRule = filterMap.get(newRule.field);
      if (tmpRule) {
        if (Array.isArray(tmpRule.rules)) {
          filterMap.set(newRule.field, { op: QueryRuleOPEnum.OR, rules: [...tmpRule.rules, newRule] });
        } else {
          const op = newRule.field === 'updated_at' ? QueryRuleOPEnum.AND : QueryRuleOPEnum.OR;
          filterMap.set(newRule.field, { op, rules: [tmpRule, newRule] });
        }
      } else {
        filterMap.set(newRule.field, JSON.parse(JSON.stringify(newRule)));
      }
    });
    // 后添加 filter 的规则
    if (!isInvidual) {
      filter.rules.forEach((rule) => {
        if (!filterMap.get(rule.field) && !rule.rules) {
          filterMap.set(rule.field, rule);
        }
      });
    }
    // 如果配置了 deleteOption, 则当符合条件时, 删除对应规则
    if (deleteOption) {
      const { field, flagValue } = deleteOption;
      const rule = filterMap.get(field);
      rule && rule.value === flagValue && filterMap.delete(field);
    }
    // 如果配置了 differenceFields, 则移除 differenceFields 中对应的规则
    if (differenceFields) {
      differenceFields.forEach((field) => {
        if (filterMap.has(field)) {
          filterMap.delete(field);
        }
      });
    }
    // 整合后的规则重新赋值给 filter.rules
    filter.rules = [...filterMap.values()];
  };

  /**
   * 处理字段的搜索模式
   */
  const resolveSearchFieldOp = (val: any) => {
    let op;
    const { id, name } = val;
    if (!id || !name) return;
    // 如果是domain或者zones(数组类型), 则使用JSON_CONTAINS
    if ((val?.id === 'domain' && val?.name !== '负载均衡域名') || val?.id === 'zones') {
      op = QueryRuleOPEnum.JSON_CONTAINS;
    }
    // 如果是名称或指定了模糊搜索, 则模糊搜索
    else if (
      props?.requestOption?.filterOption?.fuzzySwitch ||
      val?.id === 'name' ||
      (val?.id === 'domain' && val?.name === '负载均衡域名')
    ) {
      op = QueryRuleOPEnum.CIS;
    }
    // 如果是任务类型, 则使用 json_neq
    else if (val?.id === 'detail.data.res_flow.flow_id') {
      op = QueryRuleOPEnum.JSON_NEQ;
    } else if (val?.id === 'health_check.health_switch') {
      op = QueryRuleOPEnum.JSON_EQ;
    }
    // 否则, 精确搜索
    else {
      op = QueryRuleOPEnum.EQ;
    }
    return op;
  };

  const clearFilter = () => {
    filter.rules = getInitialRules();
  };

  watch(
    () => searchVal.value,
    (searchVal, oldSearchVal) => {
      // 记录上一次 search-select 的规则名
      const oldSearchFieldList: string[] =
        (Array.isArray(oldSearchVal) && oldSearchVal.reduce((prev: any, item: any) => [...prev, item.id], [])) || [];
      // 记录此次 search-select 规则名
      const searchFieldList: string[] = [];
      // 构建当前 search-select 规则
      const searchRules = Array.isArray(searchVal)
        ? searchVal.map((val: any) => {
            const field = val?.id;
            const op = resolveSearchFieldOp(val);
            const value =
              field === 'bk_biz_id'
                ? businessMapStore.businessNameToIDMap.get(val?.values?.[0]?.id) || Number(val?.values?.[0]?.id)
                : val?.values?.[0]?.id;
            searchFieldList.push(field);
            return { field, op, value };
          })
        : [];
      // 如果 search-select 的条件减少, 则移除差集中的规则
      if (oldSearchFieldList.length > searchFieldList.length) {
        buildFilter({ rules: searchRules, differenceFields: getDifferenceSet(oldSearchFieldList, searchFieldList) });
      } else {
        buildFilter({ rules: searchRules });
      }
      // 页码重置
      pagination.start = 0;
      getListData();
    },
    {
      immediate: props.requestOption.immediate,
    },
  );

  // 分配业务筛选
  watch(
    () => props.bizFilter,
    (val) => {
      const idx = filter.rules.findIndex((rule) => rule.field === 'bk_biz_id');
      const bizFilter = val.rules[0];
      if (bizFilter) {
        if (idx !== -1) {
          filter.rules[idx] = bizFilter;
        } else {
          filter.rules.push(val.rules[0]);
        }
      } else {
        filter.rules.splice(idx, 1);
      }
      getListData();
    },
    { deep: true },
  );

  watch(
    () => props.requestOption.filterOption,
    (val) => {
      if (!val) return;
      const { rules, deleteOption } = val;
      buildFilter({ rules, deleteOption });
      getListData();
    },
    {
      deep: true,
    },
  );

  return {
    CommonTable,
    dataList,
    getListData,
    pagination,
    sort,
    order,
    isLoading,
    clearFilter,
  };
};<|MERGE_RESOLUTION|>--- conflicted
+++ resolved
@@ -16,12 +16,10 @@
 import { VendorReverseMap } from '@/common/constant';
 import { LB_NETWORK_TYPE_REVERSE_MAP, LISTENER_BINDING_STATUS_REVERSE_MAP, SCHEDULER_REVERSE_MAP } from '@/constants';
 import usePagination from '../usePagination';
-<<<<<<< HEAD
 import useBillStore from '@/store/useBillStore';
-=======
 import { defaults } from 'lodash';
 import { fetchData } from '@pluginHandler/useTable';
->>>>>>> 4825da80
+
 
 export interface IProp {
   // search-select 配置项
@@ -126,13 +124,9 @@
    * @param type 资源类型
    * @param type 标志当前为独立的请求，无需合并之前的filter
    */
-<<<<<<< HEAD
-  const getListData = async (customRules: Array<RulesItem> = [], type?: string, isInvidual = false) => {
-    buildFilter({ rules: customRules, isInvidual });
-=======
+
   const getListData = async (customRules: Array<RulesItem> | (() => Array<RulesItem>) = [], type?: string) => {
     buildFilter({ rules: typeof customRules === 'function' ? customRules() : customRules });
->>>>>>> 4825da80
     // 预览
     if (props.tableOptions.reviewData) {
       dataList.value = props.tableOptions.reviewData;
@@ -140,39 +134,11 @@
     }
     isLoading.value = true;
 
-<<<<<<< HEAD
-    // 判断是业务下, 还是资源下
-    let api = whereAmI.value === Senarios.business ? businessStore.list : resourceStore.list;
-    if (whereAmI.value === Senarios.bill) api = useBillStore().list;
-    // 请求数据
-    const [detailsRes, countRes] = await Promise.all(
-      [false, true].map((isCount) =>
-        api(
-          {
-            page: {
-              limit: isCount ? 0 : pagination.limit,
-              start: isCount ? 0 : pagination.start,
-              sort: isCount ? undefined : sort.value,
-              order: isCount ? undefined : order.value,
-              count: isCount,
-            },
-            filter: { op: filter.op, rules: filter.rules },
-            ...props.requestOption.extension,
-          },
-          type ? type : props.requestOption.type,
-        ),
-      ),
-    );
-    // 更新数据
-    dataList.value = props.requestOption.dataPath
-      ? lodash_get(detailsRes, props.requestOption.dataPath)
-      : detailsRes?.data?.details;
-=======
     try {
       // 判断是业务下, 还是资源下
       const api = whereAmI.value === Senarios.business ? businessStore.list : resourceStore.list;
+      if (whereAmI.value === Senarios.bill) api = useBillStore().list;
       const [detailsRes, countRes] = await fetchData({ api, pagination, sort, order, filter, props, type });
->>>>>>> 4825da80
 
       // 更新数据
       dataList.value = lodash_get(detailsRes, props.requestOption.dataPath, []) || [];
