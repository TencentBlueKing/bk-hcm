/*
 * TencentBlueKing is pleased to support the open source community by making
 * 蓝鲸智云 - 混合云管理平台 (BlueKing - Hybrid Cloud Management System) available.
 * Copyright (C) 2022 THL A29 Limited,
 * a Tencent company. All rights reserved.
 * Licensed under the MIT License (the "License");
 * you may not use this file except in compliance with the License.
 * You may obtain a copy of the License at http://opensource.org/licenses/MIT
 * Unless required by applicable law or agreed to in writing,
 * software distributed under the License is distributed on
 * an "AS IS" BASIS, WITHOUT WARRANTIES OR CONDITIONS OF ANY KIND,
 * either express or implied. See the License for the
 * specific language governing permissions and limitations under the License.
 *
 * We undertake not to change the open source license (MIT license) applicable
 *
 * to the current version of the project delivered to anyone in the future.
 */

package global

import (
	"context"
	rawjson "encoding/json"
	"fmt"
	"net/http"

	"hcm/pkg/api/core"
	"hcm/pkg/api/core/bill"
	dataservice "hcm/pkg/api/data-service"
	billproto "hcm/pkg/api/data-service/bill"
	datacloudbillproto "hcm/pkg/api/data-service/cloud/bill"
	"hcm/pkg/client/common"
	"hcm/pkg/criteria/enumor"
	"hcm/pkg/criteria/errf"
	"hcm/pkg/kit"
	"hcm/pkg/rest"
)

// BillClient is data service bill api client.
type BillClient struct {
	client rest.ClientInterface
}

// NewBillClient create a new bill api client.
func NewBillClient(client rest.ClientInterface) *BillClient {
	return &BillClient{
		client: client,
	}
}

// List list bill.
func (b *BillClient) List(ctx context.Context, h http.Header, req *core.ListReq) (
	*datacloudbillproto.AccountBillConfigListResult, error) {

	resp := new(datacloudbillproto.AccountBillConfigListResp)

	err := b.client.Post().
		WithContext(ctx).
		Body(req).
		SubResourcef("/bills/config/list").
		WithHeaders(h).
		Do().
		Into(resp)
	if err != nil {
		return nil, err
	}

	if resp.Code != errf.OK {
		return nil, errf.New(resp.Code, resp.Message)
	}

	return resp.Data, nil
}

// BatchDelete batch delete bill.
func (b *BillClient) BatchDelete(ctx context.Context, h http.Header, req *dataservice.BatchDeleteReq) error {
	resp := new(rest.BaseResp)

	err := b.client.Delete().
		WithContext(ctx).
		Body(req).
		SubResourcef("/bills/config/batch").
		WithHeaders(h).
		Do().
		Into(resp)
	if err != nil {
		return err
	}

	if resp.Code != errf.OK {
		return errf.New(resp.Code, resp.Message)
	}

	return nil
}

// --- bill adjustment item ---

// BatchCreateBillAdjustmentItem create bill adjustment item
func (b *BillClient) BatchCreateBillAdjustmentItem(kt *kit.Kit, req *billproto.BatchBillAdjustmentItemCreateReq) (
	*core.BatchCreateResult, error) {
	return common.Request[billproto.BatchBillAdjustmentItemCreateReq, core.BatchCreateResult](
		b.client, rest.POST, kt, req, "/bills/adjustment_items/create")
}

// BatchDeleteBillAdjustmentItem delete bill adjustment item
func (b *BillClient) BatchDeleteBillAdjustmentItem(kt *kit.Kit, req *dataservice.BatchDeleteReq) error {
	return common.RequestNoResp[dataservice.BatchDeleteReq](
		b.client, rest.DELETE, kt, req, "/bills/adjustment_items")
}

// UpdateBillAdjustmentItem update bill adjustment item
func (b *BillClient) UpdateBillAdjustmentItem(kt *kit.Kit, req *billproto.BillAdjustmentItemUpdateReq) error {
	return common.RequestNoResp[billproto.BillAdjustmentItemUpdateReq](
		b.client, rest.PUT, kt, req, "/bills/adjustment_items")
}

// ListBillAdjustmentItem list bill adjustment item
func (b *BillClient) ListBillAdjustmentItem(kt *kit.Kit, req *billproto.BillAdjustmentItemListReq) (
	*billproto.BillAdjustmentItemListResult, error) {
	return common.Request[billproto.BillAdjustmentItemListReq, billproto.BillAdjustmentItemListResult](
		b.client, rest.POST, kt, req, "/bills/adjustment_items/list")
}

// BatchConfirmBillAdjustmentItem 批量确认调账详情
func (b *BillClient) BatchConfirmBillAdjustmentItem(kt *kit.Kit, req *core.BatchDeleteReq) error {

	return common.RequestNoResp[core.BatchDeleteReq](b.client, rest.POST, kt, req,
		"/bills/adjustment_items/confirm")
}

// --- bill item ---

// BatchDeleteBillItem delete bill item
func (b *BillClient) BatchDeleteBillItem(kt *kit.Kit, req *dataservice.BatchDeleteReq) error {
	return common.RequestNoResp[dataservice.BatchDeleteReq](
		b.client, rest.DELETE, kt, req, "/bills/items")
}

// UpdateBillItem update bill item
func (b *BillClient) UpdateBillItem(kt *kit.Kit, req *billproto.BillItemUpdateReq) error {
	return common.RequestNoResp[billproto.BillItemUpdateReq](
		b.client, rest.PUT, kt, req, "/bills/items")
}

// ListBillItem list bill item
func (b *BillClient) ListBillItem(kt *kit.Kit, req *core.ListReq) (*billproto.BillItemBaseListResult, error) {

	return common.Request[core.ListReq, billproto.BillItemBaseListResult](
		b.client, rest.POST, kt, req, "/bills/items/list")
}

// ListBillItemRaw list with extension
func (b *BillClient) ListBillItemRaw(kt *kit.Kit, req *core.ListReq) (*core.ListResultT[*bill.BillItemRaw], error) {

	return common.Request[core.ListReq, core.ListResultT[*bill.BillItemRaw]](
		b.client, rest.POST, kt, req, "/bills/items/list_with_extension")
}

// --- bill daily pull task ---

// CreateBillDailyPullTask create bill daily pull task
func (b *BillClient) CreateBillDailyPullTask(kt *kit.Kit, req *billproto.BillDailyPullTaskCreateReq) (
	*core.CreateResult, error) {

	return common.Request[billproto.BillDailyPullTaskCreateReq, core.CreateResult](
		b.client, rest.POST, kt, req, "/bills/dailypulltasks")
}

// BatchDeleteBillDailyPullTask delete bill daily pull task
func (b *BillClient) BatchDeleteBillDailyPullTask(kt *kit.Kit, req *dataservice.BatchDeleteReq) error {
	return common.RequestNoResp[dataservice.BatchDeleteReq](
		b.client, rest.DELETE, kt, req, "/bills/dailypulltasks")
}

// UpdateBillDailyPullTask update bill daily pull task
func (b *BillClient) UpdateBillDailyPullTask(kt *kit.Kit, req *billproto.BillDailyPullTaskUpdateReq) error {
	return common.RequestNoResp[billproto.BillDailyPullTaskUpdateReq](
		b.client, rest.PUT, kt, req, "/bills/dailypulltasks")
}

// ListBillDailyPullTask list bill daily pull task
func (b *BillClient) ListBillDailyPullTask(kt *kit.Kit, req *billproto.BillDailyPullTaskListReq) (
	*billproto.BillDailyPullTaskListResult, error) {
	return common.Request[billproto.BillDailyPullTaskListReq, billproto.BillDailyPullTaskListResult](
		b.client, rest.GET, kt, req, "/bills/dailypulltasks")
}

// --- bill puller ---

// CreateBillPuller create bill puller
func (b *BillClient) CreateBillPuller(kt *kit.Kit, req *billproto.BillPullerCreateReq) (
	*core.CreateResult, error) {
	return common.Request[billproto.BillPullerCreateReq, core.CreateResult](
		b.client, rest.POST, kt, req, "/bills/pullers")
}

// BatchDeleteBillPuller delete bill puller
func (b *BillClient) BatchDeleteBillPuller(kt *kit.Kit, req *dataservice.BatchDeleteReq) error {
	return common.RequestNoResp[dataservice.BatchDeleteReq](
		b.client, rest.DELETE, kt, req, "/bills/pullers")
}

// UpdateBillPuller update bill puller
func (b *BillClient) UpdateBillPuller(kt *kit.Kit, req *billproto.BillPullerUpdateReq) error {
	return common.RequestNoResp[billproto.BillPullerUpdateReq](
		b.client, rest.PUT, kt, req, "/bills/pullers")
}

// ListBillPuller list bill puller
func (b *BillClient) ListBillPuller(kt *kit.Kit, req *billproto.BillPullerListReq) (
	*billproto.BillPullerListResult, error) {
	return common.Request[billproto.BillPullerListReq, billproto.BillPullerListResult](
		b.client, rest.GET, kt, req, "/bills/pullers")
}

// --- bill summary ---

// CreateBillSummaryMain create bill summary
func (b *BillClient) CreateBillSummaryMain(kt *kit.Kit, req *billproto.BillSummaryMainCreateReq) (
	*core.CreateResult, error) {
	return common.Request[billproto.BillSummaryMainCreateReq, core.CreateResult](
		b.client, rest.POST, kt, req, "/bills/summarymains")
}

// BatchDeleteBillSummaryMain delete bill summary
func (b *BillClient) BatchDeleteBillSummaryMain(kt *kit.Kit, req *dataservice.BatchDeleteReq) error {
	return common.RequestNoResp[dataservice.BatchDeleteReq](
		b.client, rest.DELETE, kt, req, "/bills/summarymains")
}

// UpdateBillSummaryMain update bill summary
func (b *BillClient) UpdateBillSummaryMain(kt *kit.Kit, req *billproto.BillSummaryMainUpdateReq) error {
	return common.RequestNoResp[billproto.BillSummaryMainUpdateReq](
		b.client, rest.PUT, kt, req, "/bills/summarymains")
}

// ListBillSummaryMain list bill summary
func (b *BillClient) ListBillSummaryMain(kt *kit.Kit, req *billproto.BillSummaryMainListReq) (
	*billproto.BillSummaryMainListResult, error) {
	return common.Request[billproto.BillSummaryMainListReq, billproto.BillSummaryMainListResult](
		b.client, rest.GET, kt, req, "/bills/summarymains")
}

// --- bill summary daily ---

// CreateBillSummaryDaily create bill summary daily
func (b *BillClient) CreateBillSummaryDaily(kt *kit.Kit, req *billproto.BillSummaryDailyCreateReq) (
	*core.CreateResult, error) {
	return common.Request[billproto.BillSummaryDailyCreateReq, core.CreateResult](
		b.client, rest.POST, kt, req, "/bills/summarydailys")
}

// BatchDeleteBillSummaryDaily delete bill summary daily
func (b *BillClient) BatchDeleteBillSummaryDaily(kt *kit.Kit, req *dataservice.BatchDeleteReq) error {
	return common.RequestNoResp[dataservice.BatchDeleteReq](
		b.client, rest.DELETE, kt, req, "/bills/summarydailys")
}

// UpdateBillSummaryDaily update bill summary daily
func (b *BillClient) UpdateBillSummaryDaily(kt *kit.Kit, req *billproto.BillSummaryDailyUpdateReq) error {
	return common.RequestNoResp[billproto.BillSummaryDailyUpdateReq](
		b.client, rest.PUT, kt, req, "/bills/summarydailys")
}

// ListBillSummaryDaily list bill summary daily
func (b *BillClient) ListBillSummaryDaily(kt *kit.Kit, req *billproto.BillSummaryDailyListReq) (
	*billproto.BillSummaryDailyListResult, error) {
	return common.Request[billproto.BillSummaryDailyListReq, billproto.BillSummaryDailyListResult](
		b.client, rest.GET, kt, req, "/bills/summarydailys")
}

// --- bill summary version ---

// CreateBillSummaryVersion create bill summary version
func (b *BillClient) CreateBillSummaryVersion(kt *kit.Kit, req *billproto.BillSummaryVersionCreateReq) (
	*core.CreateResult, error) {
	return common.Request[billproto.BillSummaryVersionCreateReq, core.CreateResult](
		b.client, rest.POST, kt, req, "/bills/summaryversions")
}

// BatchDeleteBillSummaryVersion delete bill summary version
func (b *BillClient) BatchDeleteBillSummaryVersion(kt *kit.Kit, req *dataservice.BatchDeleteReq) error {
	return common.RequestNoResp[dataservice.BatchDeleteReq](
		b.client, rest.DELETE, kt, req, "/bills/summaryversions")
}

// UpdateBillSummaryVersion update bill summary version
func (b *BillClient) UpdateBillSummaryVersion(kt *kit.Kit, req *billproto.BillSummaryVersionUpdateReq) error {
	return common.RequestNoResp[billproto.BillSummaryVersionUpdateReq](
		b.client, rest.PUT, kt, req, "/bills/summaryversions")
}

// ListBillSummaryVersion list bill summary version
func (b *BillClient) ListBillSummaryVersion(kt *kit.Kit, req *billproto.BillSummaryVersionListReq) (
	*billproto.BillSummaryVersionListResult, error) {
	return common.Request[billproto.BillSummaryVersionListReq, billproto.BillSummaryVersionListResult](
		b.client, rest.GET, kt, req, "/bills/summaryversions")
}

// --- bill summary root ---

// CreateBillSummaryRoot create bill summary version
func (b *BillClient) CreateBillSummaryRoot(kt *kit.Kit, req *billproto.BillSummaryRootCreateReq) (
	*core.CreateResult, error) {
	return common.Request[billproto.BillSummaryRootCreateReq, core.CreateResult](
		b.client, rest.POST, kt, req, "/bills/summaryroots")
}

// UpdateBillSummaryRoot update bill summary version
func (b *BillClient) UpdateBillSummaryRoot(kt *kit.Kit, req *billproto.BillSummaryRootUpdateReq) error {
	return common.RequestNoResp[billproto.BillSummaryRootUpdateReq](
		b.client, rest.PUT, kt, req, "/bills/summaryroots")
}

// ListBillSummaryRoot list bill summary version
func (b *BillClient) ListBillSummaryRoot(kt *kit.Kit, req *billproto.BillSummaryRootListReq) (
	*billproto.BillSummaryRootListResult, error) {
	return common.Request[billproto.BillSummaryRootListReq, billproto.BillSummaryRootListResult](
		b.client, rest.GET, kt, req, "/bills/summaryroots")
}

// --- raw bill ---

// CreateRawBill create raw bill
func (b *BillClient) CreateRawBill(kt *kit.Kit, req *billproto.RawBillCreateReq) (*core.CreateResult, error) {
	return common.Request[billproto.RawBillCreateReq, core.CreateResult](
		b.client, rest.POST, kt, req, "/bills/rawbills")
}

// ListRawBillFileNames list raw bill file names
func (b *BillClient) ListRawBillFileNames(kt *kit.Kit, req *billproto.RawBillItemNameListReq) (
	*billproto.RawBillItemNameListResult, error) {

	return common.Request[billproto.RawBillItemNameListReq, billproto.RawBillItemNameListResult](
		b.client, rest.GET, kt, nil, fmt.Sprintf("/bills/rawbills/%s/%s/%s/%s/%s/%s/%s",
			req.Vendor, req.FirstAccountID, req.AccountID,
			req.BillYear, req.BillMonth, req.Version, req.BillDate))
}

// QueryRawBillItems get rawl bill item
func (b *BillClient) QueryRawBillItems(kt *kit.Kit, req *billproto.RawBillItemQueryReq) (
	*billproto.RawBillItemQueryResult, error) {

	return common.Request[billproto.RawBillItemQueryReq, billproto.RawBillItemQueryResult](
		b.client, rest.GET, kt, nil, fmt.Sprintf("/bills/rawbills/%s/%s/%s/%s/%s/%s/%s/%s",
			req.Vendor, req.FirstAccountID, req.AccountID,
			req.BillYear, req.BillMonth, req.Version, req.BillDate, req.FileName))
}

// --- bill item ---

// BatchCreateBillItem create bill item
func (b *BillClient) BatchCreateBillItem(
	kt *kit.Kit, vendor enumor.Vendor, req *billproto.BatchBillItemCreateReq[rawjson.RawMessage]) (
	*core.BatchCreateResult, error) {

	return common.Request[billproto.BatchBillItemCreateReq[rawjson.RawMessage], core.BatchCreateResult](
		b.client, rest.POST, kt, req, fmt.Sprintf("/vendors/%s/bills/rawitems/create", vendor))
}

<<<<<<< HEAD
// RootAccountBillConfigClient is data service bill api client.
type RootAccountBillConfigClient struct {
	client rest.ClientInterface
}

// NewRootAccountBillConfigClient create a new bill api client.
func NewRootAccountBillConfigClient(client rest.ClientInterface) *RootAccountBillConfigClient {
	return &RootAccountBillConfigClient{
		client: client,
	}
}

// ListRootAccountBillConfig list bill.
func (b *BillClient) ListRootAccountBillConfig(ctx context.Context, h http.Header, req *core.ListReq) (
	*billproto.RootAccountBillConfigListResult, error) {

	resp := new(billproto.RootAccountBillConfigListResp)

	err := b.client.Post().
		WithContext(ctx).
		Body(req).
		SubResourcef("/bills/root_account_config/list").
		WithHeaders(h).
		Do().
		Into(resp)
	if err != nil {
		return nil, err
	}

	if resp.Code != errf.OK {
		return nil, errf.New(resp.Code, resp.Message)
	}

	return resp.Data, nil
}

// BatchDeleteRootAccountBillConfig batch delete bill.
func (b *BillClient) BatchDeleteRootAccountBillConfig(
	ctx context.Context, h http.Header, req *dataservice.BatchDeleteReq) error {

	resp := new(rest.BaseResp)

	err := b.client.Delete().
		WithContext(ctx).
		Body(req).
		SubResourcef("/bills/root_account_config/batch").
		WithHeaders(h).
		Do().
		Into(resp)
	if err != nil {
		return err
	}

	if resp.Code != errf.OK {
		return errf.New(resp.Code, resp.Message)
	}

	return nil
=======
// --- exchange rate ---

// BatchCreateExchangeRate create exchange rate
func (b *BillClient) BatchCreateExchangeRate(kt *kit.Kit, req *billproto.BatchCreateBillExchangeRateReq) (
	*core.BatchCreateResult, error) {

	return common.Request[billproto.BatchCreateBillExchangeRateReq, core.BatchCreateResult](
		b.client, rest.POST, kt, req, "/bills/exchange_rates/batch/create")
}

// UpdateExchangeRate update exchange rate
func (b *BillClient) UpdateExchangeRate(kt *kit.Kit, req *billproto.ExchangeRateUpdateReq) error {

	return common.RequestNoResp[billproto.ExchangeRateUpdateReq](
		b.client, rest.PATCH, kt, req, "/bills/exchange_rates")
}

// BatchDeleteExchangeRate batch delete exchange rate
func (b *BillClient) BatchDeleteExchangeRate(kt *kit.Kit, req *core.BatchDeleteReq) error {

	return common.RequestNoResp[core.BatchDeleteReq](b.client, rest.DELETE, kt, req, "/bills/exchange_rates")
}

// ListExchangeRate list exchange rate
func (b *BillClient) ListExchangeRate(kt *kit.Kit, req *core.ListReq) (*billproto.ExchangeRateListResult, error) {

	return common.Request[core.ListReq, billproto.ExchangeRateListResult](b.client, rest.POST, kt, req,
		"/bills/exchange_rates/list")
>>>>>>> 938aae73
}<|MERGE_RESOLUTION|>--- conflicted
+++ resolved
@@ -360,7 +360,6 @@
 		b.client, rest.POST, kt, req, fmt.Sprintf("/vendors/%s/bills/rawitems/create", vendor))
 }
 
-<<<<<<< HEAD
 // RootAccountBillConfigClient is data service bill api client.
 type RootAccountBillConfigClient struct {
 	client rest.ClientInterface
@@ -419,7 +418,8 @@
 	}
 
 	return nil
-=======
+}
+
 // --- exchange rate ---
 
 // BatchCreateExchangeRate create exchange rate
@@ -448,5 +448,4 @@
 
 	return common.Request[core.ListReq, billproto.ExchangeRateListResult](b.client, rest.POST, kt, req,
 		"/bills/exchange_rates/list")
->>>>>>> 938aae73
 }