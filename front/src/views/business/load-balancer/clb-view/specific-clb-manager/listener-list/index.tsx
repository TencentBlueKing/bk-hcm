--- conflicted
+++ resolved
@@ -1,5 +1,4 @@
-<<<<<<< HEAD
-import { defineComponent, ref } from 'vue';
+import { defineComponent, ref, watch } from 'vue';
 import './index.scss';
 import { useTable } from '@/hooks/useTable/useTable';
 import { Button, Form, Input, Radio, Select, Switcher, Tag } from 'bkui-vue';
@@ -7,21 +6,13 @@
 import CommonSideslider from '@/components/common-sideslider';
 import { BkButtonGroup } from 'bkui-vue/lib/button';
 import { BkRadioGroup } from 'bkui-vue/lib/radio';
-
-const { FormItem } = Form;
-=======
-import { defineComponent, watch } from 'vue';
-// import components
-import { Button } from 'bkui-vue';
-import { Plus } from 'bkui-vue/lib/icon';
 // import stores
 import { useLoadBalancerStore } from '@/store/loadbalancer';
 // import custom hooks
-import { useTable } from '@/hooks/useTable/useTable';
 import useColumns from '@/views/resource/resource-manage/hooks/use-columns';
 import { useI18n } from 'vue-i18n';
-import './index.scss';
->>>>>>> 9ed5cb02
+
+const { FormItem } = Form;
 
 export default defineComponent({
   setup() {
@@ -72,45 +63,7 @@
         columns: [
           ...columns,
           {
-<<<<<<< HEAD
-            type: 'selection',
-            width: 32,
-            minWidth: 32,
-            align: 'right',
-          },
-          {
-            label: '监听器名称',
-            field: 'listenerName',
-          },
-          {
-            label: '协议',
-            field: 'protocol',
-          },
-          {
-            label: '端口',
-            field: 'port',
-          },
-          {
-            label: '均衡方式',
-            field: 'balanceMode',
-          },
-          {
-            label: '域名数量',
-            field: 'domainCount',
-          },
-          {
-            label: 'URL数量',
-            field: 'urlCount',
-          },
-          {
-            label: '同步状态',
-            field: 'syncStatus',
-          },
-          {
-            label: '操作',
-=======
             label: t('操作'),
->>>>>>> 9ed5cb02
             field: 'actions',
             render: () => (
               <div class='operate-groups'>
@@ -132,9 +85,7 @@
         type: `load_balancers/${loadBalancerStore.currentSelectedTreeNode.id}/listeners`,
       },
     });
-<<<<<<< HEAD
     const isSliderShow = ref(false);
-=======
 
     watch(
       () => loadBalancerStore.currentSelectedTreeNode,
@@ -146,7 +97,6 @@
       },
     );
 
->>>>>>> 9ed5cb02
     return () => (
       <div>
         <CommonTable>
