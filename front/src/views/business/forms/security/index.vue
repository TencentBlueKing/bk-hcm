--- conflicted
+++ resolved
@@ -103,11 +103,7 @@
   if (!isResourcePage || !accountId.value) return;
 
   const { accountBizList } = useAccountBusiness(accountId);
-<<<<<<< HEAD
-  usageBizList.value = accountBizList;
-=======
   usageBizList.value = accountBizList.value;
->>>>>>> 7281e5cb
 
   // 默认填充后，清除表单校验结果
   nextTick(() => formRef.value.clearValidate());
