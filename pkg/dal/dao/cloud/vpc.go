/*
 * TencentBlueKing is pleased to support the open source community by making
 * 蓝鲸智云 - 混合云管理平台 (BlueKing - Hybrid Cloud Management System) available.
 * Copyright (C) 2022 THL A29 Limited,
 * a Tencent company. All rights reserved.
 * Licensed under the MIT License (the "License");
 * you may not use this file except in compliance with the License.
 * You may obtain a copy of the License at http://opensource.org/licenses/MIT
 * Unless required by applicable law or agreed to in writing,
 * software distributed under the License is distributed on
 * an "AS IS" BASIS, WITHOUT WARRANTIES OR CONDITIONS OF ANY KIND,
 * either express or implied. See the License for the
 * specific language governing permissions and limitations under the License.
 *
 * We undertake not to change the open source license (MIT license) applicable
 *
 * to the current version of the project delivered to anyone in the future.
 */

package cloud

import (
	"fmt"
	"strings"

	"hcm/pkg/api/core"
	"hcm/pkg/criteria/errf"
	idgenerator "hcm/pkg/dal/dao/id-generator"
	"hcm/pkg/dal/dao/orm"
	"hcm/pkg/dal/dao/tools"
	"hcm/pkg/dal/dao/types"
	"hcm/pkg/dal/table"
	"hcm/pkg/dal/table/cloud"
	"hcm/pkg/dal/table/utils"
	"hcm/pkg/kit"
	"hcm/pkg/logs"
	"hcm/pkg/runtime/filter"

	"github.com/jmoiron/sqlx"
)

// Vpc defines vpc dao operations.
type Vpc interface {
	BatchCreateWithTx(kt *kit.Kit, tx *sqlx.Tx, models []cloud.VpcTable) ([]string, error)
	Update(kt *kit.Kit, expr *filter.Expression, model *cloud.VpcTable) error
	List(kt *kit.Kit, opt *types.ListOption, whereOpts ...*filter.SQLWhereOption) (*types.VpcListResult, error)
	ListByGcpSelfLink(kt *kit.Kit, links []string) ([]cloud.VpcTable, error)
	BatchDeleteWithTx(kt *kit.Kit, tx *sqlx.Tx, expr *filter.Expression) error
}

var _ Vpc = new(vpcDao)

// vpcDao vpc dao.
type vpcDao struct {
	orm   orm.Interface
	idGen idgenerator.IDGenInterface
}

// NewVpcDao create a vpc dao.
func NewVpcDao(orm orm.Interface, idGen idgenerator.IDGenInterface) Vpc {
	return &vpcDao{
		orm:   orm,
		idGen: idGen,
	}
}

// BatchCreateWithTx create vpc with transaction.
func (v *vpcDao) BatchCreateWithTx(kt *kit.Kit, tx *sqlx.Tx, models []cloud.VpcTable) ([]string, error) {
	if len(models) == 0 {
		return nil, errf.New(errf.InvalidParameter, "models to create cannot be empty")
	}

	for _, model := range models {
		if err := model.InsertValidate(); err != nil {
			return nil, err
		}
	}

	// generate vpc id
	ids, err := v.idGen.Batch(kt, table.VpcTable, len(models))
	if err != nil {
		return nil, err
	}

	for idx := range models {
		models[idx].ID = ids[idx]
	}

	sql := fmt.Sprintf(`INSERT INTO %s (%s)	VALUES(%s)`, models[0].TableName(), cloud.VpcColumns.ColumnExpr(),
		cloud.VpcColumns.ColonNameExpr())

	err = v.orm.Txn(tx).BulkInsert(kt.Ctx, sql, models)
	if err != nil {
		return nil, fmt.Errorf("insert %s failed, err: %v", models[0].TableName(), err)
	}

	return ids, nil
}

// Update vpcs.
func (v *vpcDao) Update(kt *kit.Kit, filterExpr *filter.Expression, model *cloud.VpcTable) error {
	if filterExpr == nil {
		return errf.New(errf.InvalidParameter, "filter expr is nil")
	}

	if err := model.UpdateValidate(); err != nil {
		return err
	}

	whereExpr, err := filterExpr.SQLWhereExpr(tools.DefaultSqlWhereOption)
	if err != nil {
		return err
	}

	opts := utils.NewFieldOptions().AddBlankedFields("name", "memo").AddIgnoredFields(types.DefaultIgnoredFields...)
	setExpr, toUpdate, err := utils.RearrangeSQLDataWithOption(model, opts)
	if err != nil {
		return fmt.Errorf("prepare parsed sql set filter expr failed, err: %v", err)
	}

	sql := fmt.Sprintf(`UPDATE %s %s %s`, model.TableName(), setExpr, whereExpr)

	_, err = v.orm.AutoTxn(kt, func(txn *sqlx.Tx, opt *orm.TxnOption) (interface{}, error) {
		effected, err := v.orm.Txn(txn).Update(kt.Ctx, sql, toUpdate)
		if err != nil {
			logs.ErrorJson("update vpc failed, err: %v, filter: %s, rid: %v", err, filterExpr, kt.Rid)
			return nil, err
		}

		if effected == 0 {
			logs.ErrorJson("update vpc, but record not found, filter: %v, rid: %v", filterExpr, kt.Rid)
			return nil, errf.New(errf.RecordNotFound, orm.ErrRecordNotFound.Error())
		}

		return nil, nil
	})
	if err != nil {
		return err
	}

	return nil
}

// List vpcs.
func (v *vpcDao) List(kt *kit.Kit, opt *types.ListOption, whereOpts ...*filter.SQLWhereOption) (*types.VpcListResult,
	error) {

	if opt == nil {
		return nil, errf.New(errf.InvalidParameter, "list vpc options is nil")
	}

	if err := opt.Validate(filter.NewExprOption(filter.RuleFields(cloud.VpcColumns.ColumnTypes())),
		core.DefaultPageOption); err != nil {
		return nil, err
	}

	whereOpt := tools.DefaultSqlWhereOption
	if len(whereOpts) != 0 && whereOpts[0] != nil {
		err := whereOpts[0].Validate()
		if err != nil {
			return nil, err
		}
		whereOpt = whereOpts[0]
	}
	whereExpr, err := opt.Filter.SQLWhereExpr(whereOpt)
	if err != nil {
		return nil, err
	}

	if opt.Page.Count {
		// this is a count request, do count operation only.
		sql := fmt.Sprintf(`SELECT COUNT(*) FROM %s %s`, table.VpcTable, whereExpr)

		count, err := v.orm.Do().Count(kt.Ctx, sql)
		if err != nil {
			logs.ErrorJson("count vpcs failed, err: %v, filter: %s, rid: %s", err, opt.Filter, kt.Rid)
			return nil, err
		}

		return &types.VpcListResult{Count: count}, nil
	}

	pageExpr, err := types.PageSQLExpr(opt.Page, types.DefaultPageSQLOption)
	if err != nil {
		return nil, err
	}

	sql := fmt.Sprintf(`SELECT %s FROM %s %s %s`, cloud.VpcColumns.FieldsNamedExpr(opt.Fields), table.VpcTable,
		whereExpr, pageExpr)

	details := make([]cloud.VpcTable, 0)
	if err = v.orm.Do().Select(kt.Ctx, &details, sql); err != nil {
		return nil, err
	}

	return &types.VpcListResult{Details: details}, nil
}

// ListByGcpSelfLink list gcp vpcs by self links.
// TODO remove this when JSON is supported
func (v *vpcDao) ListByGcpSelfLink(kt *kit.Kit, links []string) ([]cloud.VpcTable, error) {
	if len(links) == 0 {
		return nil, errf.New(errf.InvalidParameter, "self links are empty")
	}

<<<<<<< HEAD
	if len(links) > int(types.DefaultMaxPageLimit) {
=======
	if len(links) > int(core.DefaultMaxPageLimit) {
>>>>>>> fe1a7e6e
		return nil, errf.New(errf.InvalidParameter, "self links exceeds maximum limit")
	}

	sql := fmt.Sprintf(`SELECT %s FROM %s WHERE vendor = "gcp" AND extension ->> '$.self_link' IN ('%s')`,
		cloud.VpcColumns.NamedExpr(), table.VpcTable, strings.Join(links, "','"))

	details := make([]cloud.VpcTable, 0)
	if err := v.orm.Do().Select(kt.Ctx, &details, sql); err != nil {
		return nil, err
	}

	return details, nil
}

// BatchDeleteWithTx batch delete vpc with transaction.
func (v *vpcDao) BatchDeleteWithTx(kt *kit.Kit, tx *sqlx.Tx, filterExpr *filter.Expression) error {
	if filterExpr == nil {
		return errf.New(errf.InvalidParameter, "filter expr is required")
	}

	whereExpr, err := filterExpr.SQLWhereExpr(tools.DefaultSqlWhereOption)
	if err != nil {
		return err
	}

	sql := fmt.Sprintf(`DELETE FROM %s %s`, table.VpcTable, whereExpr)
	if err = v.orm.Txn(tx).Delete(kt.Ctx, sql); err != nil {
		logs.ErrorJson("delete vpc failed, err: %v, filter: %s, rid: %s", err, filterExpr, kt.Rid)
		return err
	}

	return nil
}<|MERGE_RESOLUTION|>--- conflicted
+++ resolved
@@ -203,11 +203,7 @@
 		return nil, errf.New(errf.InvalidParameter, "self links are empty")
 	}
 
-<<<<<<< HEAD
-	if len(links) > int(types.DefaultMaxPageLimit) {
-=======
 	if len(links) > int(core.DefaultMaxPageLimit) {
->>>>>>> fe1a7e6e
 		return nil, errf.New(errf.InvalidParameter, "self links exceeds maximum limit")
 	}
 
