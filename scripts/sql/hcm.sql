--- conflicted
+++ resolved
@@ -138,7 +138,6 @@
 ) engine = innodb
   default charset = utf8mb4;
 
-<<<<<<< HEAD
 create table if not exists `security_group_biz_rel`
 (
     `id`                bigint(1) unsigned not null auto_increment,
@@ -151,8 +150,6 @@
 ) engine = innodb
   default charset = utf8mb4;
 
-=======
->>>>>>> 8a029219
 # security_group_network_interface_rel is only used of azure.
 create table if not exists `security_group_network_interface_rel`
 (
@@ -416,7 +413,6 @@
     `updated_at`  timestamp          not null default current_timestamp on update current_timestamp,
     primary key (`id`)
 ) engine = innodb
-<<<<<<< HEAD
   default charset = utf8mb4;
 
 -- ----------------------------
@@ -479,7 +475,4 @@
     UNIQUE KEY `idx_uk_region_id_status` (`region_id`, `status`),
     KEY `idx_uk_vendor` (`vendor`)
 ) ENGINE = InnoDB
-  DEFAULT CHARSET = utf8mb4 COMMENT ='云厂商支持的地区列表';
-=======
-  default charset = utf8mb4;
->>>>>>> 8a029219
+  DEFAULT CHARSET = utf8mb4 COMMENT ='云厂商支持的地区列表';