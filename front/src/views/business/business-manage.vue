--- conflicted
+++ resolved
@@ -142,7 +142,6 @@
 
 const handleSecrityType = (val: string) => {
   securityType.value = val;
-  console.log(' securityType.value', securityType.value);
 };
 
 // 新增修改防火墙规则
@@ -199,12 +198,8 @@
     :class="[
       route.path === '/business/host' ? 'is-host-page' : '',
       route.path === '/business/recyclebin' ? 'is-recycle-page' : '',
-<<<<<<< HEAD
     ]"
   >
-=======
-    ]">
->>>>>>> cf37fa80
     <bk-loading class="common-card-wrap" :loading="!accountStore.bizs">
       <component
         v-if="accountStore.bizs"
@@ -225,7 +220,6 @@
             theme="primary"
             class="mw64 mr10"
             :class="{ 'hcm-no-permision-btn': !authVerifyData?.permissionAction?.biz_iaas_resource_create }"
-<<<<<<< HEAD
             @click="
               () => {
                 if (authVerifyData?.permissionAction?.biz_iaas_resource_create) {
@@ -241,21 +235,6 @@
               renderComponent === HostManage ||
               renderComponent === SubnetManage ||
               renderComponent === VpcManage
-=======
-            @click="() => {
-              if (authVerifyData?.permissionAction?.biz_iaas_resource_create) {
-                handleAdd();
-              } else {
-                handleAuth('biz_iaas_resource_create')
-              }
-            }"
-          >
-            {{
-              renderComponent === DriveManage ||
-                renderComponent === HostManage ||
-                renderComponent === SubnetManage ||
-                renderComponent === VpcManage
->>>>>>> cf37fa80
                 ? '申请'
                 : '新增'
             }}
@@ -308,11 +287,13 @@
       :is-show="isTemplateDialogShow"
       :is-edit="isTemplateDialogEdit"
       :payload="templateDialogPayload"
-      :handle-close="() => isTemplateDialogShow = false"
-      :handle-success="() => {
-        isTemplateDialogShow = false;
-        handleSuccess();
-      }"
+      :handle-close="() => (isTemplateDialogShow = false)"
+      :handle-success="
+        () => {
+          isTemplateDialogShow = false;
+          handleSuccess();
+        }
+      "
     />
   </div>
 </template>
@@ -357,11 +338,7 @@
     .bk-table-head .bk-checkbox {
       vertical-align: middle;
     }
-<<<<<<< HEAD
     .bk-table-head tr th:nth-of-type(2) .cell {
-=======
-    .bk-table-head tr th:nth-of-type(2) .cell{
->>>>>>> cf37fa80
       padding-left: 8px;
     }
     .bk-table-body .cell.selection {
