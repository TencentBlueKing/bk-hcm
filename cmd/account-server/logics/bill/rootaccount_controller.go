/*
 * TencentBlueKing is pleased to support the open source community by making
 * 蓝鲸智云 - 混合云管理平台 (BlueKing - Hybrid Cloud Management System) available.
 * Copyright (C) 2022 THL A29 Limited,
 * a Tencent company. All rights reserved.
 * Licensed under the MIT License (the "License");
 * you may not use this file except in compliance with the License.
 * You may obtain a copy of the License at http://opensource.org/licenses/MIT
 * Unless required by applicable law or agreed to in writing,
 * software distributed under the License is distributed on
 * an "AS IS" BASIS, WITHOUT WARRANTIES OR CONDITIONS OF ANY KIND,
 * either express or implied. See the License for the
 * specific language governing permissions and limitations under the License.
 *
 * We undertake not to change the open source license (MIT license) applicable
 *
 * to the current version of the project delivered to anyone in the future.
 */

package bill

import (
	"context"
	"fmt"
	"math/rand"
	"time"

	"hcm/cmd/account-server/logics/bill/puller"
	"hcm/cmd/task-server/logics/action/bill/monthtask"
	"hcm/cmd/task-server/logics/action/bill/rootsummary"
	"hcm/pkg/api/core"
	dataservice "hcm/pkg/api/data-service"
	"hcm/pkg/api/data-service/bill"
	dsbillapi "hcm/pkg/api/data-service/bill"
	taskserver "hcm/pkg/api/task-server"
	"hcm/pkg/cc"
	"hcm/pkg/client"
	"hcm/pkg/criteria/enumor"
	"hcm/pkg/dal/dao/tools"
	"hcm/pkg/kit"
	"hcm/pkg/logs"
	"hcm/pkg/runtime/filter"
	"hcm/pkg/serviced"
	"hcm/pkg/tools/slice"
)

// RootAccountControllerOption option for RootAccountController
type RootAccountControllerOption struct {
	RootAccountID string
	Vendor        enumor.Vendor
	Client        *client.ClientSet
	Sd            serviced.ServiceDiscover
}

// NewRootAccountController create new root account controller
func NewRootAccountController(opt *RootAccountControllerOption) (*RootAccountController, error) {
	if opt == nil {
		return nil, fmt.Errorf("option cannot be empty")
	}
	if opt.Client == nil {
		return nil, fmt.Errorf("client cannot be empty")
	}
	if opt.Sd == nil {
		return nil, fmt.Errorf("servicediscovery cannot be empty")
	}
	if len(opt.RootAccountID) == 0 {
		return nil, fmt.Errorf("root account id cannot be empty")
	}
	if len(opt.Vendor) == 0 {
		return nil, fmt.Errorf("vendor cannot be empty")
	}
	return &RootAccountController{
		Client:        opt.Client,
		Sd:            opt.Sd,
		RootAccountID: opt.RootAccountID,
		Vendor:        opt.Vendor,
	}, nil
}

// RootAccountController ...
type RootAccountController struct {
	Client        *client.ClientSet
	Sd            serviced.ServiceDiscover
	RootAccountID string
	Vendor        enumor.Vendor

	kt         *kit.Kit
	cancelFunc context.CancelFunc
}

// Start controller
func (rac *RootAccountController) Start() error {
	if rac.kt != nil {
		return fmt.Errorf("controller already start")
	}
	kt := getInternalKit()
	cancelFunc := kt.CtxBackgroundWithCancel()
	rac.kt = kt
	rac.cancelFunc = cancelFunc
	go rac.runBillSummaryLoop(kt)
	go rac.runCalculateBillSummaryLoop(kt)
	go rac.runMonthTaskLoop(kt)

	return nil
}

func (rac *RootAccountController) runBillSummaryLoop(kt *kit.Kit) {
	if err := rac.syncBillSummary(kt.NewSubKit()); err != nil {
		logs.Warnf("sync bill summary for account (%s, %s) failed, err %s, rid: %s",
			rac.RootAccountID, rac.Vendor, err.Error(), kt.Rid)
	}
	ticker := time.NewTicker(*cc.AccountServer().Controller.RootAccountSummarySyncDuration)
	for {
		select {
		case <-ticker.C:
			if err := rac.syncBillSummary(kt.NewSubKit()); err != nil {
				logs.Warnf("sync bill summary for account (%s, %s) failed, err %s, rid: %s",
					rac.RootAccountID, rac.Vendor, err.Error(), kt.Rid)
			}
		case <-kt.Ctx.Done():
			logs.Infof("root account (%s, %s) summary controller context done, rid: %s",
				rac.RootAccountID, rac.Vendor, kt.Rid)
			return
		}
	}
}

func (rac *RootAccountController) runCalculateBillSummaryLoop(kt *kit.Kit) {
	ticker := time.NewTicker(*cc.AccountServer().Controller.RootAccountSummarySyncDuration)
	curMonthFlowID := ""
	lastMonthFlowID := ""
	for {
		select {
		case <-ticker.C:
			subKit := kt.NewSubKit()
			lastBillYear, lastBillMonth := getLastBillMonth()
			lastMonthFlowID = rac.pollRootSummaryTask(subKit, lastMonthFlowID, lastBillYear, lastBillMonth)
			curBillYear, curBillMonth := getCurrentBillMonth()
			curMonthFlowID = rac.pollRootSummaryTask(subKit, curMonthFlowID, curBillYear, curBillMonth)

		case <-kt.Ctx.Done():
			logs.Infof("root account (%s, %s) summary controller context done, rid: %s",
				rac.RootAccountID, rac.Vendor, kt.Rid)
			return
		}
	}
}

func (rac *RootAccountController) runMonthTaskLoop(kt *kit.Kit) {
	ticker := time.NewTicker(*cc.AccountServer().Controller.RootAccountSummarySyncDuration)
	for {
		select {
		case <-ticker.C:
			lastBillYear, lastBillMonth := getLastBillMonth()
			if err := rac.ensureMonthTask(kt.NewSubKit(), lastBillYear, lastBillMonth); err != nil {
				logs.Warnf("ensure last month task for (%s, %s) failed, err %s, rid: %s",
					rac.RootAccountID, rac.Vendor, err.Error(), kt.Rid)
			}
			curBillYear, curBillMonth := getCurrentBillMonth()
			if err := rac.ensureMonthTask(kt.NewSubKit(), curBillYear, curBillMonth); err != nil {
				logs.Warnf("ensure current month task for (%s, %s) failed, err %s, rid: %s",
					rac.RootAccountID, rac.Vendor, err.Error(), kt.Rid)
			}

		case <-kt.Ctx.Done():
			logs.Infof("root account (%s, %s) summary controller context done, rid: %s",
				rac.RootAccountID, rac.Vendor, kt.Rid)
			return
		}
	}
}

func (rac *RootAccountController) pollRootSummaryTask(subKit *kit.Kit, flowID string, billYear, billMonth int) string {
	time.Sleep(time.Millisecond * time.Duration(rand.Intn(defaultSleepMillisecond)))
	taskServerNameList, err := getTaskServerKeyList(rac.Sd)
	if err != nil {
		logs.Warnf("get task server name list failed, err %s", err.Error())
		return flowID
	}
	if len(flowID) == 0 {
		result, err := rac.createRootSummaryTask(subKit, billYear, billMonth)
		if err != nil {
			logs.Warnf("create new root summary task for %s/%s %d-%d failed, err %s, rid: %s",
				rac.RootAccountID, rac.Vendor, billYear, billMonth, err.Error(), subKit.Rid)
			return flowID
		}

		logs.Infof("create root summary task for %s/%s %d-%d successfully, flow id %s, rid: %s",
			rac.RootAccountID, rac.Vendor, billYear, billMonth, flowID, subKit.Rid)
		return result.ID
	}
	flow, err := rac.Client.TaskServer().GetFlow(subKit, flowID)
	if err != nil {
		logs.Warnf("get flow by id %s failed, err %s, rid: %s", flowID, err.Error(), subKit.Rid)
		return flowID
	}
	if flow.State == enumor.FlowSuccess ||
		flow.State == enumor.FlowFailed ||
		flow.State == enumor.FlowCancel ||
		(flow.State == enumor.FlowScheduled &&
			flow.Worker != nil &&
			!slice.IsItemInSlice[string](taskServerNameList, *flow.Worker)) {

		if flow.State == enumor.FlowScheduled {
			if err := rac.Client.TaskServer().CancelFlow(subKit, flow.ID); err != nil {
				logs.Warnf("cancel flow %v failed, err %s, rid: %s", flow, err.Error(), subKit.Rid)
				return flowID
			}
		}

		result, err := rac.createRootSummaryTask(subKit, billYear, billMonth)
		if err != nil {
			logs.Warnf("create new root summary task for %s/%s %d-%d failed, err %s, rid: %s",
				rac.RootAccountID, rac.Vendor, billYear, billMonth, err.Error(), subKit.Rid)
			return flowID
		}

		logs.Infof("create main summary task for %s/%s %d-%d successfully, flow id %s, rid: %s",
			rac.RootAccountID, rac.Vendor, billYear, billMonth, flowID, subKit.Rid)
		return result.ID
	}
	return flowID
}

func (rac *RootAccountController) createRootSummaryTask(
	kt *kit.Kit, billYear, billMonth int) (*core.CreateResult, error) {

	return rac.Client.TaskServer().CreateCustomFlow(kt, &taskserver.AddCustomFlowReq{
		Name: enumor.FlowBillRootAccountSummary,
		Memo: "calculate root account bill summary",
		Tasks: []taskserver.CustomFlowTask{
			rootsummary.BuildRootSummaryTask(
				rac.RootAccountID, rac.Vendor, billYear, billMonth),
		},
	})
}

func (rac *RootAccountController) syncBillSummary(kt *kit.Kit) error {
	curBillYear, curBillMonth := getCurrentBillMonth()
	if err := rac.ensureBillSummary(kt.NewSubKit(), curBillYear, curBillMonth); err != nil {
		return fmt.Errorf("ensure root account bill summary for %d %d failed, err %s, rid: %s",
			curBillYear, curBillMonth, err.Error(), kt.Rid)
	}
	lastBillYear, lastBillMonth := getLastBillMonth()
	if err := rac.ensureBillSummary(kt.NewSubKit(), lastBillYear, lastBillMonth); err != nil {
		return fmt.Errorf("ensure root account bill summary for %d %d failed, err %s, rid: %s",
			lastBillYear, lastBillMonth, err.Error(), kt.Rid)
	}
	return nil
}

func (rac *RootAccountController) getBillSummary(kt *kit.Kit, billYear, billMonth int) (
	*dsbillapi.BillSummaryRootResult, error) {

	var expressions []*filter.AtomRule
	expressions = append(expressions, []*filter.AtomRule{
		tools.RuleEqual("root_account_id", rac.RootAccountID),
		tools.RuleEqual("vendor", rac.Vendor),
		tools.RuleEqual("bill_year", billYear),
		tools.RuleEqual("bill_month", billMonth),
	}...)
	result, err := rac.Client.DataService().Global.Bill.ListBillSummaryRoot(
		kt, &dsbillapi.BillSummaryRootListReq{
			Filter: tools.ExpressionAnd(expressions...),
			Page: &core.BasePage{
				Start: 0,
				Limit: 1,
			},
		})
	if err != nil {
		return nil, fmt.Errorf("get root account bill summary failed, err %s", err.Error())
	}
	if len(result.Details) == 0 {
		return nil, fmt.Errorf("root account bill summary not found")
	}
	return result.Details[0], nil
}

func (rac *RootAccountController) ensureBillSummary(kt *kit.Kit, billYear, billMonth int) error {
	var expressions []*filter.AtomRule
	expressions = append(expressions, []*filter.AtomRule{
		tools.RuleEqual("root_account_id", rac.RootAccountID),
		tools.RuleEqual("vendor", rac.Vendor),
		tools.RuleEqual("bill_year", billYear),
		tools.RuleEqual("bill_month", billMonth),
	}...)
	result, err := rac.Client.DataService().Global.Bill.ListBillSummaryRoot(
		kt, &dsbillapi.BillSummaryRootListReq{
			Filter: tools.ExpressionAnd(expressions...),
			Page: &core.BasePage{
				Start: 0,
				Limit: 1,
			},
		})
	if err != nil {
		return fmt.Errorf("ensure root account bill summary failed, err %s", err.Error())
	}
	if len(result.Details) == 0 {
		return rac.createNewBillSummary(kt, billYear, billMonth)
	}
	return nil
}

func (rac *RootAccountController) createNewBillSummary(kt *kit.Kit, billYear, billMonth int) error {
	_, err := rac.Client.DataService().Global.Bill.CreateBillSummaryRoot(
		kt, &dsbillapi.BillSummaryRootCreateReq{
			RootAccountID:     rac.RootAccountID,
			Vendor:            rac.Vendor,
			BillYear:          billYear,
			BillMonth:         billMonth,
			LastSyncedVersion: -1,
			CurrentVersion:    1,
			State:             enumor.RootAccountBillSummaryStateAccounting,
		})
	if err != nil {
		return fmt.Errorf("failed to create bill summary for root account (%s, %s) in in (%d, %02d), err %s",
			rac.RootAccountID, rac.Vendor, billYear, billMonth, err.Error())
	}
	logs.Infof("root account (%s, %s) in (%d, %02d) bill summary create successfully, rid: %s",
		rac.RootAccountID, rac.Vendor, billYear, billMonth, kt.Rid)
	return nil
}

<<<<<<< HEAD
func (rac *RootAccountController) ensureMonthTask(kt *kit.Kit, billYear, billMonth int) error {
	rootSummary, err := rac.getBillSummary(kt, billYear, billMonth)
	if err != nil {
		return err
	}
	monthPuller, err := puller.GetMonthPuller(rac.Vendor)
	if err != nil {
		return err
	}
	if !monthPuller.HasMonthPullTask() {
		logs.Infof("no month pull task for root account (%s, %s), skip", rac.RootAccountID, rac.Vendor)
		return nil
	}

	mainSummaryList, err := rac.listAllMainSummary(kt, billYear, billMonth)
	if err != nil {
		return err
	}
	isAllAccounted := calculateAccountingState(mainSummaryList, rootSummary)
	if !isAllAccounted {
		logs.Infof("not all main account bill summary for root account (%s, %s) were accounted, wait",
			rac.RootAccountID, rac.Vendor)
		return nil
	}

	monthTask, err := rac.getMonthPullTask(kt, billYear, billMonth)
	if err != nil {
		return err
	}
	if monthTask == nil {
		if err := rac.createMonthPullTaskStub(kt, rootSummary); err != nil {
			logs.Errorf("fail to create month pull task, err: %v, rid: %s", err, kt.Rid)
			return err
		}
		return nil
	}
	// 判断versionID是否一致，不一致，则重新创建month pull task
	if monthTask.VersionID != rootSummary.CurrentVersion {
		if err := rac.deleteMonthPullTask(kt, billYear, billMonth); err != nil {
			return err
		}
		return rac.createMonthPullTaskStub(kt, rootSummary)
	}
	switch monthTask.State {
	case enumor.RootAccountMonthBillTaskStatePulling:
		if err := rac.ensureMonthTaskPullStage(kt, monthTask); err != nil {
			return err
		}
	case enumor.RootAccountMonthBillTaskStatePulled:
		if err := rac.ensureMonthTaskSplitStage(kt, monthTask); err != nil {
			return err
		}
	case enumor.RootAccountMonthBillTaskStateSplit:
		if err := rac.ensureMonthTaskAccountStage(kt, monthTask); err != nil {
			return err
		}
	case enumor.RootAccountMonthBillTaskStateAccounted:
		// nothing
	}
	return nil
}

func calculateAccountingState(mainSummaryList []*dsbillapi.BillSummaryMainResult,
	rootSummary *dsbillapi.BillSummaryRootResult) (isAllAccounted bool) {

	isAllAccounted = true

	for _, mainSummary := range mainSummaryList {
		if mainSummary.CurrentVersion != rootSummary.CurrentVersion {
			isAllAccounted = false
			return
		}
		if mainSummary.State != enumor.MainAccountBillSummaryStateAccounted &&
			mainSummary.State != enumor.MainAccountBillSummaryStateWaitMonthTask {
			isAllAccounted = false
			return
		}
	}
	return isAllAccounted
}

func (rac *RootAccountController) listAllMainSummary(
	kt *kit.Kit, billYear, billMonth int) ([]*dsbillapi.BillSummaryMainResult, error) {

	expressions := []*filter.AtomRule{
		tools.RuleEqual("root_account_id", rac.RootAccountID),
		tools.RuleEqual("vendor", rac.Vendor),
		tools.RuleEqual("bill_year", billYear),
		tools.RuleEqual("bill_month", billMonth),
	}
	result, err := rac.Client.DataService().Global.Bill.ListBillSummaryMain(
		kt, &bill.BillSummaryMainListReq{
			Filter: tools.ExpressionAnd(expressions...),
			Page: &core.BasePage{
				Count: true,
			},
		})
	if err != nil {
		return nil, fmt.Errorf("list main account bill summary of %+v failed, err %s", rac, err.Error())
	}
	if result.Count == 0 {
		return nil, fmt.Errorf("empty count in result %+v", result)
	}
	logs.Infof("found %d main account summary for %+v, rid: %s", result.Count, rac, kt.Rid)
	var mainSummaryList []*bill.BillSummaryMainResult
	for offset := uint64(0); offset < result.Count; offset = offset + uint64(core.DefaultMaxPageLimit) {
		result, err = rac.Client.DataService().Global.Bill.ListBillSummaryMain(
			kt, &bill.BillSummaryMainListReq{
				Filter: tools.ExpressionAnd(expressions...),
				Page: &core.BasePage{
					Start: 0,
					Limit: core.DefaultMaxPageLimit,
				},
			})
		if err != nil {
			return nil, fmt.Errorf("list main account bill summary of %+v failed, err %s", rac, err.Error())
		}
		mainSummaryList = append(mainSummaryList, result.Details...)
	}
	return mainSummaryList, nil
}

func (rac *RootAccountController) ensureMonthTaskPullStage(kt *kit.Kit, task *dsbillapi.BillMonthTaskResult) error {
	if len(task.PullFlowID) == 0 {
		result, err := rac.createMonthFlow(
			kt, rac.RootAccountID, task.BillYear, task.BillMonth, enumor.MonthTaskTypePull)
		if err != nil {
			logs.Warnf("failed to create month task, err %s, rid: %s", err.Error(), kt.Rid)
			return err
		}
		if err := rac.Client.DataService().Global.Bill.UpdateBillMonthPullTask(kt, &dsbillapi.BillMonthTaskUpdateReq{
			ID:         task.ID,
			PullFlowID: result.ID,
		}); err != nil {
			logs.Warnf("failed to update month pull task pull flow id %s, err: %s, rid: %s",
				result.ID, err.Error(), kt.Rid)
			return err
		}
		logs.Infof("successfully create month pull task, flow id: %s, rid: %s", result.ID, kt.Rid)
		return nil
	}
	flow, err := rac.Client.TaskServer().GetFlow(kt, task.PullFlowID)
	if err != nil {
		logs.Warnf("get flow by id %s failed, err %s, rid: %s", task.PullFlowID, err.Error(), kt.Rid)
		return err
	}
	// 如果任务失败，则重新创建
	if flow.State == enumor.FlowFailed {
		result, err := rac.createMonthFlow(
			kt, rac.RootAccountID, task.BillYear, task.BillMonth, enumor.MonthTaskTypePull)
		if err != nil {
			logs.Warnf("failed to create month task, err %s, rid: %s", err.Error(), kt.Rid)
			return err
		}
		if err := rac.Client.DataService().Global.Bill.UpdateBillMonthPullTask(kt, &dsbillapi.BillMonthTaskUpdateReq{
			ID:         task.ID,
			PullFlowID: result.ID,
		}); err != nil {
			logs.Warnf("failed to update month pull task pull flow id %s, err: %s, rid: %s",
				result.ID, err.Error(), kt.Rid)
			return err
		}
		logs.Infof("successfully recreate month pull task, flow id: %s, rid: %s", result.ID, kt.Rid)
		return nil
	}
	// 其它情况等待flow中更新task状态
	return nil
}

func (rac *RootAccountController) ensureMonthTaskSplitStage(kt *kit.Kit, task *dsbillapi.BillMonthTaskResult) error {
	if len(task.SplitFlowID) == 0 {
		result, err := rac.createMonthFlow(
			kt, rac.RootAccountID, task.BillYear, task.BillMonth, enumor.MonthTaskTypeSplit)
		if err != nil {
			logs.Warnf("failed to create month task, err %s, rid: %s", err.Error(), kt.Rid)
			return err
		}
		if err := rac.Client.DataService().Global.Bill.UpdateBillMonthPullTask(kt, &dsbillapi.BillMonthTaskUpdateReq{
			ID:          task.ID,
			SplitFlowID: result.ID,
		}); err != nil {
			logs.Warnf("failed to update month pull task split flow id %s, err: %s, rid: %s",
				result.ID, err.Error(), kt.Rid)
			return err
		}
		logs.Infof("successfully create month split task, flow id: %s, rid: %s", result.ID, kt.Rid)
		return nil
	}
	flow, err := rac.Client.TaskServer().GetFlow(kt, task.SplitFlowID)
	if err != nil {
		logs.Warnf("get flow by id %s failed, err %s, rid: %s", task.SplitFlowID, err.Error(), kt.Rid)
		return err
	}
	// 如果任务失败，则重新创建
	if flow.State == enumor.FlowFailed {
		result, err := rac.createMonthFlow(
			kt, rac.RootAccountID, task.BillYear, task.BillMonth, enumor.MonthTaskTypeSplit)
		if err != nil {
			logs.Warnf("failed to create month task, err %s, rid: %s", err.Error(), kt.Rid)
			return err
		}
		if err := rac.Client.DataService().Global.Bill.UpdateBillMonthPullTask(kt, &dsbillapi.BillMonthTaskUpdateReq{
			ID:          task.ID,
			SplitFlowID: result.ID,
		}); err != nil {
			logs.Warnf("failed to update month pull task split flow id %s, err: %s, rid: %s",
				result.ID, err.Error(), kt.Rid)
			return err
		}
		logs.Infof("successfully recreate month split task, flow id: %s, rid: %s", result.ID, kt.Rid)
		return nil
	}
	// 其它情况等待flow中更新task状态
	return nil
}

func (rac *RootAccountController) ensureMonthTaskAccountStage(kt *kit.Kit, task *dsbillapi.BillMonthTaskResult) error {
	if len(task.SummaryFlowID) == 0 {
		result, err := rac.createMonthFlow(
			kt, rac.RootAccountID, task.BillYear, task.BillMonth, enumor.MonthTaskTypeSummary)
		if err != nil {
			logs.Warnf("failed to create month task, err %s, rid: %s", err.Error(), kt.Rid)
			return err
		}
		if err := rac.Client.DataService().Global.Bill.UpdateBillMonthPullTask(kt, &dsbillapi.BillMonthTaskUpdateReq{
			ID:            task.ID,
			SummaryFlowID: result.ID,
		}); err != nil {
			logs.Warnf("failed to update month pull task summary flow id %s, err: %s, rid: %s",
				result.ID, err.Error(), kt.Rid)
			return err
		}
		logs.Infof("successfully create month summary task, flow id: %s, rid: %s", result.ID, kt.Rid)
		return nil
	}
	flow, err := rac.Client.TaskServer().GetFlow(kt, task.SummaryFlowID)
	if err != nil {
		logs.Warnf("get flow by id %s failed, err %s, rid: %s", task.SummaryFlowID, err.Error(), kt.Rid)
		return err
	}
	// 如果任务失败，则重新创建
	if flow.State == enumor.FlowFailed {
		result, err := rac.createMonthFlow(
			kt, rac.RootAccountID, task.BillYear, task.BillMonth, enumor.MonthTaskTypeSummary)
		if err != nil {
			logs.Warnf("failed to create month task, err %s, rid: %s", err.Error(), kt.Rid)
			return err
		}
		if err := rac.Client.DataService().Global.Bill.UpdateBillMonthPullTask(kt, &dsbillapi.BillMonthTaskUpdateReq{
			ID:            task.ID,
			SummaryFlowID: result.ID,
		}); err != nil {
			logs.Warnf("failed to update month pull task summary flow id %s, err: %s, rid: %s",
				result.ID, err.Error(), kt.Rid)
			return err
		}
		logs.Infof("successfully recreate month summary task, flow id: %s, rid: %s", result.ID, kt.Rid)
		return nil
	}
	// 其它情况等待flow中更新task状态
	return nil
}

func (rac *RootAccountController) createMonthFlow(
	kt *kit.Kit, rootAccountID string, billYear, billMonth int, t enumor.MonthTaskType) (*core.CreateResult, error) {
	return rac.Client.TaskServer().CreateCustomFlow(kt, &taskserver.AddCustomFlowReq{
		Name: enumor.FlowBillMonthTask,
		Memo: "run bill month task",
		Tasks: []taskserver.CustomFlowTask{
			monthtask.BuildMonthTask(
				t, rootAccountID, rac.Vendor, billYear, billMonth),
		},
	})
}

func (rac *RootAccountController) createMonthPullTaskStub(kt *kit.Kit,
	rootSummary *dsbillapi.BillSummaryRootResult) error {
	taskResult, err := rac.Client.DataService().Global.Bill.CreateBillMonthPullTask(kt, &dsbillapi.BillMonthTaskCreateReq{
		RootAccountID: rac.RootAccountID,
		Vendor:        rac.Vendor,
		BillYear:      rootSummary.BillYear,
		BillMonth:     rootSummary.BillMonth,
		VersionID:     rootSummary.CurrentVersion,
		State:         enumor.RootAccountMonthBillTaskStatePulling,
	})
	if err != nil {
		logs.Infof("create month pull task failed, err: %s, rid: %s", err.Error(), kt.Rid)
		return err
	}
	logs.Infof("create month pull task stub success, taskID: %s, rid: %s", taskResult.ID, kt.Rid)
	return nil
}

func (rac *RootAccountController) getMonthPullTask(
	kt *kit.Kit, billYear, billMonth int) (*dsbillapi.BillMonthTaskResult, error) {

	expressions := []*filter.AtomRule{
		tools.RuleEqual("root_account_id", rac.RootAccountID),
		tools.RuleEqual("bill_year", billYear),
		tools.RuleEqual("bill_month", billMonth),
	}
	result, err := rac.Client.DataService().Global.Bill.ListBillMonthPullTask(kt, &dsbillapi.BillMonthTaskListReq{
		Filter: tools.ExpressionAnd(expressions...),
		Page: &core.BasePage{
			Start: 0,
			Limit: 1,
		},
	})
	if err != nil {
		logs.Warnf("get month pull task failed, err: %s, rid: %s", err.Error(), kt.Rid)
		return nil, fmt.Errorf("get month pull task failed, err: %s", err.Error())
	}
	if len(result.Details) == 0 {
		return nil, nil
	}
	if len(result.Details) != 1 {
		logs.Warnf("get invalid length month pull task, resp: %v, rid: %s", result, kt.Rid)
		return nil, fmt.Errorf("get invalid length month pull task, resp: %v", result)
	}
	return result.Details[0], nil
}

func (rac *RootAccountController) deleteMonthPullTask(kt *kit.Kit, billYear, billMonth int) error {
	expressions := []*filter.AtomRule{
		tools.RuleEqual("root_account_id", rac.RootAccountID),
		tools.RuleEqual("bill_year", billYear),
		tools.RuleEqual("bill_month", billMonth),
	}
	return rac.Client.DataService().Global.Bill.DeleteBillMonthPullTask(kt, &dataservice.BatchDeleteReq{
		Filter: tools.ExpressionAnd(expressions...),
	})
}

// Stop  controller
=======
// Stop controller
>>>>>>> f69bc38e
func (rac *RootAccountController) Stop() {
	if rac.cancelFunc != nil {
		rac.cancelFunc()
	}
}<|MERGE_RESOLUTION|>--- conflicted
+++ resolved
@@ -250,7 +250,7 @@
 }
 
 func (rac *RootAccountController) getBillSummary(kt *kit.Kit, billYear, billMonth int) (
-	*dsbillapi.BillSummaryRootResult, error) {
+	*bill.BillSummaryRootResult, error) {
 
 	var expressions []*filter.AtomRule
 	expressions = append(expressions, []*filter.AtomRule{
@@ -321,7 +321,6 @@
 	return nil
 }
 
-<<<<<<< HEAD
 func (rac *RootAccountController) ensureMonthTask(kt *kit.Kit, billYear, billMonth int) error {
 	rootSummary, err := rac.getBillSummary(kt, billYear, billMonth)
 	if err != nil {
@@ -656,9 +655,6 @@
 }
 
 // Stop  controller
-=======
-// Stop controller
->>>>>>> f69bc38e
 func (rac *RootAccountController) Stop() {
 	if rac.cancelFunc != nil {
 		rac.cancelFunc()
