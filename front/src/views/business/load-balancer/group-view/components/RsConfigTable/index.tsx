--- conflicted
+++ resolved
@@ -380,24 +380,6 @@
             </div>
           )}
         </div>
-<<<<<<< HEAD
-        <Loading loading={isTableLoading.value}>
-          <Table
-            data={renderTableData.value}
-            columns={rsTableColumns}
-            settings={settings.value}
-            showOverflowTooltip
-            maxHeight={420}
-          >
-            {{
-              empty: () => {
-                if (isTableLoading.value) return null;
-                return <Empty text='暂未添加实例' />;
-              },
-            }}
-          </Table>
-        </Loading>
-=======
         <Table
           v-bkloading={{ loading: props.loading }}
           data={renderTableData.value}
@@ -414,7 +396,6 @@
             },
           }}
         </Table>
->>>>>>> ebad9bc1
       </div>
     );
   },
