--- conflicted
+++ resolved
@@ -2,13 +2,8 @@
 import { onMounted, ref, watch } from 'vue';
 
 import type { FilterType } from '@/typings/resource';
-<<<<<<< HEAD
-import { FILTER_DATA, SEARCH_VALUE_IDS } from '@/common/constant';
+import { FILTER_DATA, SEARCH_VALUE_IDS, VendorEnum } from '@/common/constant';
 import cloneDeep from 'lodash/cloneDeep';
-=======
-import { FILTER_DATA, SEARCH_VALUE_IDS, VendorEnum } from '@/common/constant';
-import cloneDeep  from 'lodash/cloneDeep';
->>>>>>> cf37fa80
 
 import { useAccountStore } from '@/store';
 import { QueryFilterType, QueryRuleOPEnum, RulesItem } from '@/typings';
@@ -90,8 +85,12 @@
   watch(
     () => route.query,
     () => {
-      if (Object.entries(route.query).map(([queryName]) => queryName)
-        .includes('cloud_id')) saveQueryInSearch();
+      if (
+        Object.entries(route.query)
+          .map(([queryName]) => queryName)
+          .includes('cloud_id')
+      )
+        saveQueryInSearch();
     },
     {
       deep: true,
@@ -110,7 +109,6 @@
           }
         });
       searchData.value = FILTER_DATA;
-      console.log('searchData.value', searchData.value);
     },
     {
       deep: true,
