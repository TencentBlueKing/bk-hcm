--- conflicted
+++ resolved
@@ -17,17 +17,10 @@
 
 const securityGroupStore = useSecurityGroupStore();
 
-<<<<<<< HEAD
-const enum DataView {
-  Assignable = 'assignable',
-  NonAssignable = 'nonAssignable',
-}
-=======
 const DataView = {
   Assignable: 'assignable',
   NonAssignable: 'nonAssignable',
 };
->>>>>>> 7281e5cb
 
 const previewList = ref([]);
 const activeView = ref<string>(DataView.Assignable);
