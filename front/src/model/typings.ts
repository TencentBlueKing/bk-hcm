import type { VNode } from 'vue';
import type { Column as TableColumn } from 'bkui-vue/lib/table/props';
import { RulesItem, QueryRuleOPEnum } from '@/typings';
import type { ResourceTypeEnum } from '@/common/resource-constant';

export type ModelPropertyType =
  | 'string'
  | 'datetime'
  | 'enum'
  | 'number'
  | 'account'
  | 'user'
  | 'array'
  | 'bool'
  | 'cert'
  | 'ca'
  | 'region'
  | 'business'
<<<<<<< HEAD
  | 'req-type'
  | 'req-stage';
=======
  | 'cloud-area';
>>>>>>> a60a047e

export type ModelPropertyMeta = {
  display?: PropertyDisplayConfig;
  search?: PropertySearchConfig;
  column?: PropertyColumnConfig;
  form?: PropertyFormConfig;
};

// 模型的基础字段，与业务场景无关
export type ModelProperty = {
  id: string;
  name: string;
  type: ModelPropertyType;
  resource?: ResourceTypeEnum;
  option?: Record<string, any>;
  meta?: ModelPropertyMeta;
  unit?: string;
  index?: number;
};

export type PropertyColumnConfig = {
  sort?: boolean;
  align?: 'left' | 'center' | 'right';
  render?: (args: {
    cell?: any;
    data?: any;
    row?: any;
    column: TableColumn;
    index: number;
    rows?: any[];
  }) => VNode | boolean | number | string;
  width?: number | string;
  minWidth?: number | string;
  defaultHidden?: boolean;
};

export type PropertyFormConfig = {
  rules?: object;
};

export type PropertySearchConfig = {
  op?: QueryRuleOPEnum;
  filterRules?: (value: any) => RulesItem;
  format?: (value: any) => any;
  converter?: (value: any) => Record<string, any>;
};

export type PropertyDisplayConfig = {
  appearance?: string;
  format?: (value: any) => any;
};

// 与列展示场景相关，联合列的配置属性
export type ModelPropertyColumn = ModelProperty & PropertyColumnConfig;

// 与表单场景相关，联合表单的配置属性
export type ModelPropertyForm = ModelProperty & PropertyFormConfig;

// 与展示场景相关，联合展示的配置属性
export type ModelPropertyDisplay = ModelProperty & PropertyDisplayConfig;

// 与搜索场景相关，联合搜索的配置属性
export type ModelPropertySearch = ModelProperty & PropertySearchConfig;

export type ModelPropertyGeneric =
  | ModelProperty
  | ModelPropertyColumn
  | ModelPropertyForm
  | ModelPropertyDisplay
  | ModelPropertySearch;<|MERGE_RESOLUTION|>--- conflicted
+++ resolved
@@ -16,12 +16,9 @@
   | 'ca'
   | 'region'
   | 'business'
-<<<<<<< HEAD
   | 'req-type'
-  | 'req-stage';
-=======
+  | 'req-stage'
   | 'cloud-area';
->>>>>>> a60a047e
 
 export type ModelPropertyMeta = {
   display?: PropertyDisplayConfig;
