import { defineComponent, PropType } from "vue";
import { DEPLOYMENT_ARCHITECTURE_MAP } from '@/constants';
import { ISchemeSelectorItem } from '@/typings/scheme';
import SchemeSelector from "@/views/scheme/components/scheme-selector";
import CloudServiceTag from "@/views/scheme/components/cloud-service-tag";

import './index.scss';

interface ISchemeData {
  deployment_architecture: string[];
  vendors: string[];
  composite_score: number;
  net_score: number;
  cost_score: number;
}

export default defineComponent({
  name: 'scheme-detail-header',
  emits: ['update'],
  props: {
    schemeList: Array as PropType<ISchemeSelectorItem[]>,
    schemeListLoading: Boolean,
    schemeData: {
      type: Object as PropType<ISchemeData>,
      default: () => ({})
    },
    showEditIcon: Boolean,
<<<<<<< HEAD
=======
    selectFn: Function,
>>>>>>> 401f83ad
    onBack: Function,
  },
  setup (props, ctx) {
    const scores = [
      { id: 'composite_score', name: '综合评分' },
      { id: 'net_score', name: '网络评分' },
      { id: 'cost_score', name: '方案成本' },
    ]

    return () => (
      <div class="scheme-detail-header">
        <div class="header-content">
          <SchemeSelector
            schemeList={props.schemeList}
            schemeListLoading={props.schemeListLoading}
            showEditIcon={props.showEditIcon}
            schemeData={props.schemeData}
<<<<<<< HEAD
=======
            selectFn={props.selectFn}
>>>>>>> 401f83ad
            onBack={props.onBack}
            onUpdate={(data) => { ctx.emit('update', data) }} />
          <div class="tag-list">
            {
              props.schemeData.deployment_architecture.map((item: string) => {
                return (<div class="deploy-type">{ DEPLOYMENT_ARCHITECTURE_MAP[item] }</div>)
              })
            }
            {
              props.schemeData.vendors.map((item: string) => {
                return (<CloudServiceTag class="cloud-service-type" type={item} showIcon={true} />)
              })
            }
          </div>
          <div class="score-nums">
            {
              scores.map(item => {
                return (
                  <div class="num-item" key={item.id}>
                    <span class="label">{item.name}：</span>
                    <span class="val">{item.id === 'cost_score' ? '$ ' : ''}{props.schemeData[item.id]}</span>
                  </div>
                )
              })
            }
          </div>
        </div>
        <div class="operate-area">
          { ctx.slots.operate() }
        </div>
      </div>
    )
  },
});<|MERGE_RESOLUTION|>--- conflicted
+++ resolved
@@ -25,10 +25,7 @@
       default: () => ({})
     },
     showEditIcon: Boolean,
-<<<<<<< HEAD
-=======
     selectFn: Function,
->>>>>>> 401f83ad
     onBack: Function,
   },
   setup (props, ctx) {
@@ -46,10 +43,7 @@
             schemeListLoading={props.schemeListLoading}
             showEditIcon={props.showEditIcon}
             schemeData={props.schemeData}
-<<<<<<< HEAD
-=======
             selectFn={props.selectFn}
->>>>>>> 401f83ad
             onBack={props.onBack}
             onUpdate={(data) => { ctx.emit('update', data) }} />
           <div class="tag-list">
