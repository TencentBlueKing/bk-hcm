--- conflicted
+++ resolved
@@ -7,7 +7,6 @@
 import { GcpTypeEnum } from '@/typings';
 import { Button, InfoBox, Loading, Message, Table, Tag, bkTooltips } from 'bkui-vue';
 import { useResourceStore, useAccountStore } from '@/store';
-<<<<<<< HEAD
 import {
   ref,
   h,
@@ -23,9 +22,6 @@
   vShow,
   useTemplateRef,
 } from 'vue';
-=======
-import { ref, h, PropType, watch, defineExpose, computed, withDirectives } from 'vue';
->>>>>>> 7886bb60
 
 import { useI18n } from 'vue-i18n';
 import { useRouter, useRoute } from 'vue-router';
@@ -95,15 +91,11 @@
 
 const emit = defineEmits(['auth', 'handleSecrityType', 'edit', 'editTemplate']);
 const { generateColumnsSettings } = useColumns('group');
-<<<<<<< HEAD
 
 const cloneSecurityData = reactive<ICloneSecurityProps>({
   isShow: false,
   data: {},
 });
-=======
-const businessMapStore = useBusinessMapStore();
->>>>>>> 7886bb60
 
 const templateData = ref([]);
 
@@ -116,7 +108,6 @@
       filter: filter.value,
     },
     fetchUrl,
-<<<<<<< HEAD
     {
       asyncRequestApiMethod: (datalist: any[], datalistRef: Ref<any[]>) => {
         // 安全组需要异步加载一些关联资源数
@@ -176,9 +167,6 @@
   // 等待所有请求完成（但每个请求完成时会立即更新对应字段）
   Promise.allSettled([ruleCountPromise, relatedResourcesPromise, maintainerPromise]);
 };
-=======
-  );
->>>>>>> 7886bb60
 
 const selectSearchData = computed(() => {
   const map: Record<string, { idName: string; searchData: ISearchItem[] }> = {
@@ -214,14 +202,11 @@
     },
   };
 
-<<<<<<< HEAD
   const baseSearchData = [{ name: map[activeType.value].idName, id: 'cloud_id' }, ...searchData.value];
 
   return [...baseSearchData, ...map[activeType.value].searchData];
 });
 
-=======
->>>>>>> 7886bb60
 watch(
   () => datas.value,
   async (data) => {
@@ -1109,7 +1094,6 @@
 
 <template>
   <div class="security-manager-page">
-<<<<<<< HEAD
     <div class="flex-row align-items-center toolbar">
       <bk-radio-group v-model="activeType" :disabled="isLoading">
         <bk-radio-button v-for="item in types" :key="item.name" :label="item.name">
@@ -1129,18 +1113,6 @@
         >
           批量分配
         </bk-button>
-=======
-    <section>
-      <section class="flex-row align-items-center">
-        <bk-radio-group v-model="activeType" :disabled="isLoading">
-          <bk-radio-button v-for="item in types" :key="item.name" :label="item.name">
-            {{ item.label }}
-          </bk-radio-button>
-        </bk-radio-group>
-        <div class="ml12">
-          <slot></slot>
-        </div>
->>>>>>> 7886bb60
         <BatchDistribution
           v-else
           :selections="selections"
@@ -1283,13 +1255,6 @@
   width: 60px;
 }
 
-<<<<<<< HEAD
-.mt20 {
-  margin-top: 20px;
-}
-
-=======
->>>>>>> 7886bb60
 .search-filter {
   width: 500px;
 }
@@ -1302,13 +1267,10 @@
   margin-left: 10px;
 }
 
-<<<<<<< HEAD
 .toolbar {
   gap: 10px;
 }
 
-=======
->>>>>>> 7886bb60
 .security-manager-page {
   height: 100%;
 
@@ -1328,4 +1290,4 @@
     }
   }
 }
-</style>+</style>
