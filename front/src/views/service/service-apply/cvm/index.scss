--- conflicted
+++ resolved
@@ -122,13 +122,10 @@
     display: flex;
     align-items: center;
 
-<<<<<<< HEAD
-=======
     .bk-button {
       min-width: 88px;
     }
 
->>>>>>> 74908f57
     .purchase-cvm-cost-wrap {
       display: flex;
       align-items: center;
