--- conflicted
+++ resolved
@@ -280,29 +280,6 @@
           title='选择机型'
           closeIcon={false}
           width={1500}>
-<<<<<<< HEAD
-          <Form class='selected-block-dialog-form' labelWidth={100} labelPosition='right'>
-            <FormItem label='机型族' >
-              <BkButtonGroup>
-                {instanceFamilyTypesList.value.map(name => (
-                  <Button
-                    selected={selectedFamilyType.value === name}
-                    onClick={() => {
-                      selectedFamilyType.value = name;
-                    }}
-                  >{name}</Button>
-                ))}
-              </BkButtonGroup>
-            </FormItem>
-            <FormItem label='已选'>
-              <div class={'instance-type-search-seletor-container'}>
-                <div class={'selected-block-container'}>
-                  <div class={'selected-block'} v-BkTooltips={bkTooltipsOptions.value}>
-                    { checkedInstance.instanceType
-                      ? `${checkedInstance.instanceType} (${checkedInstance.typeName}, ${checkedInstance.cpu}${checkedInstance.memory})`
-                      : '--' }
-                  </div>
-=======
             {{
               default: () => (
               <>
@@ -326,7 +303,7 @@
                   <FormItem label='已选'>
                     <div class={'instance-type-search-seletor-container'}>
                       <div class={'selected-block-container'}>
-                        <div class={'selected-block'}>
+                        <div class={'selected-block'} v-BkTooltips={bkTooltipsOptions.value}>
                           {checkedInstance.instanceType
                             ? `${checkedInstance.instanceType}  (${checkedInstance.typeName}, ${checkedInstance.cpu}${checkedInstance.memory})`
                             : '--'}
@@ -365,7 +342,6 @@
                       });
                     }
                   }}> 取消 </Button>
->>>>>>> 1aa806c1
                 </div>
               ),
             }}
