import dayjs from 'dayjs';
// 获取 cookie object
export function getCookies(strCookie = document.cookie): any {
  if (!strCookie) {
    return {};
  }
  const arrCookie = strCookie.split('; ');// 分割
  const cookiesObj = {};
  arrCookie.forEach((cookieStr) => {
    const arr = cookieStr.split('=');
    const [key, value] = arr;
    if (key) {
      cookiesObj[key] = value;
    }
  });
  return cookiesObj;
}

/**
 * 检查是不是 object 类型
 * @param item
 * @returns {boolean}
 */
export function isObject(item: any) {
  return (item && Object.prototype.toString.apply(item) === '[object Object]');
}


/**
 * 深度合并多个对象
 * @param objectArray 待合并列表
 * @returns {object} 合并后的对象
 */
export function deepMerge(...objectArray: any) {
  return objectArray.reduce((acc: any, obj: any) => {
    Object.keys(obj || {}).forEach((key) => {
      const pVal = acc[key];
      const oVal = obj[key];

      if (isObject(pVal) && isObject(oVal)) {
        acc[key] = deepMerge(pVal, oVal);
      } else {
        acc[key] = oVal;
      }
    });

    return acc;
  }, {});
}

/**
 * 时间格式化
 * @param val 待格式化时间
 * @param format 格式
 * @returns 格式化后的时间
 */
export function timeFormatter(val: any, format = 'YYYY-MM-DD HH:mm:ss') {
  return val ? dayjs(val).format(format) : '--';
}

export function classes(dynamicCls: object, constCls = ''): string {
  return Object.entries(dynamicCls).filter(entry => entry[1])
    .map(entry => entry[0])
    .join(' ')
    .concat(constCls ? ` ${constCls}` : '');
};

/**
 * 获取Cookie
 * @param {String} name
 */
export const getCookie = (name: string) => {
  const reg = new RegExp(`(^|)${name}=([^;]*)(;|$)`);
  const data = document.cookie.match(reg);
  if (data) {
    return unescape(data[2]);
  }
  return null;
};

/**
 * 删除Cookie
 * @param {String} name
 */
export const deleteCookie = (name: string) => {
  document.cookie = `${name}=; expires=Thu, 01 Jan 1970 00:00:00 UTC; path=/`;
};

/**
 * 对象转为 url query 字符串
 *
 * @param {*} param 要转的参数
 * @param {string} key key
 *
 * @return {string} url query 字符串
 */
export function json2Query(param: any, key?: any) {
  const mappingOperator = '=';
  const separator = '&';
  let paramStr = '';
  if (
    param instanceof String
      || typeof param === 'string'
      || param instanceof Number
      || typeof param === 'number'
      || param instanceof Boolean
      || typeof param === 'boolean'
  ) {
    // @ts-ignore
    paramStr += separator + key + mappingOperator + encodeURIComponent(param);
  } else {
    if (param) {
      Object.keys(param).forEach((p) => {
        const value = param[p];
        const k = key === null || key === '' || key === undefined
          ? p
          : key + (param instanceof Array ? `[${p}]` : `.${p}`);
        paramStr += separator + json2Query(value, k);
      });
    }
  }
  return paramStr.substr(1);
}

/**
 * 浏览器视口的高度
 *
 * @return {number} 浏览器视口的高度
 */
export function getWindowHeight() {
  const windowHeight = document.compatMode === 'CSS1Compat'
    ? document.documentElement.clientHeight
    : document.body.clientHeight;

  return windowHeight;
}

/**
 * 将字节大小转换为更易读的的MB/GB等单位大小
 * @param value 原大小，byte
 * @param digits 保留小数位数
 * @returns 转换后的大小，如 4026531840 -> 4GB
 */
export function formatStorageSize(value: number, digits = 0) {
  const uints = ['Bytes', 'KB', 'MB', 'GB', 'TB', 'PB', 'EB', 'ZB', 'YB'];
  const index = Math.floor(Math.log(value) / Math.log(1024));
  const size = value / (1024 ** index);
  return `${size.toFixed(digits)}${uints[index]}`;
}

/**
<<<<<<< HEAD
 * 获取当前网络得分对应的颜色
 * @param score 得分数值
 */
export function getScoreColor (score: number) {
  if (score > 0 && score < 90) {
    return '#00A62B';
  } else if (score >= 90 && score <= 120) {
    return '#FF9D00';
  } else if ( score > 120 ) {
    return '#EA3636';
  }
  return '#63656E';
=======
 * 将 Map 类型的数据 key-value 互换，并输出一个对象
 * @param map 需要转换的 Map 对象
 * @returns 转换后的普通 js 对象
 */
export function swapMapKeysAndValuesToObj(map: Map<string, string>) {
  const _obj = {};
  for (const [key, value] of map) {
    _obj[value] = key;
  }
  return _obj;
>>>>>>> 74908f57
}<|MERGE_RESOLUTION|>--- conflicted
+++ resolved
@@ -149,7 +149,6 @@
 }
 
 /**
-<<<<<<< HEAD
  * 获取当前网络得分对应的颜色
  * @param score 得分数值
  */
@@ -162,7 +161,8 @@
     return '#EA3636';
   }
   return '#63656E';
-=======
+}
+/*
  * 将 Map 类型的数据 key-value 互换，并输出一个对象
  * @param map 需要转换的 Map 对象
  * @returns 转换后的普通 js 对象
@@ -173,5 +173,4 @@
     _obj[value] = key;
   }
   return _obj;
->>>>>>> 74908f57
 }