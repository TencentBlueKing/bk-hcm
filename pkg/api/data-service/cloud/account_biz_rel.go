--- conflicted
+++ resolved
@@ -61,11 +61,7 @@
 	return nil
 }
 
-<<<<<<< HEAD
 // AccountBizRelWithAccountListResp list account biz relation with account response
-=======
-// AccountBizRelWithAccountListResp ...
->>>>>>> 9f24e19e
 type AccountBizRelWithAccountListResp struct {
 	rest.BaseResp `json:",inline"`
 	Data          []*AccountBizRelWithAccount `json:"data"`
