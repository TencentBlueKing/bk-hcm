<<<<<<< HEAD
import { defineComponent } from 'vue';
=======
import { defineComponent, ref, /* reactive, */ computed } from 'vue';
import './index.scss';
import SchemeBlankPage from './components/scheme-blank-page';
// import { GenerateSchemesReqParams } from './types/index';
import SchemeUserProportionShowDialog from './components/scheme-user-proportion-show-dialog';
>>>>>>> e065c3cc
import SchemePreview from '../components/scheme-preview';

export default defineComponent({
  name: 'SchemeRecommendationPage',
  setup() {
<<<<<<< HEAD
    return () => <div class='scheme-recommendation-page'>
      <SchemePreview/>
    </div>;
=======
    const toggleClose = ref(false);

    // const countriesList = ref<Array<string>>([]);
    // const formData = reactive<GenerateSchemesReqParams>({
    //   biz_type: '',
    //   cover_ping: null,
    //   deployment_architecture: [],
    //   user_distribution: [],
    // });
    const formItemOptions = computed(() => [
      {
        label: '用户分布地区',
        required: true,
        content: () => {
          return (
            <bk-select>
              <bk-option value='1' label='本科以下' />
              <bk-option value='2' label='本科以上' />
            </bk-select>
          );
        },
      },
      {
        label: '业务类型',
        required: true,
        content: () => {
          return (
            <bk-select>
              <bk-option value='1' label='本科以下' />
              <bk-option value='2' label='本科以上' />
            </bk-select>
          );
        },
      },
      {
        label: '用户网络容忍',
        extClass: 'prompt-icon-wrap',
        content: [
          {
            label: '网络延迟',
            content: () => {
              return <bk-input type='number'></bk-input>;
            },
          },
          {
            label: 'ping抖动',
            content: () => {
              return <bk-input type='number'></bk-input>;
            },
          },
          {
            label: '丢包率',
            content: () => {
              return <bk-input type='number'></bk-input>;
            },
          },
        ],
      },
      {
        label: '用户分布占比',
        content: () => {
          return (
            <div class='flex-row'>
              <bk-select class='flex-1'>
                <bk-option value='1' label='默认分布占比' />
                <bk-option value='2' label='本科以上' />
              </bk-select>
              <div class='user-proportion-detail-btn-wrap'>
                <i class='hcm-icon bkhcm-icon-file'></i>
                <span
                  class='btn-text'
                  onClick={() => {
                    isUserProportionDetailDialogShow.value = true;
                  }}>
                  占比详情
                </span>
              </div>
            </div>
          );
        },
      },
      {
        label: '部署架构',
        extClass: 'prompt-icon-wrap',
        content: () => {
          return (
            <bk-checkbox-group>
              <bk-checkbox label='分布式部署' />
              <bk-checkbox label='集中式部署' />
            </bk-checkbox-group>
          );
        },
      },
      {
        label: '部署架构',
        extClass: 'prompt-icon-wrap',
        content: () => {
          return (
            <>
              <bk-button class='mr8' theme='primary'>
                选型推荐
              </bk-button>
              <bk-button>清空</bk-button>
            </>
          );
        },
      },
    ]);
    const isUserProportionDetailDialogShow = ref(false);
    const scene = ref<'blank' | 'preview'>('blank');

    return () => (
      <>
        <div class='scheme-recommendation-page'>
          <div
            class={`business-attributes-container${
              toggleClose.value ? ' close' : ''
            }`}>
            <div class='title-wrap'>
              <div class='title-text'>业务属性</div>
              <i
                class='hcm-icon bkhcm-icon-shouqi'
                onClick={() => (toggleClose.value = !toggleClose.value)}></i>
            </div>
            <div class='content-wrap'>
              <bk-form form-type='vertical'>
                {formItemOptions.value.map(({ label, required, content, extClass }) => {
                  return (
                      <bk-form-item
                        label={label}
                        required={required}
                        class={extClass}>
                        {Array.isArray(content) ? (
                          <div class='sub-form-item-wrap'>
                            {content.map((sub) => {
                              return (
                                <bk-form-item label={sub.label}>
                                  {sub.content()}
                                </bk-form-item>
                              );
                            })}
                          </div>
                        ) : (
                          content()
                        )}
                      </bk-form-item>
                  );
                })}
              </bk-form>
            </div>
          </div>
          <div class='scheme-recommendation-container'>
            <div class='content-container'>
              {scene.value === 'blank' ? (
                <SchemeBlankPage />
              ) : (
                <SchemePreview />
              )}
            </div>
          </div>
        </div>
        <SchemeUserProportionShowDialog
          v-model:isShow={isUserProportionDetailDialogShow.value}
        />
      </>
    );
>>>>>>> e065c3cc
  },
});<|MERGE_RESOLUTION|>--- conflicted
+++ resolved
@@ -1,22 +1,13 @@
-<<<<<<< HEAD
-import { defineComponent } from 'vue';
-=======
 import { defineComponent, ref, /* reactive, */ computed } from 'vue';
 import './index.scss';
 import SchemeBlankPage from './components/scheme-blank-page';
 // import { GenerateSchemesReqParams } from './types/index';
 import SchemeUserProportionShowDialog from './components/scheme-user-proportion-show-dialog';
->>>>>>> e065c3cc
 import SchemePreview from '../components/scheme-preview';
 
 export default defineComponent({
   name: 'SchemeRecommendationPage',
   setup() {
-<<<<<<< HEAD
-    return () => <div class='scheme-recommendation-page'>
-      <SchemePreview/>
-    </div>;
-=======
     const toggleClose = ref(false);
 
     // const countriesList = ref<Array<string>>([]);
@@ -183,6 +174,5 @@
         />
       </>
     );
->>>>>>> e065c3cc
   },
 });