--- conflicted
+++ resolved
@@ -52,12 +52,9 @@
       {{- toYaml .Values.cloudserver.taskManagement | nindent 6 }}
     tenant:
       {{- toYaml .Values.tenant | nindent 6 }}
-<<<<<<< HEAD
     bkUser:
       {{- toYaml .Values.bkUser | nindent 6 }}
 
-=======
->>>>>>> ebad9bc1
     cmdb:
       {{- toYaml .Values.cmdb | nindent 6 }}
     ccHostPoolBiz: {{ .Values.ccHostPoolBiz }}
