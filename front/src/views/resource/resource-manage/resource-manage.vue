<script setup lang="ts">
import { ref, watch, computed, provide, onMounted } from 'vue';
import HostManage from './children/manage/host-manage.vue';
import VpcManage from './children/manage/vpc-manage.vue';
import SubnetManage from './children/manage/subnet-manage.vue';
import SecurityManage from './children/manage/security-manage.vue';
import DriveManage from './children/manage/drive-manage.vue';
import IpManage from './children/manage/ip-manage.vue';
import RoutingManage from './children/manage/routing-manage.vue';
import ImageManage from './children/manage/image-manage.vue';
import NetworkInterfaceManage from './children/manage/network-interface-manage.vue';
import LoadBalancerManage from './children/manage/load-balancer-manage.vue';
import CertManager from '@/views/business/cert-manager';
// import AccountSelector from '@/components/account-selector/index.vue';
import { DISTRIBUTE_STATUS_LIST } from '@/constants';
import { useDistributionStore } from '@/store/distribution';
import EipForm from '@/views/business/forms/eip/index.vue';
import subnetForm from '@/views/business/forms/subnet/index.vue';
import securityForm from '@/views/business/forms/security/index.vue';
import firewallForm from '@/views/business/forms/firewall';
import TemplateDialog from '@/views/resource/resource-manage/children/dialog/template-dialog';
import BkTab, { BkTabPanel } from 'bkui-vue/lib/tab';
import { RouterView, useRouter, useRoute } from 'vue-router';
import { RESOURCE_TYPES, RESOURCE_TABS, VendorEnum } from '@/common/constant';
import { useI18n } from 'vue-i18n';
import useSteps from './hooks/use-steps';
import type { FilterType } from '@/typings/resource';
import { useAccountStore } from '@/store';
import { useVerify } from '@/hooks';
import { useResourceAccountStore } from '@/store/useResourceAccountStore';
import { InfoBox } from 'bkui-vue';

// use hooks
const { t } = useI18n();
const router = useRouter();
const route = useRoute();
const accountStore = useAccountStore();
const { isShowDistribution, ResourceDistribution } = useSteps();

const isResourcePage = computed(() => {
  // 资源下没有业务ID
  return !accountStore.bizs;
});

// 账号 extension 信息
const headerExtensionMap = computed(() => {
  const map = { firstLabel: '', firstField: '', secondLabel: '', secondField: '' };
  switch (resourceAccountStore.resourceAccount.vendor) {
    case VendorEnum.TCLOUD:
      Object.assign(map, {
        firstLabel: '主账号ID',
        firstField: 'cloud_main_account_id',
        secondLabel: '子账号ID',
        secondField: 'cloud_sub_account_id',
      });
      break;
    case VendorEnum.AWS:
      Object.assign(map, {
        firstLabel: '云账号ID',
        firstField: 'cloud_account_id',
        secondLabel: '云iam用户名',
        secondField: 'cloud_iam_username',
      });
      break;
    case VendorEnum.AZURE:
      Object.assign(map, {
        firstLabel: '云租户ID',
        firstField: 'cloud_tenant_id',
        secondLabel: '云订阅名称',
        secondField: 'cloud_subscription_name',
      });
      break;
    case VendorEnum.GCP:
      Object.assign(map, {
        firstLabel: '云项目ID',
        firstField: 'cloud_project_id',
        secondLabel: '云项目名称',
        secondField: 'cloud_project_name',
      });
      break;
    case VendorEnum.HUAWEI:
      Object.assign(map, {
        firstLabel: '子账号ID',
        firstField: 'cloud_sub_account_id',
        secondLabel: '云子账号名称',
        secondField: 'cloud_sub_account_name',
      });
      break;
  }
  return map;
});

// 权限hook
const {
  showPermissionDialog,
  handlePermissionConfirm,
  handlePermissionDialog,
  handleAuth,
  permissionParams,
  authVerifyData,
} = useVerify();

const resourceAccountStore = useResourceAccountStore();

// 搜索过滤相关数据
const filter = ref({ op: 'and', rules: [] });
const accountId = ref('');
const status = ref('all');
const op = ref('eq');
const accountFilter = ref<FilterType>({
  op: 'and',
  rules: [{ field: 'type', op: 'eq', value: 'resource' }],
});
const isShowSideSlider = ref(false);
const componentRef = ref();
const securityType = ref('group');
const isEdit = ref(false);
const formDetail = ref({});
const activeResourceTab = ref(RESOURCE_TABS[0].key);
const isTemplateDialogShow = ref(false);
const isTemplateDialogEdit = ref(false);
const templateDialogPayload = ref({});

provide('securityType', securityType);

// 用于判断 sideslider 中的表单数据是否改变
const isFormDataChanged = ref(false);

const formMap = {
  ip: EipForm,
  subnet: subnetForm,
  security: securityForm,
};

const renderForm = computed(() => {
  return Object.keys(formMap).reduce((acc, cur) => {
    if (route.query.type === cur) {
      if (cur === 'security' && securityType.value === 'gcp') acc = firewallForm;
      else acc = formMap[cur];
    }
    return acc;
  }, {});
});

// 组件map
const componentMap = {
  host: HostManage,
  vpc: VpcManage,
  subnet: SubnetManage,
  security: SecurityManage,
  drive: DriveManage,
  ip: IpManage,
  routing: RoutingManage,
  image: ImageManage,
  'network-interface': NetworkInterfaceManage,
  clbs: LoadBalancerManage,
  certs: CertManager,
};

// 标签相关数据
const tabs = RESOURCE_TYPES.map((type) => {
  return {
    name: type.type,
    type: t(type.name),
    component: componentMap[type.type],
  };
});
const activeTab = ref((route.query.type as string) || tabs[0].type);

const filterData = (key: string, val: string | number) => {
  if (!filter.value.rules.length) {
    if (val === 1) {
      // 已分配标志
      op.value = 'neq';
    }
    filter.value.rules.push({
      field: key,
      op: op.value,
      value: -1,
    });
  } else {
    filter.value.rules.forEach((e: any) => {
      if (e.field === key) {
        e.op = val === 1 ? 'neq' : 'eq';
        return;
      }
      if (filter.value.rules.length === 2) return;
      if (val === 1) {
        // 已分配标志
        op.value = 'neq';
      }
      filter.value.rules.push({
        field: key,
        op: op.value,
        value: -1,
      });
    });
  }
};

const handleAdd = () => {
  // ['host', 'vpc', 'drive', ||| 'security', 'subnet', 'ip']
  if (activeTab.value === 'security' && securityType.value === 'template') {
    isTemplateDialogShow.value = true;
    isTemplateDialogEdit.value = false;
    templateDialogPayload.value = {};
    return;
  }
  switch (activeTab.value) {
    case 'host':
      router.push({
        path: '/resource/service-apply/cvm',
        query: route.query,
      });
      break;
    case 'vpc':
      router.push({
        path: '/resource/service-apply/vpc',
        query: route.query,
      });
      break;
    case 'drive':
      router.push({
        path: '/resource/service-apply/disk',
        query: route.query,
      });
      break;
    case 'subnet':
      router.push({
        path: '/resource/service-apply/subnet',
        query: route.query,
      });
      break;
    default:
      isShowSideSlider.value = true;
      // 标记初始化
      isFormDataChanged.value = false;
  }
};

const handleTabChange = (val: 'group' | 'gcp' | 'template') => {
  securityType.value = val;
};

watch(
  () => route.path,
  (path) => {
    RESOURCE_TABS.forEach(({ key }) => {
      const reg = new RegExp(key);
      if (reg.test(path)) {
        activeResourceTab.value = key;
      }
    });
  },
  {
    immediate: true,
  },
);

// 搜索数据
watch(
  () => accountId.value,
  (val) => {
    if (val) {
      if (!filter.value.rules.length) {
        filter.value.rules.push({
          field: 'account_id',
          op: 'eq',
          value: val,
        });
      } else {
        filter.value.rules.forEach((e: any) => {
          if (e.field === 'account_id') {
            e.value = val;
          } else {
            if (filter.value.rules.length === 2) return;
            filter.value.rules.push({
              field: 'account_id',
              op: 'eq',
              value: val,
            });
          }
        });
      }
    } else {
      filter.value.rules = filter.value.rules.filter((e: any) => e.field !== 'account_id');
    }
    useDistributionStore().setCloudAccountId(val);
  },
  {
    immediate: true,
  },
);

watch(
  () => status.value,
  (val) => {
    if (val === 'all' || !val) {
      filter.value.rules = filter.value.rules.filter((e: any) => e.field !== 'bk_biz_id');
    } else {
      filterData('bk_biz_id', val);
    }
  },
);

// 状态保持
watch(activeTab, () => {
  router.replace({
    query: {
      ...route.query,
      type: activeTab.value,
    },
  });
});

watch(
  () => resourceAccountStore.resourceAccount,
  (resourceAccount: any) => {
    if (resourceAccount?.id) accountId.value = resourceAccount.id;
    else accountId.value = '';
  },
  {
    deep: true,
    immediate: true,
  },
);

watch(
  () => resourceAccountStore.currentVendor,
  (vendor: VendorEnum) => {
    if (vendor) {
<<<<<<< HEAD
      if (!filter.value.rules.length) {
=======
      const vendorRuleIdx = filter.value.rules.findIndex((e: any) => e.field === 'vendor');
      if (vendorRuleIdx === -1) {
>>>>>>> cf37fa80
        filter.value.rules.push({
          field: 'vendor',
          op: 'eq',
          value: vendor,
        });
      } else {
<<<<<<< HEAD
        filter.value.rules.forEach((e: any) => {
          if (e.field === 'vendor') {
            e.value = vendor;
          }
        });
=======
        filter.value.rules[vendorRuleIdx].value = vendor;
>>>>>>> cf37fa80
      }
    } else {
      filter.value.rules = filter.value.rules.filter((e: any) => e.field !== 'vendor');
    }
  },
);

watch(
  () => activeResourceTab.value,
  (val) => {
    router.push({
      path: val,
      query: route.query,
    });
  },
  {
    immediate: true,
  },
);

const handleTemplateEdit = (payload: any) => {
  isTemplateDialogShow.value = true;
  isTemplateDialogEdit.value = true;
  templateDialogPayload.value = payload;
};

const getResourceAccountList = async () => {
  try {
    const params = {
      filter: accountFilter.value,
      page: {
        start: 0,
        limit: 100,
      },
    };
    const res = await accountStore.getAccountList(params);
    accountStore.updateAccountList(res?.data?.details); // 账号数据   用于筛选
  } catch (error) {}
};

const handleCancel = () => {
  isShowSideSlider.value = false;
  isEdit.value = false;
};

// 新增成功 刷新列表
const handleSuccess = () => {
  handleCancel();
  if (Array.isArray(componentRef.value)) componentRef.value[0].fetchComponentsData();
  else componentRef.value.fetchComponentsData();
};

const handleEdit = (detail: any) => {
  formDetail.value = detail;
  isEdit.value = true;
  isShowSideSlider.value = true;
  // 初始化标记
  isFormDataChanged.value = false;
};

const handleBeforeClose = () => {
  if (isFormDataChanged.value) {
    InfoBox({
      title: '请确认是否关闭侧栏？',
      subTitle: '关闭后，内容需要重新填写！',
      quickClose: false,
      onConfirm() {
        handleCancel();
      },
    });
  } else {
    handleCancel();
  }
};

onMounted(() => {
  getResourceAccountList();
});
</script>

<template>
  <div>
    <div class="navigation-resource">
      <div class="card-layout">
        <p class="resource-title">
          <span class="main-account-name">
            {{ resourceAccountStore?.resourceAccount?.name || '全部账号' }}
          </span>
          <template v-if="resourceAccountStore?.resourceAccount?.id">
<<<<<<< HEAD
            <div v-if="resourceAccountStore?.resourceAccount?.vendor === VendorEnum.TCLOUD" class="extension">
              <span>
                主账号ID：
                <span class="info-text">
                  {{ resourceAccountStore.resourceAccount.extension.cloud_main_account_id }}
                </span>
              </span>
              <span>
                子账号ID：
                <span class="info-text">{{ resourceAccountStore.resourceAccount.extension.cloud_sub_account_id }}</span>
              </span>
            </div>
            <div v-else-if="resourceAccountStore?.resourceAccount?.vendor === VendorEnum.AWS" class="extension">
              <span>
                云账号ID：
                <span class="info-text">{{ resourceAccountStore.resourceAccount.extension.cloud_account_id }}</span>
              </span>
              <span>
                云iam用户名：
                <span class="info-text">{{ resourceAccountStore.resourceAccount.extension.cloud_iam_username }}</span>
              </span>
            </div>
            <div v-else-if="resourceAccountStore?.resourceAccount?.vendor === VendorEnum.GCP" class="extension">
              <span>
                云项目ID：
                <span class="info-text">{{ resourceAccountStore.resourceAccount.extension.cloud_project_id }}</span>
              </span>
              <span>
                云项目名称：
                <span class="info-text">{{ resourceAccountStore.resourceAccount.extension.cloud_project_name }}</span>
              </span>
            </div>
            <div v-else-if="resourceAccountStore?.resourceAccount?.vendor === VendorEnum.AZURE" class="extension">
              <span>
                云租户ID：
                <span class="info-text">{{ resourceAccountStore.resourceAccount.extension.cloud_tenant_id }}</span>
              </span>
              <span>
                云订阅名称：
=======
            <div class="extension">
              <span>
                {{ headerExtensionMap.firstLabel }}：
>>>>>>> cf37fa80
                <span class="info-text">
                  {{ resourceAccountStore.resourceAccount.extension[headerExtensionMap.firstField] }}
                </span>
              </span>
<<<<<<< HEAD
            </div>
            <div v-else-if="resourceAccountStore?.resourceAccount?.vendor === VendorEnum.HUAWEI" class="extension">
              <span>
                子账号ID：
                <span class="info-text">{{ resourceAccountStore.resourceAccount.extension.cloud_sub_account_id }}</span>
              </span>
              <span>
                云子账号名称：
=======
              <span>
                {{ headerExtensionMap.secondLabel }}：
>>>>>>> cf37fa80
                <span class="info-text">
                  {{ resourceAccountStore.resourceAccount.extension[headerExtensionMap.secondField] }}
                </span>
              </span>
            </div>
          </template>
        </p>
        <BkTab class="resource-tab-wrap ml15" type="unborder-card" v-model:active="activeResourceTab">
          <BkTabPanel v-for="item of RESOURCE_TABS" :label="item.label" :key="item.key" :name="item.key" />
        </BkTab>
      </div>
    </div>

    <div v-if="activeResourceTab === '/resource/resource/'">
      <bk-alert
        theme="error"
        closable
        class="error-message-alert"
        v-if="resourceAccountStore?.resourceAccount?.sync_failed_reason?.length"
      >
        <template #title>
          {{ resourceAccountStore?.resourceAccount?.sync_failed_reason }}
        </template>
      </bk-alert>
      <bk-tab v-model:active="activeTab" type="card-grid" class="resource-main g-scroller">
        <template #setting>
          <div style="margin: 0 10px">
            <bk-select v-model="status" :clearable="false" class="w80">
              <bk-option
                v-for="(item, index) in DISTRIBUTE_STATUS_LIST"
                :key="index"
                :value="item.value"
                :label="item.label"
              />
            </bk-select>
          </div>
        </template>
        <!-- Only Tencent Cloud offers certificate hosting -->
        <template v-for="item in tabs" :key="item.name">
          <bk-tab-panel
            :name="item.name"
            :label="item.type"
            v-if="
              item.name !== 'certs' ||
              (item.name === 'certs' &&
                (resourceAccountStore.resourceAccount.vendor === VendorEnum.TCLOUD ||
                  !resourceAccountStore.resourceAccount.vendor))
            "
          >
            <component
              v-if="item.name === activeTab"
              :is="item.component"
              :filter="filter"
              :where-am-i="activeTab"
              :is-resource-page="isResourcePage"
              :auth-verify-data="authVerifyData"
              @auth="(val: string) => {
                handleAuth(val)
              }"
              @tabchange="handleTabChange"
              ref="componentRef"
              @edit="handleEdit"
              v-model:isFormDataChanged="isFormDataChanged"
            >
              <span v-if="['host', 'vpc', 'drive', 'security', 'subnet', 'ip', 'clbs'].includes(activeTab)">
                <bk-button
                  theme="primary"
                  class="new-button"
                  :class="{ 'hcm-no-permision-btn': !authVerifyData?.permissionAction?.iaas_resource_create }"
                  @click="
                    () => {
                      if (!authVerifyData?.permissionAction?.iaas_resource_create) {
                        handleAuth('iaas_resource_create');
                      } else {
                        handleAdd();
                      }
                    }
                  "
                >
                  {{ ['host', 'clbs'].includes(activeTab) ? '购买' : '新建' }}
                </bk-button>
              </span>
            </component>
          </bk-tab-panel>
        </template>
        <!-- <bk-tab-panel
          v-for="item in tabs"
          :key="item.name"
          :name="item.name"
          :label="item.type"
        >
          <component
            v-if="item.name === activeTab"
            :is="item.component"
            :filter="filter"
            :where-am-i="activeTab"
            :is-resource-page="isResourcePage"
            :auth-verify-data="authVerifyData"
            @auth="(val: string) => {
              handleAuth(val)
            }"
            @tabchange="handleTabChange"
            ref="componentRef"
            @edit="handleEdit"
            @editTemplate="handleTemplateEdit"
          >
            <span
              v-if="
                ['host', 'vpc', 'drive', 'security', 'subnet', 'ip', 'clbs'].includes(
                  activeTab,
                )
              "
            >
              <bk-button
                theme="primary"
                class="new-button"
                :class="{ 'hcm-no-permision-btn': !authVerifyData?.permissionAction?.iaas_resource_create }"
                @click="() => {
                  if (!authVerifyData?.permissionAction?.iaas_resource_create) {
                    handleAuth('iaas_resource_create');
                  } else {
                    handleAdd();
                  }
                }"
              >
<<<<<<< HEAD
                {{ ['host', 'clbs'].includes(activeTab) ? '购买' : '新建' }}
=======
                {{ ['host'].includes(activeTab) ? '购买' : '新建' }}
>>>>>>> cf37fa80
              </bk-button>
            </span>
          </component>
        </bk-tab-panel> -->
      </bk-tab>

      <bk-sideslider
        v-model:isShow="isShowSideSlider"
        width="800"
        title="新增"
        quick-close
        :before-close="handleBeforeClose"
      >
        <template #default>
          <component
            :is="renderForm"
            :filter="filter"
            @cancel="handleCancel"
            @success="handleSuccess"
            :is-edit="isEdit"
            :detail="formDetail"
            @edit="handleEdit"
            v-model:isFormDataChanged="isFormDataChanged"
          ></component>
        </template>
      </bk-sideslider>

      <resource-distribution
        v-model:is-show="isShowDistribution"
        :choose-resource-type="true"
        :title="t('快速分配')"
        :data="[]"
      />

      <permission-dialog
        v-model:is-show="showPermissionDialog"
        :params="permissionParams"
        @cancel="handlePermissionDialog"
        @confirm="handlePermissionConfirm"
      ></permission-dialog>

      <TemplateDialog
        :is-show="isTemplateDialogShow"
        :is-edit="isTemplateDialogEdit"
        :payload="templateDialogPayload"
        :handle-close="() => {
          isTemplateDialogShow = false;
        }"
        :handle-success="() => {
          isTemplateDialogShow = false;
          handleSuccess();
        }"
      />
    </div>


    <RouterView v-else></RouterView>
  </div>
</template>

<style lang="scss" scoped>
.flex-center {
  display: flex;
  align-items: center;
}
.resource-header {
  background: #fff;
  box-shadow: 1px 2px 3px 0 rgb(0 0 0 / 5%);
  padding: 20px;
}
.resource-main {
  // margin-top: 20px;
  box-shadow: 1px 2px 3px 0 rgb(0 0 0 / 5%);
  height: calc(100vh - 200px);

  :deep(.bk-tab-header) {
    line-height: normal !important;

    .bk-tab-header-item {
      padding: 0 24px;
      height: 42px;
    }
  }

  :deep(.bk-tab-content) {
    height: calc(100% - 42px);
    padding: 16px 24px;

    & > .bk-tab-panel > .bk-nested-loading {
      height: 100%;
      .bk-table {
        margin-top: 16px;
        max-height: calc(100% - 52px);
      }
    }
  }

  :deep(.bk-table.has-selection) {
    .bk-table-head .bk-checkbox {
      vertical-align: middle;
    }
<<<<<<< HEAD
    .bk-table-head tr th:nth-of-type(2) .cell {
=======
    .bk-table-head tr th:nth-of-type(2) .cell{
>>>>>>> cf37fa80
      padding-left: 8px;
    }
    .bk-table-body .cell.selection {
      text-align: right;
      .bk-checkbox {
        vertical-align: middle;
      }
    }
    .bk-table-body tr td:nth-of-type(2) .cell {
      padding-left: 8px;
    }
  }
}
.search-filter {
  width: 500px;
}
.new-button {
  width: 64px;
}
.w80 {
  width: 80px;
}
.navigation-resource {
  min-height: 88px;
  margin: -24px -24px 24px -24px;
}
.card-layout {
  background: #fff;
  border-bottom: 1px solid #dcdee5;
}
.resource-title {
  font-family: MicrosoftYaHei;
  font-size: 16px;
  color: #313238;
  letter-spacing: 0;
  line-height: 24px;
  padding: 14px 0 9px 24px;
  display: flex;
  align-items: center;

  .extension {
    font-size: 14px;
    color: #63656e;

    & > span {
      margin-left: 20px;

      .info-text {
        color: #313238;
      }
    }
  }
}
.bk-tab-content {
  padding: 0 !important;
}
.error-message-alert {
  margin: -8px 0 16px 0;
}
</style>

<style lang="scss">
.delete-resource-infobox,
.recycle-resource-infobox {
  .bk-info-sub-title {
    word-break: break-all;
  }
}
.mw64 {
  min-width: 64px;
}
.mw88 {
  min-width: 88px;
}
</style><|MERGE_RESOLUTION|>--- conflicted
+++ resolved
@@ -329,27 +329,15 @@
   () => resourceAccountStore.currentVendor,
   (vendor: VendorEnum) => {
     if (vendor) {
-<<<<<<< HEAD
-      if (!filter.value.rules.length) {
-=======
       const vendorRuleIdx = filter.value.rules.findIndex((e: any) => e.field === 'vendor');
       if (vendorRuleIdx === -1) {
->>>>>>> cf37fa80
         filter.value.rules.push({
           field: 'vendor',
           op: 'eq',
           value: vendor,
         });
       } else {
-<<<<<<< HEAD
-        filter.value.rules.forEach((e: any) => {
-          if (e.field === 'vendor') {
-            e.value = vendor;
-          }
-        });
-=======
         filter.value.rules[vendorRuleIdx].value = vendor;
->>>>>>> cf37fa80
       }
     } else {
       filter.value.rules = filter.value.rules.filter((e: any) => e.field !== 'vendor');
@@ -370,11 +358,11 @@
   },
 );
 
-const handleTemplateEdit = (payload: any) => {
-  isTemplateDialogShow.value = true;
-  isTemplateDialogEdit.value = true;
-  templateDialogPayload.value = payload;
-};
+// const handleTemplateEdit = (payload: any) => {
+//   isTemplateDialogShow.value = true;
+//   isTemplateDialogEdit.value = true;
+//   templateDialogPayload.value = payload;
+// };
 
 const getResourceAccountList = async () => {
   try {
@@ -439,68 +427,15 @@
             {{ resourceAccountStore?.resourceAccount?.name || '全部账号' }}
           </span>
           <template v-if="resourceAccountStore?.resourceAccount?.id">
-<<<<<<< HEAD
-            <div v-if="resourceAccountStore?.resourceAccount?.vendor === VendorEnum.TCLOUD" class="extension">
-              <span>
-                主账号ID：
-                <span class="info-text">
-                  {{ resourceAccountStore.resourceAccount.extension.cloud_main_account_id }}
-                </span>
-              </span>
-              <span>
-                子账号ID：
-                <span class="info-text">{{ resourceAccountStore.resourceAccount.extension.cloud_sub_account_id }}</span>
-              </span>
-            </div>
-            <div v-else-if="resourceAccountStore?.resourceAccount?.vendor === VendorEnum.AWS" class="extension">
-              <span>
-                云账号ID：
-                <span class="info-text">{{ resourceAccountStore.resourceAccount.extension.cloud_account_id }}</span>
-              </span>
-              <span>
-                云iam用户名：
-                <span class="info-text">{{ resourceAccountStore.resourceAccount.extension.cloud_iam_username }}</span>
-              </span>
-            </div>
-            <div v-else-if="resourceAccountStore?.resourceAccount?.vendor === VendorEnum.GCP" class="extension">
-              <span>
-                云项目ID：
-                <span class="info-text">{{ resourceAccountStore.resourceAccount.extension.cloud_project_id }}</span>
-              </span>
-              <span>
-                云项目名称：
-                <span class="info-text">{{ resourceAccountStore.resourceAccount.extension.cloud_project_name }}</span>
-              </span>
-            </div>
-            <div v-else-if="resourceAccountStore?.resourceAccount?.vendor === VendorEnum.AZURE" class="extension">
-              <span>
-                云租户ID：
-                <span class="info-text">{{ resourceAccountStore.resourceAccount.extension.cloud_tenant_id }}</span>
-              </span>
-              <span>
-                云订阅名称：
-=======
             <div class="extension">
               <span>
                 {{ headerExtensionMap.firstLabel }}：
->>>>>>> cf37fa80
                 <span class="info-text">
                   {{ resourceAccountStore.resourceAccount.extension[headerExtensionMap.firstField] }}
                 </span>
               </span>
-<<<<<<< HEAD
-            </div>
-            <div v-else-if="resourceAccountStore?.resourceAccount?.vendor === VendorEnum.HUAWEI" class="extension">
-              <span>
-                子账号ID：
-                <span class="info-text">{{ resourceAccountStore.resourceAccount.extension.cloud_sub_account_id }}</span>
-              </span>
-              <span>
-                云子账号名称：
-=======
               <span>
                 {{ headerExtensionMap.secondLabel }}：
->>>>>>> cf37fa80
                 <span class="info-text">
                   {{ resourceAccountStore.resourceAccount.extension[headerExtensionMap.secondField] }}
                 </span>
@@ -626,11 +561,7 @@
                   }
                 }"
               >
-<<<<<<< HEAD
                 {{ ['host', 'clbs'].includes(activeTab) ? '购买' : '新建' }}
-=======
-                {{ ['host'].includes(activeTab) ? '购买' : '新建' }}
->>>>>>> cf37fa80
               </bk-button>
             </span>
           </component>
@@ -676,16 +607,19 @@
         :is-show="isTemplateDialogShow"
         :is-edit="isTemplateDialogEdit"
         :payload="templateDialogPayload"
-        :handle-close="() => {
-          isTemplateDialogShow = false;
-        }"
-        :handle-success="() => {
-          isTemplateDialogShow = false;
-          handleSuccess();
-        }"
+        :handle-close="
+          () => {
+            isTemplateDialogShow = false;
+          }
+        "
+        :handle-success="
+          () => {
+            isTemplateDialogShow = false;
+            handleSuccess();
+          }
+        "
       />
     </div>
-
 
     <RouterView v-else></RouterView>
   </div>
@@ -732,11 +666,7 @@
     .bk-table-head .bk-checkbox {
       vertical-align: middle;
     }
-<<<<<<< HEAD
     .bk-table-head tr th:nth-of-type(2) .cell {
-=======
-    .bk-table-head tr th:nth-of-type(2) .cell{
->>>>>>> cf37fa80
       padding-left: 8px;
     }
     .bk-table-body .cell.selection {
