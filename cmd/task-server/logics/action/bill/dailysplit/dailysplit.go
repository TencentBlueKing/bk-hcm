--- conflicted
+++ resolved
@@ -245,10 +245,6 @@
 		}
 
 		for _, itemsBatch := range slice.Split(billItemList, constant.BatchOperationMaxLimit) {
-<<<<<<< HEAD
-			createReq := &bill.BatchRawBillItemCreateReq{Items: itemsBatch}
-			_, err = actcli.GetDataService().Global.Bill.BatchCreateBillItem(kt, opt.Vendor, createReq)
-=======
 			createReq := &bill.BatchBillItemCreateReq[rawjson.RawMessage]{
 				ItemCommonOpt: &bill.ItemCommonOpt{
 					Vendor: opt.Vendor,
@@ -258,7 +254,6 @@
 				Items: itemsBatch,
 			}
 			_, err = actcli.GetDataService().Global.Bill.BatchCreateBillItem(kt, createReq)
->>>>>>> de0bef32
 			if err != nil {
 				return fmt.Errorf("batch create bill item for %s failed, err %s", filename, err.Error())
 			}
