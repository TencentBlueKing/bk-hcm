import http from '@/http';
import { computed, defineComponent, PropType, reactive, ref, watch, watchEffect } from 'vue';
import { Button, Dialog, Form, Loading, Radio, SearchSelect, Table } from 'bkui-vue';
import './machine-type-selector.scss';

// import { formatStorageSize } from '@/common/util';
import { VendorEnum } from '@/common/constant';
import { useWhereAmI } from '@/hooks/useWhereAmI';
import { EditLine, Plus } from 'bkui-vue/lib/icon';
import { BkButtonGroup } from 'bkui-vue/lib/button';
const { BK_HCM_AJAX_URL_PREFIX } = window.PROJECT_CONFIG;

// const { Option } = Select;
const { FormItem } = Form;

export default defineComponent({
  props: {
    modelValue: String as PropType<string>,
    vendor: String as PropType<string>,
    accountId: String as PropType<string>,
    region: String as PropType<string>,
    zone: String as PropType<string>,
    bizId: Number as PropType<number | string>,
    instanceChargeType: String as PropType<string>,
  },
  emits: ['update:modelValue', 'change'],
  // setup(props, { emit, attrs }) {
  setup(props, { emit }) {
    const list = ref([]);
    const loading = ref(false);
    const { isResourcePage } = useWhereAmI();
    const isDialogShow = ref(false);
    const instanceFamilyTypesList = ref([]);
    const selectedFamilyType = ref('');
    const resList = ref([]);
    const pagination = reactive({
      start: 0,
      limit: 10,
      count: 100,
    });
    const searchVal = ref([]);
    const searchData = [
      {
        name: '内存',
        id: 'memory',
      },
      {
        name: 'CPU',
        id: 'cpu',
      },
    ];
    const checkedInstance = reactive({
      instanceType: '',
      typeName: '',
      cpu: '',
      memory: '',
    });

    const columns = ref([{
      label: '类型',
      field: 'type_name',
      render: ({ cell, data }: any) => {
        return (<div class={'flex-row'}>
        <Radio
          v-model={checkedInstance.instanceType}
          checked={checkedInstance.instanceType === data.instance_type}
          label={data.instance_type}
          // onChange={() => handleChangeCheckedInstance(data)}
        >
          {  props.vendor === VendorEnum.TCLOUD ? cell : data.instance_type }
        </Radio>
      </div>);
      },
    },
    {
      label: '规格',
      field: 'instance_type',
    },
    {
      label: 'CPU',
      field: 'cpu',
      render: ({ cell }: {cell: string}) => `${cell}核`,
    },
    {
      label: '内存',
      field: 'memory',
      render: ({ cell }: {cell: string}) => `${Math.floor(+cell / 1024)}GB`,
    },
    {
      label: '处理器型号',
      field: 'cpu_type',
    },
    {
      label: '内网带宽',
      field: 'instance_bandwidth',
      render: ({ data }: {data: any}) => `${props.vendor === VendorEnum.TCLOUD ? `${data.instance_bandwidth}Gbps` : data.network_performance}`,
    },
    {
      label: '网络收发包',
      field: 'instance_pps',
      render: ({ cell }: {cell: string}) => `${cell}万PPS`,
    },
    {
      label: '参考费用',
      field: 'price',
      fixed: 'right',
      render: ({ data }: any) => <span class={'instance-price'}>{`${data?.Price?.DiscountPrice || data?.Price?.DiscountPriceOneYear}元/月`}</span>,
    }]);

    const selected = computed({
      get() {
        return props.modelValue;
      },
      set(val) {
        emit('update:modelValue', val);
      },
    });

    watch([
      () => props.vendor,
      () => props.accountId,
      () => props.region,
      () => props.zone,
      () => props.instanceChargeType,
    ], async ([vendor, accountId, region, zone, instanceChargeType], [,,,oldZone]) => {
      if (!vendor || !accountId || !region || (vendor !== VendorEnum.AZURE && !zone)
      || (vendor === VendorEnum.TCLOUD && !instanceChargeType)) {
        list.value = [];
        return;
      }

      // AZURE时与zone无关，只需要满足其它条件时请求一次
      if (vendor === VendorEnum.AZURE && zone !== oldZone) {
        return;
      }

      loading.value = true;
      const result = await http.post(
        isResourcePage
          ? `${BK_HCM_AJAX_URL_PREFIX}/api/v1/cloud/instance_types/list`
          : `${BK_HCM_AJAX_URL_PREFIX}/api/v1/cloud/bizs/${props.bizId}/instance_types/list`
        , {
          account_id: accountId,
          vendor,
          region,
          zone,
          instance_charge_type: instanceChargeType,
        },
      );
      list.value = result.data?.instance_types || [];
      instanceFamilyTypesList.value = props.vendor === VendorEnum.TCLOUD
        ? result.data?.instance_family_type_names
        : result.data?.instance_families;

      loading.value = false;
    });

    const computedColumns = computed(() => {
      return columns.value
        .filter(({ field }) => !['cpu_type', 'instance_pps', 'price'].includes(field) || props.vendor === VendorEnum.TCLOUD)
        .filter(({ field }) => !['instance_bandwidth'].includes(field) || [VendorEnum.TCLOUD, VendorEnum.AWS].includes(props.vendor as VendorEnum));
    });

    watchEffect(() => {
      if (!selectedFamilyType.value) resList.value = list.value;
      const reg = new RegExp(selectedFamilyType.value);
      switch (props.vendor) {
        case VendorEnum.TCLOUD:
          resList.value = list.value.filter(({ type_name }) => reg.test(type_name));
          break;
        case VendorEnum.GCP:
        case VendorEnum.AWS:
        case VendorEnum.AZURE:
          resList.value = list.value.filter(({ instance_family }) => reg.test(instance_family));
          break;
        case VendorEnum.HUAWEI:
          if (!selectedFamilyType.value) break;
          resList.value = list.value.filter(({ instance_family }) => selectedFamilyType.value === instance_family);
          break;
      }
      for (const { id, values } of searchVal.value) {
        let val = values?.[0]?.id;
        if (id === 'memory' && !isNaN(values?.[0]?.id)) val = +val * 1024;
        resList.value = resList.value.filter(item => item[id] === +val);
      }
    });

    watch(
      () => props.vendor,
      () => selectedFamilyType.value = '',
    );

    watch(
      () => props.accountId,
      (newVal, oldVal) => {
        if (newVal !== oldVal) {
          checkedInstance.instanceType = '';
          checkedInstance.typeName = '';
          checkedInstance.cpu = '';
          checkedInstance.memory = '';
        }
      },
    );

    const computedDisabled = computed(() => {
      return !(props.accountId && props.region && props.vendor && props.zone);
    });

    const handleChange = () => {
      selected.value = checkedInstance.instanceType;
      const data = list.value.find(item => item.instance_type === checkedInstance.instanceType);
      emit('change', data);
      isDialogShow.value = false;
    };

    const handleChangeCheckedInstance = (data: any) => {
      checkedInstance.instanceType = data.instance_type;
      checkedInstance.typeName = VendorEnum.TCLOUD === props.vendor ? data.type_name : data.instance_type;
      checkedInstance.cpu = `${data.cpu}核`;
      checkedInstance.memory = `${data.memory / 1024}GB`;
    };

    const handleOnRowClick = (_: any, row: any) => {
      handleChangeCheckedInstance(row);
    };

    const bkTooltipsOptions = computed(() => {
      if (checkedInstance.instanceType) return {
        content: `${checkedInstance.instanceType} (${checkedInstance.typeName}, ${checkedInstance.cpu}${checkedInstance.memory})`,
      };
      return {
        content: '--',
      };
    });

    return () => (
      // <Select
      //   filterable={true}
      //   modelValue={selected.value}
      //   onUpdate:modelValue={val => selected.value = val}
      //   loading={loading.value}
      //   onChange={handleChange}
      //   {...{ attrs }}
      // >
      //   {
      //     list.value.map(({ instance_type, cpu, memory, status }, index) => (
      //       <Option
      //         key={index}
      //         value={instance_type}
      //         disabled={status === 'SOLD_OUT'}
      //         // eslint-disable-next-line no-nested-ternary
      //         label={`${instance_type} (${cpu}核CPU，${formatStorageSize(memory * 1024 ** 2)}内存)
      // ${props.vendor === VendorEnum.TCLOUD ? (status === 'SELL' ? '可购买' : '已售罄') : ''}`}
      //       >
      //       </Option>
      //     ))
      //   }
      // </Select>
      <div>
        <div class={'selected-block-container'}>
          {
            selected.value ? (
              <div class={'selected-block mr8'} v-BkTooltips={bkTooltipsOptions.value}>
                { `${checkedInstance.instanceType} (${checkedInstance.typeName}, ${checkedInstance.cpu}${checkedInstance.memory})` }
              </div>
            ) : null
          }
          {selected.value ? (
            <EditLine fill='#3A84FF' width={13.5} height={13.5} onClick={() => (isDialogShow.value = true)}/>
          ) : (
            <Button onClick={() => (isDialogShow.value = true)} disabled={computedDisabled.value}>
              <Plus class='f20' />
              选择机型
            </Button>
          )}
        </div>
        <Dialog
          isShow={isDialogShow.value}
          onConfirm={handleChange}
          title='选择机型'
          closeIcon={false}
          quick-close={false}
<<<<<<< HEAD
          width={1500}>
=======
          width={'60vw'}
          height={'80vh'}>
>>>>>>> 74908f57
            {{
              default: () => (
              <>
                <Form
                  class='selected-block-dialog-form'
                  labelWidth={100}
                  labelPosition='right'>
                  <FormItem label='机型族'>
                    <BkButtonGroup>
                      <Button selected={selectedFamilyType.value === ''}
                              onClick={() => {
                                selectedFamilyType.value = '';
                              }}>
                        全部
                      </Button>
                      {instanceFamilyTypesList.value.map(name => (
                        <Button
                          selected={selectedFamilyType.value === name}
                          onClick={() => {
                            selectedFamilyType.value = name;
                          }}>
                          {name}
                        </Button>
                      ))}
                    </BkButtonGroup>
                  </FormItem>
                  <FormItem label='已选'>
                    <div class={'instance-type-search-seletor-container'}>
                      <div class={'selected-block-container'}>
                        <div class={'selected-block'} v-BkTooltips={bkTooltipsOptions.value}>
                          {checkedInstance.instanceType
                            ? `${checkedInstance.instanceType}  (${checkedInstance.typeName}, ${checkedInstance.cpu}${checkedInstance.memory})`
                            : '--'}
                        </div>
                      </div>
                      <SearchSelect
                        class='w500 instance-type-search-seletor'
                        v-model={searchVal.value}
                        data={searchData}
                      />
                    </div>
                  </FormItem>
                </Form>
                <Loading loading={loading.value}>
                  <Table
                    data={resList.value}
                    columns={computedColumns.value}
                    pagination={pagination}
                    onRowClick={handleOnRowClick}
                    rowKey={'instance_type'}
                    showOverflowTooltip
                  />
                </Loading>
              </>
              ),
              footer: () => (
                <div>
                  <Button theme='primary' class={'mr6'} disabled={!checkedInstance.instanceType} onClick={handleChange}> 确认 </Button>
                  <Button onClick={() => {
                    isDialogShow.value = false;
                    if (!selected.value) {
                      Object.assign(checkedInstance, {
                        instanceType: '',
                        typeName: '',
                        cpu: '',
                        memory: '',
                      });
                    }
                  }}> 取消 </Button>
                </div>
              ),
            }}
        </Dialog>
      </div>
    );
  },
});<|MERGE_RESOLUTION|>--- conflicted
+++ resolved
@@ -280,12 +280,8 @@
           title='选择机型'
           closeIcon={false}
           quick-close={false}
-<<<<<<< HEAD
-          width={1500}>
-=======
           width={'60vw'}
           height={'80vh'}>
->>>>>>> 74908f57
             {{
               default: () => (
               <>
