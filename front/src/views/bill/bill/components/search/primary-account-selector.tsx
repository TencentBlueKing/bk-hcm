import { VendorEnum } from '@/common/constant';
import { useSingleList } from '@/hooks/useSingleList';
import { QueryRuleOPEnum } from '@/typings';
import { Select } from 'bkui-vue';
import { PropType, computed, defineComponent, ref, watch } from 'vue';

export default defineComponent({
  props: {
    modelValue: String as PropType<string>,
    vendor: Array as PropType<VendorEnum[]>,
    multiple: {
      type: Boolean,
      default: true,
    },
    autoSelect: Boolean,
  },
  emits: ['update:modelValue'],
  setup(props, { emit }) {
    const selectedValue = ref(props.modelValue);
    const isMulVendor = computed(() => Array.isArray(props.vendor) && props.vendor.length);

    const { dataList, isDataLoad, handleScrollEnd, handleRefresh } = useSingleList({
      url: '/api/v1/account/root_accounts/list',
      rules: () => {
        if (!props.vendor || !isMulVendor.value) return [];
        return [{ field: 'vendor', op: QueryRuleOPEnum.IN, value: props.vendor }];
      },
      immediate: true,
    });
<<<<<<< HEAD
    const renderDataList = computed(() => {
      if (props.vendor?.length) return dataList.value.filter((item) => props.vendor.includes(item.vendor));
      return dataList.value;
    });
=======
>>>>>>> 0d54cad6

    watch(
      () => props.modelValue,
      (val) => {
        selectedValue.value = val;
      },
    );

    watch(selectedValue, (val) => {
      emit('update:modelValue', val);
    });

    watch(
      () => props.vendor,
      () => {
        handleRefresh();
      },
      { deep: true },
    );

    return () => (
      <Select
        v-model={selectedValue.value}
<<<<<<< HEAD
        multiple={props.multiple}
        multipleMode={props.multiple ? 'tag' : ''}
=======
        multiple
        multipleMode='tag'
        collapseTags
        clearable
>>>>>>> 0d54cad6
        onScroll-end={handleScrollEnd}
        loading={isDataLoad.value}
        scrollLoading={isDataLoad.value}>
        {dataList.value.map(({ id, name }) => (
          <Select.Option key={id} id={id} name={name} />
        ))}
      </Select>
    );
  },
});<|MERGE_RESOLUTION|>--- conflicted
+++ resolved
@@ -27,13 +27,10 @@
       },
       immediate: true,
     });
-<<<<<<< HEAD
     const renderDataList = computed(() => {
       if (props.vendor?.length) return dataList.value.filter((item) => props.vendor.includes(item.vendor));
       return dataList.value;
     });
-=======
->>>>>>> 0d54cad6
 
     watch(
       () => props.modelValue,
@@ -57,15 +54,10 @@
     return () => (
       <Select
         v-model={selectedValue.value}
-<<<<<<< HEAD
         multiple={props.multiple}
         multipleMode={props.multiple ? 'tag' : ''}
-=======
-        multiple
-        multipleMode='tag'
         collapseTags
         clearable
->>>>>>> 0d54cad6
         onScroll-end={handleScrollEnd}
         loading={isDataLoad.value}
         scrollLoading={isDataLoad.value}>
