/*
 * TencentBlueKing is pleased to support the open source community by making
 * 蓝鲸智云 - 混合云管理平台 (BlueKing - Hybrid Cloud Management System) available.
 * Copyright (C) 2024 THL A29 Limited,
 * a Tencent company. All rights reserved.
 * Licensed under the MIT License (the "License");
 * you may not use this file except in compliance with the License.
 * You may obtain a copy of the License at http://opensource.org/licenses/MIT
 * Unless required by applicable law or agreed to in writing,
 * software distributed under the License is distributed on
 * an "AS IS" BASIS, WITHOUT WARRANTIES OR CONDITIONS OF ANY KIND,
 * either express or implied. See the License for the
 * specific language governing permissions and limitations under the License.
 *
 * We undertake not to change the open source license (MIT license) applicable
 *
 * to the current version of the project delivered to anyone in the future.
 */

// Package aws bill puller Option
package aws

import (
	"fmt"

	"hcm/cmd/account-server/logics/bill/puller"
	"hcm/cmd/account-server/logics/bill/puller/daily"
	"hcm/pkg/api/data-service/bill"
	dsbillapi "hcm/pkg/api/data-service/bill"
	"hcm/pkg/client"
	"hcm/pkg/criteria/enumor"
	"hcm/pkg/kit"
	"hcm/pkg/serviced"
)

const (
	defaultAwsDelay = 1
)

func init() {
	puller.DailyPullerRegistry[enumor.Aws] = &AwsPuller{
		BillDelay: defaultAwsDelay,
	}
	puller.MonthPullerRegistry[enumor.Aws] = &AwsPuller{
		BillDelay: defaultAwsDelay,
	}
}

// AwsPuller huawei puller
type AwsPuller struct {
	BillDelay int
}

// EnsurePullTask ...
func (hp *AwsPuller) EnsurePullTask(
	kt *kit.Kit, client *client.ClientSet,
	sd serviced.ServiceDiscover, billSummaryMain *dsbillapi.BillSummaryMainResult) error {

	awsMainAccount, err := client.DataService().Aws.MainAccount.Get(kt, billSummaryMain.MainAccountID)
	if err != nil {
		return fmt.Errorf("get aws main account failed, err %s", err.Error())
	}

	dp := &daily.DailyPuller{
		RootAccountID: billSummaryMain.RootAccountID,
		MainAccountID: billSummaryMain.MainAccountID,
		BillAccountID: awsMainAccount.CloudID,
		ProductID:     billSummaryMain.ProductID,
		BkBizID:       billSummaryMain.BkBizID,
		Vendor:        billSummaryMain.Vendor,
		BillYear:      billSummaryMain.BillYear,
		BillMonth:     billSummaryMain.BillMonth,
		Version:       billSummaryMain.CurrentVersion,
		BillDelay:     hp.BillDelay,
		Client:        client,
		Sd:            sd,
	}
	return dp.EnsurePullTask(kt)
}

// GetPullTaskList ...
func (hp *AwsPuller) GetPullTaskList(kt *kit.Kit, client *client.ClientSet,
	sd serviced.ServiceDiscover, billSummaryMain *dsbillapi.BillSummaryMainResult) (
	[]*bill.BillDailyPullTaskResult, error) {

	dp := &daily.DailyPuller{
		RootAccountID: billSummaryMain.RootAccountID,
		MainAccountID: billSummaryMain.MainAccountID,
		ProductID:     billSummaryMain.ProductID,
		BkBizID:       billSummaryMain.BkBizID,
		Vendor:        billSummaryMain.Vendor,
		BillYear:      billSummaryMain.BillYear,
		BillMonth:     billSummaryMain.BillMonth,
		Version:       billSummaryMain.CurrentVersion,
		BillDelay:     hp.BillDelay,
		Client:        client,
		Sd:            sd,
	}
	return dp.GetPullTaskList(kt)
}

// HasMonthPullTask return if has month pull task
func (hp *AwsPuller) HasMonthPullTask() bool {
<<<<<<< HEAD
	return false
=======
	return true
>>>>>>> 608ffedf
}<|MERGE_RESOLUTION|>--- conflicted
+++ resolved
@@ -101,9 +101,5 @@
 
 // HasMonthPullTask return if has month pull task
 func (hp *AwsPuller) HasMonthPullTask() bool {
-<<<<<<< HEAD
-	return false
-=======
 	return true
->>>>>>> 608ffedf
 }