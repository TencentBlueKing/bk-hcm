--- conflicted
+++ resolved
@@ -22,15 +22,12 @@
   BatchDistribution,
   DResourceType,
 } from '@/views/resource/resource-manage/children/dialog/batch-distribution';
-<<<<<<< HEAD
 import { TemplateTypeMap } from '../dialog/template-dialog';
 import { Senarios, useWhereAmI } from '@/hooks/useWhereAmI';
 import http from '@/http';
+import { timeFormatter } from '@/common/util';
 
 const { BK_HCM_AJAX_URL_PREFIX } = window.PROJECT_CONFIG;
-=======
-import { timeFormatter } from '@/common/util';
->>>>>>> 18fd9fe5
 
 const props = defineProps({
   filter: {
