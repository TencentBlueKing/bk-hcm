/*
 * TencentBlueKing is pleased to support the open source community by making
 * 蓝鲸智云 - 混合云管理平台 (BlueKing - Hybrid Cloud Management System) available.
 * Copyright (C) 2022 THL A29 Limited,
 * a Tencent company. All rights reserved.
 * Licensed under the MIT License (the "License");
 * you may not use this file except in compliance with the License.
 * You may obtain a copy of the License at http://opensource.org/licenses/MIT
 * Unless required by applicable law or agreed to in writing,
 * software distributed under the License is distributed on
 * an "AS IS" BASIS, WITHOUT WARRANTIES OR CONDITIONS OF ANY KIND,
 * either express or implied. See the License for the
 * specific language governing permissions and limitations under the License.
 *
 * We undertake not to change the open source license (MIT license) applicable
 *
 * to the current version of the project delivered to anyone in the future.
 */

package dao

import (
	"fmt"
	"strings"
	"time"

	"hcm/pkg/cc"
	"hcm/pkg/dal/dao/audit"
	"hcm/pkg/dal/dao/auth"
	"hcm/pkg/dal/dao/cloud"
	"hcm/pkg/dal/dao/cloud/region"
	idgenerator "hcm/pkg/dal/dao/id-generator"
	"hcm/pkg/dal/dao/orm"
	"hcm/pkg/dal/table"
	"hcm/pkg/kit"
	"hcm/pkg/metrics"

	_ "github.com/go-sql-driver/mysql" // import mysql drive, used to create conn.
	"github.com/jmoiron/sqlx"
)

// ObjectDao 对象 Dao 接口
type ObjectDao interface {
	Name() table.Name
	SetOrm(o orm.Interface)
	SetIDGen(g idgenerator.IDGenInterface)
	Orm() orm.Interface
	IDGen() idgenerator.IDGenInterface
}

// ObjectDaoManager ...
type ObjectDaoManager struct {
	idGen idgenerator.IDGenInterface
	orm   orm.Interface
}

// SetOrm ...
func (m *ObjectDaoManager) SetOrm(o orm.Interface) {
	m.orm = o
}

// SetIDGen ...
func (m *ObjectDaoManager) SetIDGen(g idgenerator.IDGenInterface) {
	m.idGen = g
}

// Orm ...
func (m *ObjectDaoManager) Orm() orm.Interface {
	return m.orm
}

// IDGen ...
func (m *ObjectDaoManager) IDGen() idgenerator.IDGenInterface {
	return m.idGen
}

// Set defines all the DAO to be operated.
type Set interface {
	RegisterObjectDao(dao ObjectDao)
	GetObjectDao(name table.Name) ObjectDao

	Audit() audit.Interface
	Auth() auth.Auth
	Account() cloud.Account
	SecurityGroup() cloud.SecurityGroup
	TCloudSGRule() cloud.TCloudSGRule
	AwsSGRule() cloud.AwsSGRule
	HuaWeiSGRule() cloud.HuaWeiSGRule
	AzureSGRule() cloud.AzureSGRule
	GcpFirewallRule() cloud.GcpFirewallRule
	Cloud() cloud.Cloud
	AccountBizRel() cloud.AccountBizRel
	Vpc() cloud.Vpc
	Subnet() cloud.Subnet
	TCloudRegion() region.TCloudRegion
	AwsRegion() region.AwsRegion
	GcpRegion() region.GcpRegion
	Txn() *Txn
}

// NewDaoSet create the DAO set instance.
func NewDaoSet(opt cc.DataBase) (Set, error) {
	db, err := connect(opt.Resource)
	if err != nil {
		return nil, fmt.Errorf("init sharding failed, err: %v", err)
	}

	ormInst := orm.InitOrm(db, orm.MetricsRegisterer(metrics.Register()),
		orm.IngressLimiter(opt.Limiter.QPS, opt.Limiter.Burst), orm.SlowRequestMS(opt.MaxSlowLogLatencyMS))

	idGen := idgenerator.New(db, idgenerator.DefaultMaxRetryCount)

	s := &set{
		idGen:      idGen,
		orm:        ormInst,
		db:         db,
		audit:      audit.NewAudit(ormInst),
		objectDaos: make(map[table.Name]ObjectDao),
	}

	return s, nil
}

// connect to mysql
func connect(opt cc.ResourceDB) (*sqlx.DB, error) {
	db, err := sqlx.Connect("mysql", uri(opt))
	if err != nil {
		return nil, fmt.Errorf("connect to mysql failed, err: %v", err)
	}

	db.SetMaxOpenConns(int(opt.MaxOpenConn))
	db.SetMaxIdleConns(int(opt.MaxIdleConn))
	db.SetConnMaxLifetime(time.Duration(opt.MaxIdleTimeoutMin) * time.Minute)

	return db, nil
}

// uri generate the standard db connection string format uri.
func uri(opt cc.ResourceDB) string {
	return fmt.Sprintf(
		"%s:%s@tcp(%s)/%s?parseTime=true&timeout=%ds&readTimeout=%ds&writeTimeout=%ds&charset=%s",
		opt.User,
		opt.Password,
		strings.Join(opt.Endpoints, ","),
		opt.Database,
		opt.DialTimeoutSec,
		opt.ReadTimeoutSec,
		opt.WriteTimeoutSec,
		"utf8mb4",
	)
}

type set struct {
	idGen idgenerator.IDGenInterface
	orm   orm.Interface
	db    *sqlx.DB
	audit audit.Interface

	objectDaos map[table.Name]ObjectDao
}

// Account return account dao.
func (s *set) Account() cloud.Account {
	return &cloud.AccountDao{
		Orm:   s.orm,
		IDGen: s.idGen,
	}
}

// AccountBizRel returns account biz relation dao.
func (s *set) AccountBizRel() cloud.AccountBizRel {
	return &cloud.AccountBizRelDao{
		Orm: s.orm,
	}
}

// Vpc returns vpc dao.
func (s *set) Vpc() cloud.Vpc {
	return cloud.NewVpcDao(s.orm, s.idGen, s.audit)
}

// Subnet returns subnet dao.
func (s *set) Subnet() cloud.Subnet {
	return cloud.NewSubnetDao(s.orm, s.idGen, s.audit)
}

// Auth return auth dao.
func (s *set) Auth() auth.Auth {
	return &auth.AuthDao{
		Orm: s.orm,
	}
}

// Cloud return cloud dao.
func (s *set) Cloud() cloud.Cloud {
	return &cloud.CloudDao{
		Orm: s.orm,
	}
}

// RegisterObjectDao 注册 ObjectDao
func (s *set) RegisterObjectDao(dao ObjectDao) {
	dao.SetOrm(s.orm)
	dao.SetIDGen(s.idGen)

	tableName := dao.Name()
	s.objectDaos[tableName] = dao

	// 注册自己的表名
	tableName.Register()
}

// GetObjectDao 根据名称获取对应的 ObjectDao
func (s *set) GetObjectDao(name table.Name) ObjectDao {
	return s.objectDaos[name]
}

// Txn define dao set Txn.
type Txn struct {
	orm orm.Interface
}

// AutoTxn auto Txn.
func (t *Txn) AutoTxn(kt *kit.Kit, run orm.TxnFunc) (interface{}, error) {
	return t.orm.AutoTxn(kt, run)
}

// Txn return Txn.
func (s *set) Txn() *Txn {
	return &Txn{
		orm: s.orm,
	}
}

// SecurityGroup return security group dao.
func (s *set) SecurityGroup() cloud.SecurityGroup {
	return &cloud.SecurityGroupDao{
		Orm:   s.orm,
		IDGen: s.idGen,
		Audit: s.audit,
	}
}

// TCloudSGRule return tcloud security group rule dao.
func (s *set) TCloudSGRule() cloud.TCloudSGRule {
	return &cloud.TCloudSGRuleDao{
		Orm:   s.orm,
		IDGen: s.idGen,
	}
}

// GcpFirewallRule return gcp firewall rule dao.
func (s *set) GcpFirewallRule() cloud.GcpFirewallRule {
	return &cloud.GcpFirewallRuleDao{
		Orm:   s.orm,
		IDGen: s.idGen,
	}
}

// AwsSGRule return aws security group rule dao.
func (s *set) AwsSGRule() cloud.AwsSGRule {
	return &cloud.AwsSGRuleDao{
		Orm:   s.orm,
		IDGen: s.idGen,
	}
}

// HuaWeiSGRule return huawei security group rule dao.
func (s *set) HuaWeiSGRule() cloud.HuaWeiSGRule {
	return &cloud.HuaWeiSGRuleDao{
		Orm:   s.orm,
		IDGen: s.idGen,
	}
}

// AzureSGRule return azure security group rule dao.
func (s *set) AzureSGRule() cloud.AzureSGRule {
	return &cloud.AzureSGRuleDao{
		Orm:   s.orm,
		IDGen: s.idGen,
	}
}

<<<<<<< HEAD
// TCloudRegion returns tcloud region dao.
func (s *set) TCloudRegion() region.TCloudRegion {
	return region.NewTCloudRegionDao(s.orm, s.idGen)
}

// AwsRegion returns aws region dao.
func (s *set) AwsRegion() region.AwsRegion {
	return region.NewAwsRegionDao(s.orm, s.idGen)
}

// GcpRegion returns gcp region dao.
func (s *set) GcpRegion() region.GcpRegion {
	return region.NewGcpRegionDao(s.orm, s.idGen)
=======
// Audit return audit dao.
func (s *set) Audit() audit.Interface {
	return s.audit
>>>>>>> 8a029219
}<|MERGE_RESOLUTION|>--- conflicted
+++ resolved
@@ -281,7 +281,6 @@
 	}
 }
 
-<<<<<<< HEAD
 // TCloudRegion returns tcloud region dao.
 func (s *set) TCloudRegion() region.TCloudRegion {
 	return region.NewTCloudRegionDao(s.orm, s.idGen)
@@ -295,9 +294,9 @@
 // GcpRegion returns gcp region dao.
 func (s *set) GcpRegion() region.GcpRegion {
 	return region.NewGcpRegionDao(s.orm, s.idGen)
-=======
+}
+
 // Audit return audit dao.
 func (s *set) Audit() audit.Interface {
 	return s.audit
->>>>>>> 8a029219
 }