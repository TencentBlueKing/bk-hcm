--- conflicted
+++ resolved
@@ -132,13 +132,8 @@
             onClick={() => {
               isShow.value = true;
             }}
-<<<<<<< HEAD
-            disabled={!props.selections.length}
-=======
             v-bk-tooltips={{ content: '所选资源处于不同账号，不允许分配', disabled: !hasDiffAccount.value }}
-            disabled={!props.selections.length || hasDiffAccount.value}
->>>>>>> 7281e5cb
-          >
+            disabled={!props.selections.length || hasDiffAccount.value}>
             批量分配
           </Button>
         ) : null}
@@ -150,24 +145,14 @@
           quickClose
           onClosed={() => (isShow.value = false)}
           onConfirm={handleConfirm}
-          isLoading={isLoading.value}
-        >
+          isLoading={isLoading.value}>
           <p class='selected-host-count-tip'>
             已选择
             <span class='selected-host-count'>{props.selections.length}</span>个{DResourceTypeMap[props.type].name}
             ，可选择所需分配的目标业务
           </p>
           <p class='mb6'>目标业务</p>
-<<<<<<< HEAD
-          <BusinessSelector
-            v-model={selectedBizId.value}
-            authed={true}
-            class='mb32'
-            auto-select={true}
-          ></BusinessSelector>
-=======
           <hcm-form-business data={accountBizList.value} v-model={selectedBizId.value} />
->>>>>>> 7281e5cb
         </Dialog>
       </>
     );
