/*
 * TencentBlueKing is pleased to support the open source community by making
 * 蓝鲸智云 - 混合云管理平台 (BlueKing - Hybrid Cloud Management System) available.
 * Copyright (C) 2022 THL A29 Limited,
 * a Tencent company. All rights reserved.
 * Licensed under the MIT License (the "License");
 * you may not use this file except in compliance with the License.
 * You may obtain a copy of the License at http://opensource.org/licenses/MIT
 * Unless required by applicable law or agreed to in writing,
 * software distributed under the License is distributed on
 * an "AS IS" BASIS, WITHOUT WARRANTIES OR CONDITIONS OF ANY KIND,
 * either express or implied. See the License for the
 * specific language governing permissions and limitations under the License.
 *
 * We undertake not to change the open source license (MIT license) applicable
 *
 * to the current version of the project delivered to anyone in the future.
 */

package dailysplit

import (
	rawjson "encoding/json"
	"fmt"
	"path/filepath"

	actcli "hcm/cmd/task-server/logics/action/cli"
	"hcm/pkg/api/core"
	protocore "hcm/pkg/api/core/account-set"
	"hcm/pkg/api/data-service/bill"
	"hcm/pkg/async/action/run"
	"hcm/pkg/criteria/constant"
	"hcm/pkg/criteria/enumor"
	"hcm/pkg/criteria/errf"
	"hcm/pkg/dal/dao/tools"
	"hcm/pkg/kit"
	"hcm/pkg/logs"
	"hcm/pkg/runtime/filter"
	"hcm/pkg/tools/slice"
)

// DailyAccountSplitActionOption option for main account summary action
type DailyAccountSplitActionOption struct {
	RootAccountID string            `json:"root_account_id" validate:"required"`
	MainAccountID string            `json:"main_account_id" validate:"required"`
	BillYear      int               `json:"bill_year" validate:"required"`
	BillMonth     int               `json:"bill_month" validate:"required"`
	BillDay       int               `json:"bill_day" validate:"required"`
	VersionID     int               `json:"version_id" validate:"required"`
	Vendor        enumor.Vendor     `json:"vendor" validate:"required"`
	Extension     map[string]string `json:"extension"`
}

// DailyAccountSplitAction define main account summary action
type DailyAccountSplitAction struct{}

// ParameterNew return request params.
func (act DailyAccountSplitAction) ParameterNew() interface{} {
	return new(DailyAccountSplitActionOption)
}

// Name return action name
func (act DailyAccountSplitAction) Name() enumor.ActionName {
	return enumor.ActionDailyAccountSplit
}

func getFilter(opt *DailyAccountSplitActionOption, billDay int) *filter.Expression {
	expressions := []*filter.AtomRule{
		tools.RuleEqual("root_account_id", opt.RootAccountID),
		tools.RuleEqual("main_account_id", opt.MainAccountID),
		tools.RuleEqual("vendor", opt.Vendor),
		tools.RuleEqual("version_id", opt.VersionID),
		tools.RuleEqual("bill_year", opt.BillYear),
		tools.RuleEqual("bill_month", opt.BillMonth),
	}
	if billDay != 0 {
		expressions = append(expressions, tools.RuleEqual("bill_day", billDay))
	}
	return tools.ExpressionAnd(expressions...)
}

func getBillItemFilter(opt *DailyAccountSplitActionOption, billDay int) *filter.Expression {
	expressions := []*filter.AtomRule{
		tools.RuleEqual("root_account_id", opt.RootAccountID),
		tools.RuleEqual("main_account_id", opt.MainAccountID),
	}
	if billDay != 0 {
		expressions = append(expressions, tools.RuleEqual("bill_day", billDay))
	}
	return tools.ExpressionAnd(expressions...)
}

// Run run pull daily bill
func (act DailyAccountSplitAction) Run(kt run.ExecuteKit, params interface{}) (interface{}, error) {
	opt, ok := params.(*DailyAccountSplitActionOption)
	if !ok {
		return nil, errf.New(errf.InvalidParameter, "params type mismatch")
	}

	pullTaskList, err := actcli.GetDataService().Global.Bill.ListBillDailyPullTask(
		kt.Kit(), &bill.BillDailyPullTaskListReq{
			Filter: getFilter(opt, opt.BillDay),
			Page: &core.BasePage{
				Start: 0,
				Limit: 31,
			},
		})
	if err != nil {
		return nil, fmt.Errorf("get pull task by opt %v failed, err %s", opt, err.Error())
	}
	if len(pullTaskList.Details) != 1 {
		return nil, fmt.Errorf("get pull task invalid length, resp %v", pullTaskList.Details)
	}
	task := pullTaskList.Details[0]

	if task.State == enumor.MainAccountRawBillPullStatePulled {
		if err := act.doDailySplit(kt, opt, task.BillDay); err != nil {
			return nil, fmt.Errorf("do splitting for %v day-%d failed, err %s", opt, task.BillDay, err.Error())
		}
		if err := act.changeTaskToSplitted(kt, task); err != nil {
			return nil, fmt.Errorf("update task %s to %s failed, err %s",
				task.ID, enumor.MainAccountRawBillPullStateSplit, err.Error())
		}
	}

	return nil, nil
}

func (act DailyAccountSplitAction) doDailySplit(
	kt run.ExecuteKit, opt *DailyAccountSplitActionOption, billDay int) error {

	// step1 清理原有当天特定version的billitem，因为有可能之前存在中途失败的脏数据了
	if err := cleanBillItem(kt.Kit(), opt, billDay); err != nil {
		return err
	}
	// step2 进行分账
	if err := splitBillItem(kt.Kit(), opt, billDay); err != nil {
		return err
	}
	// 此处不进行计算，因为有可能分账之后，产生的billitem并不在当前main account下
	return nil
}

func (act DailyAccountSplitAction) changeTaskToSplitted(
	kt run.ExecuteKit, billTask *bill.BillDailyPullTaskResult) error {

	return actcli.GetDataService().Global.Bill.UpdateBillDailyPullTask(
		kt.Kit(), &bill.BillDailyPullTaskUpdateReq{
			ID:    billTask.ID,
			State: enumor.MainAccountRawBillPullStateSplit,
		})
}

// 当前版本实现会把所有历史版本全部清理掉
// 待后续需要实现历史版本明细查看时，可分版本清理
func cleanBillItem(kt *kit.Kit, opt *DailyAccountSplitActionOption, billDay int) error {
	batch := 0
	commonOpt := &bill.ItemCommonOpt{
		Vendor: opt.Vendor,
		Year:   opt.BillYear,
		Month:  opt.BillMonth,
	}
	for {
		var billListReq = &bill.BillItemListReq{
			ItemCommonOpt: commonOpt,
			ListReq:       &core.ListReq{Filter: getBillItemFilter(opt, billDay), Page: core.NewCountPage()},
		}
		result, err := actcli.GetDataService().Global.Bill.ListBillItem(kt, billListReq)
		if err != nil {
			logs.Warnf("count bill item for %v day %d failed, err %s, rid %s", opt, billDay, err.Error(), kt.Rid)
			return fmt.Errorf("count bill item for %v day %d failed, err %s", opt, billDay, err.Error())
		}
		if result.Count > 0 {
			delReq := &bill.BillItemDeleteReq{
				ItemCommonOpt: commonOpt,
				Filter:        getBillItemFilter(opt, billDay),
			}
			if err := actcli.GetDataService().Global.Bill.BatchDeleteBillItem(kt, delReq); err != nil {
				return fmt.Errorf("delete 500 of %d bill item for %v day %d failed, err %s",
					result.Count, opt, billDay, err.Error())
			}
			logs.Infof("successfully delete batch %d bill item for %v day %d, rid %s",
				result.Count, opt, billDay, kt.Rid)
			batch = batch + 1
			continue
		}
		break
	}

	return nil
}

func splitBillItem(kt *kit.Kit, opt *DailyAccountSplitActionOption, billDay int) error {
	mainAccountInfo, err := getMainAccount(kt, opt.MainAccountID)
	if err != nil {
		return err
	}
	resp, err := actcli.GetDataService().Global.Bill.ListRawBillFileNames(kt, &bill.RawBillItemNameListReq{
		Vendor:         opt.Vendor,
		FirstAccountID: opt.RootAccountID,
		AccountID:      opt.MainAccountID,
		BillYear:       fmt.Sprintf("%d", opt.BillYear),
		BillMonth:      fmt.Sprintf("%02d", opt.BillMonth),
		Version:        fmt.Sprintf("%d", opt.VersionID),
		BillDate:       fmt.Sprintf("%02d", billDay),
	})
	if err != nil {
		return fmt.Errorf("failed to list raw bill files for %v, err %s", opt, err.Error())
	}

	splitter, err := GetSplitter(opt.Vendor)
	if err != nil {
		return fmt.Errorf("failed to get splitter for %v, err %s", opt, err.Error())
	}

	for _, filename := range resp.Filenames {
		var billItemList []bill.BillItemCreateReq[rawjson.RawMessage]
		// 后续可在该过程中，增加处理过程
		name := filepath.Base(filename)
		tmpReq := &bill.RawBillItemQueryReq{
			Vendor:         opt.Vendor,
			FirstAccountID: opt.RootAccountID,
			AccountID:      opt.MainAccountID,
			BillYear:       fmt.Sprintf("%d", opt.BillYear),
			BillMonth:      fmt.Sprintf("%02d", opt.BillMonth),
			Version:        fmt.Sprintf("%d", opt.VersionID),
			BillDate:       fmt.Sprintf("%02d", billDay),
			FileName:       name,
		}

		rawResp, err := actcli.GetDataService().Global.Bill.QueryRawBillItems(kt, tmpReq)
		if err != nil {
			return fmt.Errorf("failed to get raw bill item for %v, err %s", tmpReq, err.Error())
		}

		for _, item := range rawResp.Details {
			reqList, err := splitter.DoSplit(kt, opt, billDay, item, mainAccountInfo)
			if err != nil {
				return fmt.Errorf("batch create bill item for %s failed, err %s", filename, err.Error())
			}
			billItemList = append(billItemList, reqList...)
		}

<<<<<<< HEAD
		for _, itemsBatch := range slice.Split(billItemList, constant.BatchOperationMaxLimit) {
			createReq := &bill.BatchRawBillItemCreateReq{Items: itemsBatch}
			_, err = actcli.GetDataService().Global.Bill.BatchCreateBillItem(kt, opt.Vendor, createReq)
			if err != nil {
				return fmt.Errorf("batch create bill item for %s failed, err %s", filename, err.Error())
			}
=======
		createReq := &bill.BatchBillItemCreateReq[rawjson.RawMessage]{
			ItemCommonOpt: &bill.ItemCommonOpt{
				Vendor: opt.Vendor,
				Year:   opt.BillYear,
				Month:  opt.BillMonth,
			},
			Items: billItemList,
		}
		_, err = actcli.GetDataService().Global.Bill.BatchCreateBillItem(kt, createReq)
		if err != nil {
			return fmt.Errorf("batch create bill item for %s failed, err %s", filename, err.Error())
>>>>>>> f69bc38e
		}
		logs.Infof("split %s successfully", filename)
	}
	return nil
}

func getMainAccount(kt *kit.Kit, mainAccountID string) (*protocore.BaseMainAccount, error) {
	var expressions []*filter.AtomRule
	expressions = append(expressions, []*filter.AtomRule{
		tools.RuleEqual("id", mainAccountID),
	}...)
	result, err := actcli.GetDataService().Global.MainAccount.List(kt, &core.ListReq{
		Filter: tools.ExpressionAnd(expressions...),
		Page: &core.BasePage{
			Start: 0,
			Limit: 1,
		},
	})
	if err != nil {
		return nil, fmt.Errorf("get main account info by id %s failed, err %s", mainAccountID, err.Error())
	}
	if len(result.Details) != 1 {
		return nil, fmt.Errorf("get main account failed, invalid resp %v", result.Details)
	}

	return result.Details[0], nil
}<|MERGE_RESOLUTION|>--- conflicted
+++ resolved
@@ -83,6 +83,9 @@
 	expressions := []*filter.AtomRule{
 		tools.RuleEqual("root_account_id", opt.RootAccountID),
 		tools.RuleEqual("main_account_id", opt.MainAccountID),
+		tools.RuleEqual("vendor", opt.Vendor),
+		tools.RuleEqual("bill_year", opt.BillYear),
+		tools.RuleEqual("bill_month", opt.BillMonth),
 	}
 	if billDay != 0 {
 		expressions = append(expressions, tools.RuleEqual("bill_day", billDay))
@@ -241,26 +244,19 @@
 			billItemList = append(billItemList, reqList...)
 		}
 
-<<<<<<< HEAD
 		for _, itemsBatch := range slice.Split(billItemList, constant.BatchOperationMaxLimit) {
-			createReq := &bill.BatchRawBillItemCreateReq{Items: itemsBatch}
-			_, err = actcli.GetDataService().Global.Bill.BatchCreateBillItem(kt, opt.Vendor, createReq)
+			createReq := &bill.BatchBillItemCreateReq[rawjson.RawMessage]{
+				ItemCommonOpt: &bill.ItemCommonOpt{
+					Vendor: opt.Vendor,
+					Year:   opt.BillYear,
+					Month:  opt.BillMonth,
+				},
+				Items: itemsBatch,
+			}
+			_, err = actcli.GetDataService().Global.Bill.BatchCreateBillItem(kt, createReq)
 			if err != nil {
 				return fmt.Errorf("batch create bill item for %s failed, err %s", filename, err.Error())
 			}
-=======
-		createReq := &bill.BatchBillItemCreateReq[rawjson.RawMessage]{
-			ItemCommonOpt: &bill.ItemCommonOpt{
-				Vendor: opt.Vendor,
-				Year:   opt.BillYear,
-				Month:  opt.BillMonth,
-			},
-			Items: billItemList,
-		}
-		_, err = actcli.GetDataService().Global.Bill.BatchCreateBillItem(kt, createReq)
-		if err != nil {
-			return fmt.Errorf("batch create bill item for %s failed, err %s", filename, err.Error())
->>>>>>> f69bc38e
 		}
 		logs.Infof("split %s successfully", filename)
 	}
