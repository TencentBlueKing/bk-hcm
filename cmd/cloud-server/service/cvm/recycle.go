/*
 * TencentBlueKing is pleased to support the open source community by making
 * 蓝鲸智云 - 混合云管理平台 (BlueKing - Hybrid Cloud Management System) available.
 * Copyright (C) 2022 THL A29 Limited,
 * a Tencent company. All rights reserved.
 * Licensed under the MIT License (the "License");
 * you may not use this file except in compliance with the License.
 * You may obtain a copy of the License at http://opensource.org/licenses/MIT
 * Unless required by applicable law or agreed to in writing,
 * software distributed under the License is distributed on
 * an "AS IS" BASIS, WITHOUT WARRANTIES OR CONDITIONS OF ANY KIND,
 * either express or implied. See the License for the
 * specific language governing permissions and limitations under the License.
 *
 * We undertake not to change the open source license (MIT license) applicable
 */

package cvm

import (
	"fmt"

	proto "hcm/pkg/api/cloud-server/cvm"
	"hcm/pkg/api/cloud-server/recycle"
	"hcm/pkg/api/core"
	protoaudit "hcm/pkg/api/data-service/audit"
	"hcm/pkg/api/data-service/cloud"
	recyclerecord "hcm/pkg/api/data-service/recycle-record"
	"hcm/pkg/cc"
	"hcm/pkg/criteria/constant"
	"hcm/pkg/criteria/enumor"
	"hcm/pkg/criteria/errf"
	"hcm/pkg/dal/dao/tools"
	"hcm/pkg/dal/dao/types"
	"hcm/pkg/iam/meta"
	"hcm/pkg/kit"
	"hcm/pkg/logs"
	"hcm/pkg/rest"
	"hcm/pkg/runtime/filter"
	"hcm/pkg/tools/hooks/handler"
)

// RecycleCvm recycle cvm.
func (svc *cvmSvc) RecycleCvm(cts *rest.Contexts) (interface{}, error) {
	return svc.recycleCvmSvc(cts, handler.ResValidWithAuth)
}

// RecycleBizCvm recycle biz cvm.
func (svc *cvmSvc) RecycleBizCvm(cts *rest.Contexts) (interface{}, error) {
	return svc.recycleCvmSvc(cts, handler.BizValidWithAuth)
}

func (svc *cvmSvc) recycleCvmSvc(cts *rest.Contexts, validHandler handler.ValidWithAuthHandler) (interface{}, error) {
	req := new(proto.CvmRecycleReq)
	if err := cts.DecodeInto(req); err != nil {
		return nil, err
	}

	if err := req.Validate(); err != nil {
		return nil, errf.NewFromErr(errf.InvalidParameter, err)
	}

	ids := make([]string, 0, len(req.Infos))
	auditInfos := make([]protoaudit.CloudResRecycleAuditInfo, 0, len(req.Infos))
	for _, info := range req.Infos {
		ids = append(ids, info.ID)
		auditInfos = append(auditInfos, protoaudit.CloudResRecycleAuditInfo{ResID: info.ID,
			Data: info.CvmRecycleOptions})
	}

	basicInfoReq := cloud.ListResourceBasicInfoReq{
		ResourceType: enumor.CvmCloudResType,
		IDs:          ids,
		Fields:       append(types.CommonBasicInfoFields, "region", "recycle_status"),
	}
	basicInfoMap, err := svc.client.DataService().Global.Cloud.ListResourceBasicInfo(cts.Kit.Ctx, cts.Kit.Header(),
		basicInfoReq)
	if err != nil {
		return nil, err
	}

	// validate biz and authorize
	err = validHandler(cts, &handler.ValidWithAuthOption{Authorizer: svc.authorizer, ResType: meta.Cvm,
		Action: meta.Recycle, BasicInfos: basicInfoMap})
	if err != nil {
		return nil, err
	}

	// create recycle audit
	auditReq := &protoaudit.CloudResourceRecycleAuditReq{
		ResType: enumor.CvmAuditResType,
		Action:  protoaudit.Recycle,
		Infos:   auditInfos,
	}
	if err = svc.audit.ResRecycleAudit(cts.Kit, auditReq); err != nil {
		logs.Errorf("create recycle audit failed, err: %v, rid: %s", err, cts.Kit.Rid)
		return nil, err
	}

	return svc.recycleCvm(cts.Kit, req, basicInfoMap)
}

func (svc *cvmSvc) recycleCvm(kt *kit.Kit, req *proto.CvmRecycleReq, infoMap map[string]types.CloudResourceBasicInfo) (
	interface{}, error) {
	// 根据业务分类主机
	bizHostsIds := make(map[int64][]string)
	ids := make([]string, 0, len(infoMap))
	for id, hostInfo := range infoMap {
		if hostInfo.BkBizID > 0 {
			// 业务下机器加入bizHostsIds中
			bizHostsIds[hostInfo.BkBizID] = append(bizHostsIds[hostInfo.BkBizID], id)
		}
		ids = append(ids, id)
	}

	// 有业务下的主机，检查是否在cmdb待回收模块
	if len(bizHostsIds) > 0 {
		notRecyclableIds, err := svc.cvmLgc.GetNotRecyclableHosts(kt, bizHostsIds)
		if err != nil {
			return nil, err
		}
		// 存在非待回收模块主机直接报错
		if len(notRecyclableIds) > 0 {
			return notRecyclableIds, errf.Newf(errf.InvalidParameter, "host not belongs to recycle module in cc")
		}
	}

	// filter out stopped cvm
	notStoppedRule := filter.AtomRule{Field: "status", Op: filter.NotIn.Factory(), Value: []string{"STOPPING",
		"STOPPED", "stopping", "stopped", "SUSPENDING", "SUSPENDED", "PowerState/stopped", "SHUTOFF"}}
	notStoppedFilter, err := tools.And(tools.ContainersExpression("id", ids), notStoppedRule)
	if err != nil {
		return nil, err
	}

	notStoppedReq := &cloud.CvmListReq{Field: []string{"id"}, Filter: notStoppedFilter, Page: core.NewDefaultBasePage()}
	startCvmRes, err := svc.client.DataService().Global.Cvm.ListCvm(kt.Ctx, kt.Header(), notStoppedReq)
	if err != nil {
		return nil, err
	}

	notStoppedMap := make(map[string]types.CloudResourceBasicInfo)
	for _, cvm := range startCvmRes.Details {
		notStoppedMap[cvm.ID] = infoMap[cvm.ID]
	}

	// stop cvm
	stopRes, err := svc.cvmLgc.BatchStopCvm(kt, notStoppedMap)
	if err != nil {
		logs.Errorf("stop cvm failed, err: %v, resp: %+v, infos: %+v, rid: %s", err, stopRes, notStoppedMap, kt.Rid)
		return nil, err
	}

	// detach disk if needed
	detachDiskCvmIDs := make([]string, 0)
	for _, info := range req.Infos {
		if info.CvmRecycleOptions != nil && !info.CvmRecycleOptions.WithDisk {
			detachDiskCvmIDs = append(detachDiskCvmIDs, info.ID)
		}
	}
	detachRes, err := svc.detachDiskByCvmIDs(kt, detachDiskCvmIDs, infoMap)
	if err != nil {
		return nil, err
	}

	res := new(core.BatchOperateAllResult)
	failedIDMap := make(map[string]struct{})
	if detachRes != nil {
		if len(detachRes.Failed) == len(detachDiskCvmIDs) {
			return res, res.Failed[0].Error
		}

		res.Failed = detachRes.Failed
		for _, info := range detachRes.Failed {
			failedIDMap[info.ID] = struct{}{}
		}
	}

	// create recycle record
<<<<<<< HEAD
	opt := &recyclerecord.BatchRecycleReq{
		ResType:            enumor.CvmCloudResType,
		DefaultRecycleTime: cc.CloudServer().Recycle.AutoDeleteTime,
		Infos:              make([]recyclerecord.RecycleReq, 0),
	}
=======
	opt := &recyclerecord.BatchRecycleReq{ResType: enumor.CvmCloudResType, Infos: make([]recyclerecord.RecycleReq, 0)}
>>>>>>> 3e0c6060
	for _, info := range req.Infos {
		if _, exists := failedIDMap[info.ID]; exists {
			continue
		}
		opt.Infos = append(opt.Infos, recyclerecord.RecycleReq{ID: info.ID, Detail: info.CvmRecycleOptions})
	}
	taskID, err := svc.client.DataService().Global.RecycleRecord.BatchRecycleCloudRes(kt.Ctx, kt.Header(), opt)
	if err != nil {
		return nil, err
	}

	if len(res.Failed) > 0 {
		return res, res.Failed[0].Error
	}
	return &recycle.RecycleResult{TaskID: taskID}, nil
}

func (svc *cvmSvc) detachDiskByCvmIDs(kt *kit.Kit, ids []string, basicInfoMap map[string]types.CloudResourceBasicInfo) (
	*core.BatchOperateAllResult, error) {

	if len(ids) == 0 {
		return nil, nil
	}

	if len(ids) > constant.BatchOperationMaxLimit {
		return nil, errf.Newf(errf.InvalidParameter, "ids should <= %d", constant.BatchOperationMaxLimit)
	}

	listReq := &cloud.DiskCvmRelListReq{
		Filter: tools.ContainersExpression("cvm_id", ids),
		Page:   core.NewDefaultBasePage(),
	}
	relRes, err := svc.client.DataService().Global.ListDiskCvmRel(kt.Ctx, kt.Header(), listReq)
	if err != nil {
		return nil, err
	}

	if len(relRes.Details) == 0 {
		return nil, nil
	}

	res := &core.BatchOperateAllResult{
		Succeeded: make([]string, 0),
		Failed:    make([]core.FailedInfo, 0),
	}

	cvmDiskMap := make(map[string]string)
	for _, detail := range relRes.Details {
		cvmDiskMap[detail.CvmID] = detail.DiskID
	}

	for _, id := range ids {
		diskID, exists := cvmDiskMap[id]
		if !exists {
			res.Succeeded = append(res.Succeeded, id)
			continue
		}

		info, exists := basicInfoMap[id]
		if !exists {
			res.Succeeded = append(res.Succeeded, id)
			continue
		}

		err = svc.diskLgc.DetachDisk(kt, info.Vendor, id, diskID, info.AccountID)
		if err != nil {
			res.Failed = append(res.Failed, core.FailedInfo{ID: id, Error: err})
			continue
		}
		res.Succeeded = append(res.Succeeded, id)
	}

	if len(res.Failed) > 0 {
		return res, res.Failed[0].Error
	}
	return res, nil
}

// RecoverCvm recover biz cvm.
func (svc *cvmSvc) RecoverBizCvm(cts *rest.Contexts) (interface{}, error) {
	return svc.recoverCvm(cts, handler.BizValidWithAuth)
}

// RecoverCvm recover cvm.
func (svc *cvmSvc) RecoverCvm(cts *rest.Contexts) (interface{}, error) {
	return svc.recoverCvm(cts, handler.ResValidWithAuth)
}

func (svc *cvmSvc) recoverCvm(cts *rest.Contexts, validHandler handler.ValidWithAuthHandler) (interface{}, error) {
	req := new(proto.CvmRecoverReq)
	if err := cts.DecodeInto(req); err != nil {
		return nil, err
	}

	if err := req.Validate(); err != nil {
		return nil, errf.NewFromErr(errf.InvalidParameter, err)
	}

	listReq := &core.ListReq{
		Filter: tools.ContainersExpression("id", req.RecordIDs),
		Page:   &core.BasePage{Limit: constant.BatchOperationMaxLimit},
	}
	records, err := svc.client.DataService().Global.RecycleRecord.ListRecycleRecord(cts.Kit.Ctx, cts.Kit.Header(),
		listReq)
	if err != nil {
		return nil, err
	}

	if len(records.Details) != len(req.RecordIDs) {
		return nil, errf.New(errf.InvalidParameter, "some record_ids are not in recycle bin")
	}

	if err = svc.validateRecycleRecord(records); err != nil {
		return nil, err
	}

	ids := make([]string, 0, len(records.Details))
	auditInfos := make([]protoaudit.CloudResRecycleAuditInfo, 0, len(records.Details))
	for _, record := range records.Details {
		ids = append(ids, record.ID)
		auditInfos = append(auditInfos, protoaudit.CloudResRecycleAuditInfo{ResID: record.ResID, Data: record.Detail})
	}

	basicInfoReq := cloud.ListResourceBasicInfoReq{
		ResourceType: enumor.CvmCloudResType,
		IDs:          ids,
	}
	basicInfoMap, err := svc.client.DataService().Global.Cloud.ListResourceBasicInfo(cts.Kit.Ctx, cts.Kit.Header(),
		basicInfoReq)
	if err != nil {
		return nil, err
	}

	// validate biz and authorize
	err = validHandler(cts, &handler.ValidWithAuthOption{Authorizer: svc.authorizer, ResType: meta.Cvm,
		Action: meta.Recover, BasicInfos: basicInfoMap})
	if err != nil {
		return nil, err
	}

	// create recover audit
	auditReq := &protoaudit.CloudResourceRecycleAuditReq{
		ResType: enumor.CvmAuditResType,
		Action:  protoaudit.Recover,
		Infos:   auditInfos,
	}
	if err = svc.audit.ResRecycleAudit(cts.Kit, auditReq); err != nil {
		logs.Errorf("create recycle audit failed, err: %v, rid: %s", err, cts.Kit.Rid)
		return nil, err
	}

	opt := &recyclerecord.BatchRecoverReq{
		ResType:   enumor.CvmCloudResType,
		RecordIDs: req.RecordIDs,
	}
	err = svc.client.DataService().Global.RecycleRecord.BatchRecoverCloudResource(cts.Kit.Ctx, cts.Kit.Header(), opt)
	if err != nil {
		return nil, err
	}

	return nil, nil
}

// validateRecycleRecord 只能批量处理处于同一个回收任务的且是等待回收的记录。
func (svc *cvmSvc) validateRecycleRecord(records *recyclerecord.ListResult) error {
	taskID := ""
	for _, one := range records.Details {
		if len(taskID) == 0 {
			taskID = one.TaskID
		} else if taskID != one.TaskID {
			return fmt.Errorf("only cvms in one task can be reclaimed at the same time")
		}

		if one.Status != enumor.WaitingRecycleRecordStatus {
			return fmt.Errorf("record: %d not is wait_recycle status", one.ID)
		}

		if one.ResType != enumor.CvmCloudResType {
			return fmt.Errorf("record: %d not is cvm recycle record", one.ID)
		}
	}

	return nil
}

// BatchDeleteBizRecycledCvm batch delete biz recycled cvm.
func (svc *cvmSvc) BatchDeleteBizRecycledCvm(cts *rest.Contexts) (interface{}, error) {
	return svc.batchDeleteRecycledCvm(cts, handler.BizValidWithAuth)
}

// BatchDeleteRecycledCvm 立即销毁回收任务中的主机
func (svc *cvmSvc) BatchDeleteRecycledCvm(cts *rest.Contexts) (interface{}, error) {
	return svc.batchDeleteRecycledCvm(cts, handler.ResValidWithAuth)
}

func (svc *cvmSvc) batchDeleteRecycledCvm(cts *rest.Contexts,
	validHandler handler.ValidWithAuthHandler) (interface{}, error) {

	req := new(proto.CvmDeleteRecycledReq)
	if err := cts.DecodeInto(req); err != nil {
		return nil, err
	}

	if err := req.Validate(); err != nil {
		return nil, errf.NewFromErr(errf.InvalidParameter, err)
	}

	listReq := &core.ListReq{
		Filter: tools.ContainersExpression("id", req.RecordIDs),
		Page:   &core.BasePage{Limit: constant.BatchOperationMaxLimit},
	}
	records, err := svc.client.DataService().Global.RecycleRecord.ListRecycleRecord(cts.Kit.Ctx, cts.Kit.Header(),
		listReq)
	if err != nil {
		return nil, err
	}

	if len(records.Details) != len(req.RecordIDs) {
		return nil, errf.New(errf.InvalidParameter, "some record_ids are not in recycle bin")
	}

	if err = svc.validateRecycleRecord(records); err != nil {
		return nil, err
	}

	cvmIDs := make([]string, 0, len(records.Details))
	cvmIDToBizID := make(map[string]int64, len(records.Details))
	for _, recordDetail := range records.Details {
		cvmIDs = append(cvmIDs, recordDetail.ResID)
		cvmIDToBizID[recordDetail.ResID] = recordDetail.BkBizID
	}

	basicInfoReq := cloud.ListResourceBasicInfoReq{
		ResourceType: enumor.CvmCloudResType,
		IDs:          cvmIDs,
		Fields:       append(types.CommonBasicInfoFields, "region", "recycle_status"),
	}
	basicInfoMap, err := svc.client.DataService().Global.Cloud.ListResourceBasicInfo(cts.Kit.Ctx, cts.Kit.Header(),
		basicInfoReq)
	if err != nil {
		return nil, err
	}

	// validate biz and authorize
	err = validHandler(cts, &handler.ValidWithAuthOption{Authorizer: svc.authorizer, ResType: meta.Cvm,
		Action: meta.Recycle, BasicInfos: basicInfoMap})
	if err != nil {
		return nil, err
	}

	// 创建回收任务的主机的业务id已经被清掉了，需要借助recycle record 来获取
	for cvmID, bizID := range cvmIDToBizID {
		info := basicInfoMap[cvmID]
		info.BkBizID = bizID
		basicInfoMap[cvmID] = info
	}

	delRes, err := svc.cvmLgc.DeleteRecycledCvm(cts.Kit, basicInfoMap)
	if err != nil {
		return delRes, err
	}

	updateReq := &recyclerecord.BatchUpdateReq{
		Data: make([]recyclerecord.UpdateReq, 0, len(req.RecordIDs)),
	}
	for _, id := range req.RecordIDs {
		updateReq.Data = append(updateReq.Data, recyclerecord.UpdateReq{
			ID:     id,
			Status: enumor.RecycledRecycleRecordStatus,
		})
	}
	err = svc.client.DataService().Global.RecycleRecord.BatchUpdateRecycleRecord(cts.Kit.Ctx, cts.Kit.Header(),
		updateReq)
	if err != nil {
		logs.Errorf("update recycle record status to recycled failed, err: %v, ids: %v, rid: %s", err, req.RecordIDs,
			cts.Kit.Rid)
		return nil, err
	}

	return nil, nil
}<|MERGE_RESOLUTION|>--- conflicted
+++ resolved
@@ -87,10 +87,8 @@
 	}
 
 	// create recycle audit
-	auditReq := &protoaudit.CloudResourceRecycleAuditReq{
-		ResType: enumor.CvmAuditResType,
-		Action:  protoaudit.Recycle,
-		Infos:   auditInfos,
+	auditReq := &protoaudit.CloudResourceRecycleAuditReq{ResType: enumor.CvmAuditResType, Action: protoaudit.Recycle,
+		Infos: auditInfos,
 	}
 	if err = svc.audit.ResRecycleAudit(cts.Kit, auditReq); err != nil {
 		logs.Errorf("create recycle audit failed, err: %v, rid: %s", err, cts.Kit.Rid)
@@ -125,29 +123,7 @@
 		}
 	}
 
-	// filter out stopped cvm
-	notStoppedRule := filter.AtomRule{Field: "status", Op: filter.NotIn.Factory(), Value: []string{"STOPPING",
-		"STOPPED", "stopping", "stopped", "SUSPENDING", "SUSPENDED", "PowerState/stopped", "SHUTOFF"}}
-	notStoppedFilter, err := tools.And(tools.ContainersExpression("id", ids), notStoppedRule)
-	if err != nil {
-		return nil, err
-	}
-
-	notStoppedReq := &cloud.CvmListReq{Field: []string{"id"}, Filter: notStoppedFilter, Page: core.NewDefaultBasePage()}
-	startCvmRes, err := svc.client.DataService().Global.Cvm.ListCvm(kt.Ctx, kt.Header(), notStoppedReq)
-	if err != nil {
-		return nil, err
-	}
-
-	notStoppedMap := make(map[string]types.CloudResourceBasicInfo)
-	for _, cvm := range startCvmRes.Details {
-		notStoppedMap[cvm.ID] = infoMap[cvm.ID]
-	}
-
-	// stop cvm
-	stopRes, err := svc.cvmLgc.BatchStopCvm(kt, notStoppedMap)
-	if err != nil {
-		logs.Errorf("stop cvm failed, err: %v, resp: %+v, infos: %+v, rid: %s", err, stopRes, notStoppedMap, kt.Rid)
+	if err := svc.checkAndStopCvm(kt, ids, infoMap); err != nil {
 		return nil, err
 	}
 
@@ -164,6 +140,7 @@
 	}
 
 	res := new(core.BatchOperateAllResult)
+
 	failedIDMap := make(map[string]struct{})
 	if detachRes != nil {
 		if len(detachRes.Failed) == len(detachDiskCvmIDs) {
@@ -177,15 +154,11 @@
 	}
 
 	// create recycle record
-<<<<<<< HEAD
 	opt := &recyclerecord.BatchRecycleReq{
 		ResType:            enumor.CvmCloudResType,
 		DefaultRecycleTime: cc.CloudServer().Recycle.AutoDeleteTime,
 		Infos:              make([]recyclerecord.RecycleReq, 0),
 	}
-=======
-	opt := &recyclerecord.BatchRecycleReq{ResType: enumor.CvmCloudResType, Infos: make([]recyclerecord.RecycleReq, 0)}
->>>>>>> 3e0c6060
 	for _, info := range req.Infos {
 		if _, exists := failedIDMap[info.ID]; exists {
 			continue
@@ -201,6 +174,39 @@
 		return res, res.Failed[0].Error
 	}
 	return &recycle.RecycleResult{TaskID: taskID}, nil
+}
+
+// 检查在非停止状态的主机并尝试停止
+func (svc *cvmSvc) checkAndStopCvm(kt *kit.Kit, ids []string, infoMap map[string]types.CloudResourceBasicInfo) error {
+	// filter out not stopped cvm
+	notStoppedRule := filter.AtomRule{Field: "status", Op: filter.NotIn.Factory(), Value: []string{"STOPPING",
+		"STOPPED", "stopping", "stopped", "SUSPENDING", "SUSPENDED", "PowerState/stopped", "SHUTOFF"}}
+	notStoppedFilter, err := tools.And(tools.ContainersExpression("id", ids), notStoppedRule)
+	if err != nil {
+		return err
+	}
+	notStoppedReq := &cloud.CvmListReq{
+		Field:  []string{"id"},
+		Filter: notStoppedFilter,
+		Page:   core.NewDefaultBasePage(),
+	}
+
+	startCvmRes, err := svc.client.DataService().Global.Cvm.ListCvm(kt.Ctx, kt.Header(), notStoppedReq)
+	if err != nil {
+		return err
+	}
+
+	notStoppedMap := make(map[string]types.CloudResourceBasicInfo)
+	for _, cvm := range startCvmRes.Details {
+		notStoppedMap[cvm.ID] = infoMap[cvm.ID]
+	}
+	// stop cvm
+	stopRes, err := svc.cvmLgc.BatchStopCvm(kt, notStoppedMap)
+	if err != nil {
+		logs.Errorf("stop cvm failed, err: %v, resp: %+v, infos: %+v, rid: %s", err, stopRes, notStoppedMap, kt.Rid)
+		return err
+	}
+	return nil
 }
 
 func (svc *cvmSvc) detachDiskByCvmIDs(kt *kit.Kit, ids []string, basicInfoMap map[string]types.CloudResourceBasicInfo) (
@@ -264,7 +270,7 @@
 	return res, nil
 }
 
-// RecoverCvm recover biz cvm.
+// RecoverBizCvm recover biz cvm.
 func (svc *cvmSvc) RecoverBizCvm(cts *rest.Contexts) (interface{}, error) {
 	return svc.recoverCvm(cts, handler.BizValidWithAuth)
 }
@@ -388,17 +394,15 @@
 	if err := cts.DecodeInto(req); err != nil {
 		return nil, err
 	}
-
 	if err := req.Validate(); err != nil {
 		return nil, errf.NewFromErr(errf.InvalidParameter, err)
 	}
 
-	listReq := &core.ListReq{
-		Filter: tools.ContainersExpression("id", req.RecordIDs),
-		Page:   &core.BasePage{Limit: constant.BatchOperationMaxLimit},
-	}
-	records, err := svc.client.DataService().Global.RecycleRecord.ListRecycleRecord(cts.Kit.Ctx, cts.Kit.Header(),
-		listReq)
+	listReq := &core.ListReq{Filter: tools.ContainersExpression("id", req.RecordIDs)}
+	listReq.Page = &core.BasePage{Limit: constant.BatchOperationMaxLimit}
+
+	records, err := svc.client.DataService().Global.RecycleRecord.
+		ListRecycleRecord(cts.Kit.Ctx, cts.Kit.Header(), listReq)
 	if err != nil {
 		return nil, err
 	}
@@ -418,11 +422,8 @@
 		cvmIDToBizID[recordDetail.ResID] = recordDetail.BkBizID
 	}
 
-	basicInfoReq := cloud.ListResourceBasicInfoReq{
-		ResourceType: enumor.CvmCloudResType,
-		IDs:          cvmIDs,
-		Fields:       append(types.CommonBasicInfoFields, "region", "recycle_status"),
-	}
+	basicInfoReq := cloud.ListResourceBasicInfoReq{ResourceType: enumor.CvmCloudResType, IDs: cvmIDs}
+	basicInfoReq.Fields = append(types.CommonBasicInfoFields, "region", "recycle_status")
 	basicInfoMap, err := svc.client.DataService().Global.Cloud.ListResourceBasicInfo(cts.Kit.Ctx, cts.Kit.Header(),
 		basicInfoReq)
 	if err != nil {
@@ -452,18 +453,15 @@
 		Data: make([]recyclerecord.UpdateReq, 0, len(req.RecordIDs)),
 	}
 	for _, id := range req.RecordIDs {
-		updateReq.Data = append(updateReq.Data, recyclerecord.UpdateReq{
-			ID:     id,
-			Status: enumor.RecycledRecycleRecordStatus,
-		})
-	}
-	err = svc.client.DataService().Global.RecycleRecord.BatchUpdateRecycleRecord(cts.Kit.Ctx, cts.Kit.Header(),
-		updateReq)
-	if err != nil {
+		updateReq.Data = append(updateReq.Data,
+			recyclerecord.UpdateReq{ID: id, Status: enumor.RecycledRecycleRecordStatus})
+	}
+
+	if err = svc.client.DataService().Global.RecycleRecord.BatchUpdateRecycleRecord(cts.Kit.Ctx, cts.Kit.Header(),
+		updateReq); err != nil {
 		logs.Errorf("update recycle record status to recycled failed, err: %v, ids: %v, rid: %s", err, req.RecordIDs,
 			cts.Kit.Rid)
 		return nil, err
 	}
-
 	return nil, nil
 }