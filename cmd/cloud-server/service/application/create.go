--- conflicted
+++ resolved
@@ -34,12 +34,9 @@
 	gcpdiskhandler "hcm/cmd/cloud-server/service/application/handlers/disk/gcp"
 	huaweidiskhandler "hcm/cmd/cloud-server/service/application/handlers/disk/huawei"
 	tclouddiskhandler "hcm/cmd/cloud-server/service/application/handlers/disk/tcloud"
-<<<<<<< HEAD
+	lbtcloud "hcm/cmd/cloud-server/service/application/handlers/load_balancer/tcloud"
 	createmainaccount "hcm/cmd/cloud-server/service/application/handlers/main-account/create-main-account"
 	updatemainaccount "hcm/cmd/cloud-server/service/application/handlers/main-account/update-main-account"
-=======
-	lbtcloud "hcm/cmd/cloud-server/service/application/handlers/load_balancer/tcloud"
->>>>>>> 40c91824
 	awsvpchandler "hcm/cmd/cloud-server/service/application/handlers/vpc/aws"
 	azurevpchandler "hcm/cmd/cloud-server/service/application/handlers/vpc/azure"
 	gcpvpchandler "hcm/cmd/cloud-server/service/application/handlers/vpc/gcp"
@@ -376,7 +373,37 @@
 	return nil, nil
 }
 
-<<<<<<< HEAD
+// CreateForCreateLB 创建负载均衡申请单
+func (a *applicationSvc) CreateForCreateLB(cts *rest.Contexts) (interface{}, error) {
+	vendor := enumor.Vendor(cts.Request.PathParameter("vendor"))
+	if err := vendor.Validate(); err != nil {
+		return nil, errf.NewFromErr(errf.InvalidParameter, err)
+	}
+
+	commReq, err := decodeCommonReqAndValidate(cts)
+	if err != nil {
+		return nil, errf.NewFromErr(errf.InvalidParameter, err)
+	}
+
+	if err := a.checkApplyResPermission(cts, meta.LoadBalancer); err != nil {
+		return nil, err
+	}
+
+	opt := a.getHandlerOption(cts)
+
+	switch vendor {
+	case enumor.TCloud:
+		req, err := parseReqFromRequestBody[hclb.TCloudLoadBalancerCreateReq](cts)
+		if err != nil {
+			return nil, err
+		}
+		handler := lbtcloud.NewApplicationOfCreateTCloudLB(opt, req)
+		return a.create(cts, commReq, handler)
+	}
+
+	return nil, nil
+}
+
 // CreateForCreateMainAccount ...
 func (a *applicationSvc) CreateForCreateMainAccount(cts *rest.Contexts) (interface{}, error) {
 	req, err := parseReqFromRequestBody[proto.MainAccountCreateReq](cts)
@@ -421,35 +448,4 @@
 	}
 
 	return a.create(cts, commReq, handler)
-=======
-// CreateForCreateLB 创建负载均衡申请单
-func (a *applicationSvc) CreateForCreateLB(cts *rest.Contexts) (interface{}, error) {
-	vendor := enumor.Vendor(cts.Request.PathParameter("vendor"))
-	if err := vendor.Validate(); err != nil {
-		return nil, errf.NewFromErr(errf.InvalidParameter, err)
-	}
-
-	commReq, err := decodeCommonReqAndValidate(cts)
-	if err != nil {
-		return nil, errf.NewFromErr(errf.InvalidParameter, err)
-	}
-
-	if err := a.checkApplyResPermission(cts, meta.LoadBalancer); err != nil {
-		return nil, err
-	}
-
-	opt := a.getHandlerOption(cts)
-
-	switch vendor {
-	case enumor.TCloud:
-		req, err := parseReqFromRequestBody[hclb.TCloudLoadBalancerCreateReq](cts)
-		if err != nil {
-			return nil, err
-		}
-		handler := lbtcloud.NewApplicationOfCreateTCloudLB(opt, req)
-		return a.create(cts, commReq, handler)
-	}
-
-	return nil, nil
->>>>>>> 40c91824
 }