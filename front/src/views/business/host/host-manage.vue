--- conflicted
+++ resolved
@@ -8,22 +8,16 @@
 import { Senarios, useWhereAmI } from '@/hooks/useWhereAmI';
 import { ResourceTypeEnum } from '@/common/resource-constant';
 import ResourceSearchSelect from '@/components/resource-search-select/index.vue';
-<<<<<<< HEAD
-=======
 import { ValidateValuesFunc } from 'bkui-vue/lib/search-select/utils';
 import { parseIP } from '@/utils';
->>>>>>> ebad9bc1
 
 const props = defineProps({
   filter: {
     type: Object as PropType<FilterType>,
   },
-<<<<<<< HEAD
-=======
   isResourcePage: {
     type: Boolean,
   },
->>>>>>> ebad9bc1
 });
 
 const { useColumns, useTableListQuery, HostOperations } = businessHostManagePlugin;
