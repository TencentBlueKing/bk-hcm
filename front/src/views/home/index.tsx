--- conflicted
+++ resolved
@@ -442,13 +442,8 @@
                               <div class='bk-hcm-app-selector-item-star'>
                                 {favoriteSet.value.has(data.id) ? (
                                   <i
-<<<<<<< HEAD
                                     class={'hcm-icon bkhcm-icon-collect'}
-                                    style={{ color: '#CC933A' }}
-=======
-                                    class={'icon bk-icon icon-collect'}
                                     style={{ color: '#CC933A', fontSize: '15px' }}
->>>>>>> 61c12a27
                                     onClick={(event) => {
                                       removeFromFavorite(data.id);
                                       event.stopPropagation();
