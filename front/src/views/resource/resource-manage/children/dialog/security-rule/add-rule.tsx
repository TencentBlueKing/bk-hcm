--- conflicted
+++ resolved
@@ -159,25 +159,15 @@
     const renderSourceAddressSlot = (
       data: SecurityRule,
       key:
-<<<<<<< HEAD
         | 'cloud_target_security_group_id'
         | 'ipv6_cidr'
         | 'ipv4_cidr'
         | 'source_address_prefix' // AZURE 源 IP地址
         | 'cloud_source_security_group_ids' // AZURE 源 安全组
         | 'remote_ip_prefix' // HUAWEI IP地址
-        | 'cloud_remote_group_id', // HUAWEI 安全组
-=======
-      | 'cloud_target_security_group_id'
-      | 'ipv6_cidr'
-      | 'ipv4_cidr'
-      | 'source_address_prefix' // AZURE 源 IP地址
-      | 'cloud_source_security_group_ids' // AZURE 源 安全组
-      | 'remote_ip_prefix' // HUAWEI IP地址
-      | 'cloud_remote_group_id' // HUAWEI 安全组
-      | 'cloud_address_id' // 腾讯云 IP参数模板
-      | 'cloud_address_group_id', // 腾讯云 IP参数模板组
->>>>>>> cf37fa80
+        | 'cloud_remote_group_id' // HUAWEI 安全组
+        | 'cloud_address_id' // 腾讯云 IP参数模板
+        | 'cloud_address_group_id', // 腾讯云 IP参数模板组
     ) => {
       [
         'cloud_target_security_group_id',
@@ -187,13 +177,9 @@
         'cloud_source_security_group_ids',
         'remote_ip_prefix',
         'cloud_remote_group_id',
-<<<<<<< HEAD
-      ].forEach((dataKey) => dataKey !== key && delete data[dataKey]);
-=======
         'cloud_address_id',
         'cloud_address_group_id',
-      ].forEach(dataKey => dataKey !== key && delete data[dataKey]);
->>>>>>> cf37fa80
+      ].forEach((dataKey) => dataKey !== key && delete data[dataKey]);
 
       const prefix = () => (
         <>
@@ -217,16 +203,6 @@
         </>
       );
 
-<<<<<<< HEAD
-      return ['cloud_target_security_group_id', 'cloud_source_security_group_ids', 'cloud_remote_group_id'].includes(
-        key,
-      ) ? (
-        <div class={'security-group-select w120'}>
-          {prefix()}
-          <Select v-model={data[key]}>
-            {props.relatedSecurityGroups.map((securityGroup: { cloud_id: string | number | symbol; name: string }) => (
-              <Option value={securityGroup.cloud_id} label={securityGroup.name} key={securityGroup.cloud_id} />
-=======
       let list = [];
       switch (key) {
         case 'cloud_target_security_group_id':
@@ -254,22 +230,16 @@
         <div class={'security-group-select w120'}>
           {prefix()}
           <Select v-model={data[key]} class={'input-prefix-large-select'}>
-            {list.map((securityGroup: {
-              cloud_id: string | number | symbol;
-              name: string;
-            }) => (
-                <Option
-                  value={securityGroup.cloud_id}
-                  label={
-                    [
-                      'cloud_address_id',
-                      'cloud_address_group_id',
-                    ].includes(key) ? `${String(securityGroup.cloud_id)} (${securityGroup.name})`
-                      : securityGroup.name
-                  }
-                  key={securityGroup.cloud_id}
-                />
->>>>>>> cf37fa80
+            {list.map((securityGroup: { cloud_id: string | number | symbol; name: string }) => (
+              <Option
+                value={securityGroup.cloud_id}
+                label={
+                  ['cloud_address_id', 'cloud_address_group_id'].includes(key)
+                    ? `${String(securityGroup.cloud_id)} (${securityGroup.name})`
+                    : securityGroup.name
+                }
+                key={securityGroup.cloud_id}
+              />
             ))}
           </Select>
         </div>
@@ -299,7 +269,6 @@
         'destination_address_prefix', // AZURE 目标 IP地址
         'cloud_destination_security_group_ids', // AZURE 目标 安全组
       ].forEach((dataKey) => dataKey !== key && delete data[dataKey]);
-      console.log(key);
       return key !== 'cloud_destination_security_group_ids' ? (
         <Input
           class=' input-select-warp w120'
@@ -360,15 +329,7 @@
                   }}
                   rules={securityRuleValidators(data, props.vendor as VendorEnum)}>
                   {props.vendor === 'azure' ? (
-<<<<<<< HEAD
                     <FormItem class='w150' label={index === 0 ? t('名称') : ''} required property='name'>
-=======
-                    <FormItem
-                      class='w150'
-                      label={index === 0 ? t('名称') : ''}
-                      required
-                      property='name'>
->>>>>>> cf37fa80
                       <Input v-model={data.name}></Input>
                     </FormItem>
                   ) : (
@@ -393,15 +354,7 @@
                     ''
                   )}
                   {props.vendor === 'huawei' ? (
-<<<<<<< HEAD
                     <FormItem class='w150' label={index === 0 ? t('类型') : ''} property='ethertype' required>
-=======
-                    <FormItem
-                      class='w150'
-                      label={index === 0 ? t('类型') : ''}
-                      property='ethertype'
-                      required>
->>>>>>> cf37fa80
                       <Select v-model={data.ethertype}>
                         {HUAWEI_TYPE_LIST.map((ele) => (
                           <Option value={ele.id} label={ele.name} key={ele.id} />
@@ -482,91 +435,54 @@
                             ? '对于 TCP、UDP 协议，允许的端口范围。您可以指定单个端口号（例如 22）或端口号范围（例如7000-8000）'
                             : '请输入0-65535之间数字或者ALL'
                         }>
-                        {
-<<<<<<< HEAD
-                          <Input
-                            disabled={
-                              data?.protocol === 'ALL' ||
-                              data?.protocol === 'huaweiAll' ||
-                              data?.protocol === '-1' ||
-                              ['icmpv6', 'gre', 'icmp'].includes(data?.protocol)
-                            }
-                            placeholder='请输入0-65535之间数字、ALL'
-                            class='input-select-warp'
-                            v-model={data.port}>
-                            {{
-                              prefix: () => (
-                                <Select
-                                  v-model={data.protocol}
-                                  clearable={false}
-                                  class='input-prefix-select'
-                                  onChange={handleChange}>
-                                  {protocolList.value.map((ele: any) => (
-                                    <Option value={ele.id} label={ele.name} key={ele.id} />
+                        {(() => {
+                          if (data.protocol === '' && data.cloud_service_id) data.protocol = 'cloud_service_id';
+                          if (data.protocol === '' && data.cloud_service_group_id)
+                            data.protocol = 'cloud_service_group_id';
+                          const prefix = () => (
+                            <Select
+                              v-model={data.protocol}
+                              clearable={false}
+                              class='input-prefix-large-select'
+                              onChange={handleChange}>
+                              {protocolList.value.map((ele: any) => (
+                                <Option id={ele.id} name={ele.name} key={ele.id} />
+                              ))}
+                            </Select>
+                          );
+
+                          return ['cloud_service_id', 'cloud_service_group_id'].includes(data.protocol) ? (
+                            <div class={'flex-row'}>
+                              {prefix()}
+                              {data.protocol === 'cloud_service_id' ? (
+                                <Select v-model={data.cloud_service_id}>
+                                  {props.templateData.portList.map((item) => (
+                                    <Option
+                                      name={`${item.cloud_id} (${item.name})`}
+                                      id={item.cloud_id}
+                                      key={item.cloud_id}
+                                    />
                                   ))}
                                 </Select>
-                              ),
-                            }}
-                          </Input>
-=======
-                          (() => {
-                            if (data.protocol === '' && data.cloud_service_id) data.protocol = 'cloud_service_id';
-                            if (data.protocol === '' && data.cloud_service_group_id) data.protocol = 'cloud_service_group_id';
-                            const prefix = () => (
-                              <Select
-                                v-model={data.protocol}
-                                clearable={false}
-                                class='input-prefix-large-select'
-                                onChange={handleChange}>
-                                {protocolList.value.map((ele: any) => (
-                                  <Option
-                                    id={ele.id}
-                                    name={ele.name}
-                                    key={ele.id}
-                                  />
-                                ))}
-                              </Select>
-                            );
-
-                            return ['cloud_service_id', 'cloud_service_group_id'].includes(data.protocol) ? (
-                              <div class={'flex-row'}>
-                                {
-                                  prefix()
-                                }
-                                {
-                                  data.protocol === 'cloud_service_id' ? (
-                                    <Select v-model={data.cloud_service_id}>
-                                      {
-                                         props.templateData.portList.map(item => (
-                                          <Option
-                                            name={`${item.cloud_id} (${item.name})`}
-                                            id={item.cloud_id}
-                                            key={item.cloud_id}
-                                          />
-                                         ))
-                                      }
-                                    </Select>
-                                  ) : (
-                                    <Select v-model={data.cloud_service_group_id}>
-                                      {
-                                        props.templateData.portGroupList.map(item => (
-                                          <Option
-                                            name={`${item.cloud_id} (${item.name})`}
-                                            id={item.cloud_id}
-                                            key={item.cloud_id}
-                                          />
-                                        ))
-                                      }
-                                    </Select>
-                                  )
-                                }
-                              </div>
-                            ) : (<Input
+                              ) : (
+                                <Select v-model={data.cloud_service_group_id}>
+                                  {props.templateData.portGroupList.map((item) => (
+                                    <Option
+                                      name={`${item.cloud_id} (${item.name})`}
+                                      id={item.cloud_id}
+                                      key={item.cloud_id}
+                                    />
+                                  ))}
+                                </Select>
+                              )}
+                            </div>
+                          ) : (
+                            <Input
                               disabled={
-                                data?.protocol === 'ALL'
-                                || data?.protocol === 'huaweiAll'
-                                || data?.protocol === '-1'
-                                || ['icmpv6', 'gre', 'icmp'].includes(data?.protocol)
+                                data?.protocol === 'ALL' ||
+                                data?.protocol === 'huaweiAll' ||
+                                data?.protocol === '-1' ||
+                                ['icmpv6', 'gre', 'icmp'].includes(data?.protocol)
                               }
                               placeholder='请输入0-65535之间数字、ALL'
                               class='input-select-warp'
@@ -574,10 +490,9 @@
                               {{
                                 prefix,
                               }}
-                            </Input>);
-                          })()
->>>>>>> cf37fa80
-                        }
+                            </Input>
+                          );
+                        })()}
                       </FormItem>
                       <FormItem
                         label={index === 0 ? t('源地址') : ''}
@@ -586,16 +501,12 @@
                         description='必须指定 CIDR 数据块 或者 安全组 ID'>
                         {renderSourceAddressSlot(
                           data,
-<<<<<<< HEAD
-                          data.sourceAddress as 'cloud_target_security_group_id' | 'ipv6_cidr' | 'ipv4_cidr',
-=======
                           data.sourceAddress as
                             | 'cloud_target_security_group_id'
                             | 'ipv6_cidr'
                             | 'ipv4_cidr'
                             | 'cloud_address_id'
                             | 'cloud_address_group_id',
->>>>>>> cf37fa80
                         )}
                       </FormItem>
                     </>
@@ -737,17 +648,8 @@
 
     const handleConfirm = async () => {
       try {
-<<<<<<< HEAD
-        console.log(
-          666666,
-          formInstances.map((formInstance) => formInstance.value.validate()),
-        );
         await Promise.all(formInstances.map((formInstance) => formInstance.value.validate()));
-=======
-        await Promise.all(formInstances.map(formInstance => formInstance.value.validate()));
->>>>>>> cf37fa80
       } catch (err) {
-        console.log(err);
         return;
       }
 
@@ -803,10 +705,7 @@
         } else if (e.protocol === '-1') {
           e.port = '-1';
         }
-        if (
-          e.protocol === 'huaweiAll'
-          || (e.protocol === 'icmp' && props.vendor === VendorEnum.HUAWEI)
-        ) {
+        if (e.protocol === 'huaweiAll' || (e.protocol === 'icmp' && props.vendor === VendorEnum.HUAWEI)) {
           e.port = undefined;
         }
       });
