/*
 *
 * TencentBlueKing is pleased to support the open source community by making
 * 蓝鲸智云 - 混合云管理平台 (BlueKing - Hybrid Cloud Management System) available.
 * Copyright (C) 2024 THL A29 Limited,
 * a Tencent company. All rights reserved.
 * Licensed under the MIT License (the "License");
 * you may not use this file except in compliance with the License.
 * You may obtain a copy of the License at http://opensource.org/licenses/MIT
 * Unless required by applicable law or agreed to in writing,
 * software distributed under the License is distributed on
 * an "AS IS" BASIS, WITHOUT WARRANTIES OR CONDITIONS OF ANY KIND,
 * either express or implied. See the License for the
 * specific language governing permissions and limitations under the License.
 *
 * We undertake not to change the open source license (MIT license) applicable
 *
 * to the current version of the project delivered to anyone in the future.
 */

package loadbalancer

import (
	"errors"
	"fmt"

	proto "hcm/pkg/api/cloud-server"
	cslb "hcm/pkg/api/cloud-server/load-balancer"
	"hcm/pkg/api/core"
	"hcm/pkg/api/core/cloud"
	corelb "hcm/pkg/api/core/cloud/load-balancer"
	hcproto "hcm/pkg/api/hc-service/load-balancer"
	"hcm/pkg/criteria/enumor"
	"hcm/pkg/criteria/errf"
	"hcm/pkg/dal/dao/tools"
	"hcm/pkg/dal/dao/types"
	"hcm/pkg/iam/meta"
	"hcm/pkg/kit"
	"hcm/pkg/logs"
	"hcm/pkg/rest"
	cvt "hcm/pkg/tools/converter"
	"hcm/pkg/tools/hooks/handler"
	"hcm/pkg/tools/json"
	"hcm/pkg/tools/slice"
)

// ListLoadBalancer list load balancer.
func (svc *lbSvc) ListLoadBalancer(cts *rest.Contexts) (interface{}, error) {
	return svc.listLoadBalancer(cts, handler.ListResourceAuthRes)
}

// ListBizLoadBalancer list biz load balancer.
func (svc *lbSvc) ListBizLoadBalancer(cts *rest.Contexts) (interface{}, error) {
	return svc.listLoadBalancer(cts, handler.ListBizAuthRes)
}

func (svc *lbSvc) listLoadBalancer(cts *rest.Contexts, authHandler handler.ListAuthResHandler) (interface{}, error) {
	req := new(proto.ListReq)
	if err := cts.DecodeInto(req); err != nil {
		return nil, err
	}

	if err := req.Validate(); err != nil {
		return nil, errf.NewFromErr(errf.InvalidParameter, err)
	}

	// list authorized instances
	expr, noPermFlag, err := authHandler(cts, &handler.ListAuthResOption{
		Authorizer: svc.authorizer,
		ResType:    meta.LoadBalancer,
		Action:     meta.Find,
		Filter:     req.Filter,
	})
	if err != nil {
		return nil, err
	}

	if noPermFlag {
		return &core.ListResult{Count: 0, Details: make([]interface{}, 0)}, nil
	}

	listReq := &core.ListReq{
		Filter: expr,
		Page:   req.Page,
	}
	return svc.client.DataService().Global.LoadBalancer.ListLoadBalancer(cts.Kit, listReq)
}

// ListLoadBalancerWithDeleteProtect list load balancer with delete protect
func (svc *lbSvc) ListLoadBalancerWithDeleteProtect(cts *rest.Contexts) (any, error) {
	return svc.listLoadBalancerWithDeleteProtect(cts, handler.ListResourceAuthRes)
}

// ListBizLoadBalancerWithDelProtect list biz load balancer with delete protect
func (svc *lbSvc) ListBizLoadBalancerWithDelProtect(cts *rest.Contexts) (any, error) {
	return svc.listLoadBalancerWithDeleteProtect(cts, handler.ListBizAuthRes)
}

// list load balancer with delete protect
func (svc *lbSvc) listLoadBalancerWithDeleteProtect(cts *rest.Contexts, authHandler handler.ListAuthResHandler) (
	any, error) {

	req := new(proto.ListReq)
	if err := cts.DecodeInto(req); err != nil {
		return nil, err
	}

	if err := req.Validate(); err != nil {
		return nil, errf.NewFromErr(errf.InvalidParameter, err)
	}

	// list authorized instances
	expr, noPermFlag, err := authHandler(cts, &handler.ListAuthResOption{
		Authorizer: svc.authorizer,
		ResType:    meta.LoadBalancer,
		Action:     meta.Find,
		Filter:     req.Filter,
	})
	if err != nil {
		return nil, err
	}

	if noPermFlag {
		return &core.ListResult{Count: 0, Details: make([]any, 0)}, nil
	}

	listReq := &core.ListReq{
		Filter: expr,
		Page:   req.Page,
	}
	dataResp, err := svc.client.DataService().Global.LoadBalancer.ListLoadBalancerRaw(cts.Kit, listReq)
	if err != nil {
		logs.Errorf("fail to list load balancer with extension for delete protection, err: %v, rid: %s", err,
			cts.Kit.Rid)
		return nil, err
	}
	lbResult := core.ListResultT[*corelb.LoadBalancerWithDeleteProtect]{
		Count: dataResp.Count,
	}
	for _, detail := range dataResp.Details {
		lb := &corelb.LoadBalancerWithDeleteProtect{BaseLoadBalancer: detail.BaseLoadBalancer}

		// 目前仅支持tcloud 的删除保护
		if detail.Vendor == enumor.TCloud {
			extension := corelb.TCloudClbExtension{}
			err := json.Unmarshal(detail.Extension, &extension)
			if err != nil {
				logs.Errorf("fail parse lb extension for delete protection, err: %v, rid: %s", err, cts.Kit.Rid)
				return nil, err
			}
			lb.DeleteProtect = cvt.PtrToVal(extension.DeleteProtect)
		}
		lbResult.Details = append(lbResult.Details, lb)

	}
	return lbResult, nil
}

// GetLoadBalancer getLoadBalancer clb.
func (svc *lbSvc) GetLoadBalancer(cts *rest.Contexts) (interface{}, error) {
	return svc.getLoadBalancer(cts, handler.ListResourceAuthRes)
}

// GetBizLoadBalancer getLoadBalancer biz clb.
func (svc *lbSvc) GetBizLoadBalancer(cts *rest.Contexts) (interface{}, error) {
	return svc.getLoadBalancer(cts, handler.ListBizAuthRes)
}

func (svc *lbSvc) getLoadBalancer(cts *rest.Contexts, validHandler handler.ListAuthResHandler) (any, error) {
	id := cts.PathParameter("id").String()
	if len(id) == 0 {
		return nil, errf.New(errf.InvalidParameter, "id is required")
	}

	basicInfo, err := svc.client.DataService().Global.Cloud.GetResBasicInfo(cts.Kit, enumor.LoadBalancerCloudResType,
		id)
	if err != nil {
		logs.Errorf("fail to get clb basic info, err: %v, rid: %s", err, cts.Kit.Rid)
		return nil, err
	}

	// validate biz and authorize
	_, noPerm, err := validHandler(cts,
		&handler.ListAuthResOption{Authorizer: svc.authorizer, ResType: meta.LoadBalancer, Action: meta.Find})
	if err != nil {
		return nil, err
	}
	if noPerm {
		return nil, errf.New(errf.PermissionDenied, "permission denied for get clb")
	}

	switch basicInfo.Vendor {
	case enumor.TCloud:
		return svc.client.DataService().TCloud.LoadBalancer.Get(cts.Kit, id)

	default:
		return nil, errf.Newf(errf.Unknown, "id: %s vendor: %s not support", id, basicInfo.Vendor)
	}
}

// ListTargetsByTGID ...
func (svc *lbSvc) ListTargetsByTGID(cts *rest.Contexts) (interface{}, error) {
	return svc.listTargetsByTGID(cts, handler.ResOperateAuth)
}

// ListBizTargetsByTGID ...
func (svc *lbSvc) ListBizTargetsByTGID(cts *rest.Contexts) (interface{}, error) {
	return svc.listTargetsByTGID(cts, handler.BizOperateAuth)
}

// listTargetsByTGID 目标组下RS列表
func (svc *lbSvc) listTargetsByTGID(cts *rest.Contexts, validHandler handler.ValidWithAuthHandler) (interface{},
	error) {
	tgID := cts.PathParameter("target_group_id").String()
	if len(tgID) == 0 {
		return nil, errf.New(errf.InvalidParameter, "target_group_id is required")
	}

	req := new(proto.ListReq)
	if err := cts.DecodeInto(req); err != nil {
		return nil, err
	}

	if err := req.Validate(); err != nil {
		return nil, errf.NewFromErr(errf.InvalidParameter, err)
	}

	basicInfo, err := svc.client.DataService().Global.Cloud.GetResBasicInfo(cts.Kit,
		enumor.TargetGroupCloudResType, tgID)
	if err != nil {
		return nil, err
	}

	// 业务校验、鉴权
	err = validHandler(cts, &handler.ValidWithAuthOption{
		Authorizer: svc.authorizer,
		ResType:    meta.TargetGroup,
		Action:     meta.Find,
		BasicInfo:  basicInfo,
	})
	if err != nil {
		return nil, err
	}
	filter, err := tools.And(req.Filter, tools.RuleEqual("target_group_id", tgID))
	if err != nil {
		logs.Errorf("merge filter failed, err: %v, target_group_id: %s, rid: %s", err, tgID, cts.Kit.Rid)
		return nil, err
	}
	listReq := &core.ListReq{
		Filter: filter,
		Page:   req.Page,
	}
	return svc.client.DataService().Global.LoadBalancer.ListTarget(cts.Kit, listReq)
}

// ListTargetsHealthByTGID 查询业务下指定目标组绑定的负载均衡下的RS端口健康信息
func (svc *lbSvc) ListTargetsHealthByTGID(cts *rest.Contexts) (interface{}, error) {
	return svc.listTargetsHealthByTGID(cts, handler.ResOperateAuth)
}

// ListBizTargetsHealthByTGID 查询资源下指定目标组负载均衡下的RS端口健康信息
func (svc *lbSvc) ListBizTargetsHealthByTGID(cts *rest.Contexts) (interface{}, error) {
	return svc.listTargetsHealthByTGID(cts, handler.BizOperateAuth)
}

// listTargetsHealthByTGID 目标组绑定的负载均衡下的RS端口健康信息
func (svc *lbSvc) listTargetsHealthByTGID(cts *rest.Contexts, validHandler handler.ValidWithAuthHandler) (
	interface{}, error) {
	tgID := cts.PathParameter("target_group_id").String()
	if len(tgID) == 0 {
		return nil, errf.New(errf.InvalidParameter, "target_group_id is required")
	}
	req := new(hcproto.TCloudTargetHealthReq)
	if err := cts.DecodeInto(req); err != nil {
		return nil, err
	}
	if err := req.Validate(); err != nil {
		return nil, errf.NewFromErr(errf.InvalidParameter, err)
	}
	basicInfo, err := svc.client.DataService().Global.Cloud.GetResBasicInfo(cts.Kit,
		enumor.TargetGroupCloudResType, tgID)
	if err != nil {
		return nil, err
	}

	// 业务校验、鉴权
	err = validHandler(cts, &handler.ValidWithAuthOption{
		Authorizer: svc.authorizer,
		ResType:    meta.TargetGroup,
		Action:     meta.Find,
		BasicInfo:  basicInfo,
	})
	if err != nil {
		return nil, err
	}

	// 声明健康检查处理函数变量
	var healthFunc func(*kit.Kit, *hcproto.TCloudTargetHealthReq) (*hcproto.TCloudTargetHealthResp, error)
	switch basicInfo.Vendor {
	case enumor.TCloud:
<<<<<<< HEAD
		healthFunc = svc.client.HCService().TCloud.Clb.ListTargetHealth
	default:
		return nil, errf.Newf(errf.Unknown, "id: %s vendor: %s not support", tgID, basicInfo.Vendor)
	}
	// 调用公共逻辑函数，传入处理函数
	return svc.getTargetHealth(cts.Kit, tgID, req, healthFunc)
}

// getTargetHealth 统一目标组关联的负载均衡器后端服务器的健康状态信息
func (svc *lbSvc) getTargetHealth(kit *kit.Kit, tgID string, req *hcproto.TCloudTargetHealthReq,
	healthFunc func(*kit.Kit, *hcproto.TCloudTargetHealthReq) (*hcproto.TCloudTargetHealthResp, error)) (*hcproto.TCloudTargetHealthResp, error) {

	// 公共逻辑：检查绑定并获取目标组信息
	tgInfo, newCloudLbIDs, err := svc.checkBindGetTargetGroupInfo(kit, tgID, req.CloudLbIDs)
	if err != nil {
		return nil, err
	}

	// 公共逻辑：查询对应负载均衡信息
	lbReq := &core.ListReq{
		Filter: tools.ExpressionAnd(
			tools.RuleIn("cloud_id", newCloudLbIDs),
			tools.RuleEqual("vendor", tgInfo.Vendor),
			tools.RuleEqual("account_id", tgInfo.AccountID),
		),
		Page: core.NewDefaultBasePage(),
	}

	lbResp, err := svc.client.DataService().Global.LoadBalancer.ListLoadBalancer(kit, lbReq)
	if err != nil {
		logs.Errorf("fail to find load balancer(%v) for target group health, err: %v, rid: %s",
			newCloudLbIDs, err, kit.Rid)
		return nil, err
	}

	// 公共逻辑：验证负载均衡数量
	if len(lbResp.Details) != len(newCloudLbIDs) {
		return nil, errors.New("some of given load balancer can not be found")
	}

	// 公共逻辑：设置请求参数并验证区域
	req.Region = ""
	req.AccountID = tgInfo.AccountID
	req.CloudLbIDs = newCloudLbIDs
	for _, detail := range lbResp.Details {
		if req.Region == "" {
			req.Region = detail.Region
			continue
=======
		tgInfo, newCloudLbIDs, err := svc.checkBindGetTargetGroupInfo(cts.Kit, tgID, req.CloudLbIDs)
		if err != nil {
			return nil, err
		}
		// 查询对应负载均衡信息
		lbReq := &core.ListReq{
			Filter: tools.ExpressionAnd(
				tools.RuleIn("cloud_id", newCloudLbIDs),
				tools.RuleEqual("vendor", tgInfo.Vendor),
				tools.RuleEqual("account_id", tgInfo.AccountID),
			),
			Page: core.NewDefaultBasePage(),
		}
		lbResp, err := svc.client.DataService().Global.LoadBalancer.ListLoadBalancer(cts.Kit, lbReq)
		if err != nil {
			logs.Errorf("fail to find load balancer(%v) for target group health, err: %v, rid: %s",
				newCloudLbIDs, err, cts.Kit.Rid)
			return nil, err
		}
		if len(lbResp.Details) != len(newCloudLbIDs) {
			return nil, errors.New("some of given load balancer can not be found")
>>>>>>> 5f30b038
		}
		if req.Region != detail.Region {
			return nil, fmt.Errorf("load balancers have different regions: %s,%s", req.Region, detail.Region)
		}
	}

	// 调用差异化处理函数
	return healthFunc(kit, req)
}

// checkBindGetTargetGroupInfo 检查目标组是否存在、是否已绑定其他监听器，给定云id可能重复，
func (svc *lbSvc) checkBindGetTargetGroupInfo(kt *kit.Kit, tgID string, cloudLbIDs []string) (
	*corelb.BaseTargetGroup, []string, error) {

	// 查询目标组的基本信息
	tgInfo, err := svc.getTargetGroupByID(kt, tgID)
	if err != nil {
		return nil, nil, err
	}

	if tgInfo == nil {
		return nil, nil, errf.Newf(errf.RecordNotFound, "target group: %s is not found", tgID)
	}

	// 查询该目标组绑定的负载均衡、监听器数据
	ruleRelReq := &core.ListReq{
		Filter: tools.ExpressionAnd(
			tools.RuleEqual("target_group_id", tgID),
			tools.RuleIn("cloud_lb_id", cloudLbIDs),
		),
		Page: core.NewDefaultBasePage(),
	}
	ruleRelList, err := svc.client.DataService().Global.LoadBalancer.ListTargetGroupListenerRel(kt, ruleRelReq)
	if err != nil {
		logs.Errorf("list tcloud listener url rule failed, tgID: %s, err: %v, rid: %s", tgID, err, kt.Rid)
		return nil, nil, err
	}

	if len(ruleRelList.Details) == 0 {
		return nil, nil, errf.Newf(errf.RecordNotUpdate, "target group: %s has not bound listener", tgID)
	}

	// 以当前目标组绑定的负载均衡ID为准
	newCloudLbIDs := slice.Map(ruleRelList.Details, func(one corelb.BaseTargetListenerRuleRel) string {
		return one.CloudLbID
	})
	newCloudLbIDs = slice.Unique(newCloudLbIDs) //去重，避免重复ID
	return tgInfo, newCloudLbIDs, nil
}

// GetLoadBalancerLockStatus get load balancer status.
func (svc *lbSvc) GetLoadBalancerLockStatus(cts *rest.Contexts) (interface{}, error) {
	return svc.getLoadBalancerLockStatus(cts, handler.ListResourceAuthRes)
}

// GetBizLoadBalancerLockStatus get biz load balancer status.
func (svc *lbSvc) GetBizLoadBalancerLockStatus(cts *rest.Contexts) (interface{}, error) {
	return svc.getLoadBalancerLockStatus(cts, handler.ListBizAuthRes)
}

func (svc *lbSvc) getLoadBalancerLockStatus(cts *rest.Contexts, validHandler handler.ListAuthResHandler) (any, error) {
	id := cts.PathParameter("id").String()
	if len(id) == 0 {
		return nil, errf.New(errf.InvalidParameter, "id is required")
	}

	basicInfo, err := svc.client.DataService().Global.Cloud.GetResBasicInfo(
		cts.Kit, enumor.LoadBalancerCloudResType, id)
	if err != nil {
		logs.Errorf("fail to get load balancer basic info, err: %v, id: %s, rid: %s", err, id, cts.Kit.Rid)
		return nil, err
	}

	// validate biz and authorize
	_, noPerm, err := validHandler(cts,
		&handler.ListAuthResOption{Authorizer: svc.authorizer, ResType: meta.LoadBalancer, Action: meta.Find})
	if err != nil {
		return nil, err
	}
	if noPerm {
		return nil, errf.New(errf.PermissionDenied, "permission denied for get load balancer")
	}

	switch basicInfo.Vendor {
	case enumor.TCloud:
		// 预检测-是否有执行中的负载均衡
		flowRelResp, err := svc.checkResFlowRel(cts.Kit, id, enumor.LoadBalancerCloudResType)
		if err != nil {
			logs.Errorf("load balancer %s is executing flow, err: %v, rid: %s", id, err, cts.Kit.Rid)
			flowStatus := &cslb.ResourceFlowStatusResp{Status: enumor.ExecutingResFlowStatus}
			if flowRelResp != nil {
				flowStatus.ResID = flowRelResp.ResID
				flowStatus.ResType = flowRelResp.ResType
				flowStatus.FlowID = flowRelResp.Owner
			}
			return flowStatus, nil
		}

		return &cslb.ResourceFlowStatusResp{Status: enumor.SuccessResFlowStatus}, nil
	default:
		return nil, errf.Newf(errf.Unknown, "id: %s vendor: %s not support", id, basicInfo.Vendor)
	}
}

// getListenerByIDAndBiz get listener by id and bizID.
func (svc *lbSvc) getListenerByIDAndBiz(kt *kit.Kit, vendor enumor.Vendor, bizID int64, lblID string) (
	*corelb.BaseListener, *types.CloudResourceBasicInfo, error) {

	lblResp, err := svc.client.DataService().Global.LoadBalancer.ListListener(kt,
		&core.ListReq{
			Filter: tools.ExpressionAnd(
				tools.RuleEqual("id", lblID),
				tools.RuleEqual("vendor", vendor),
				tools.RuleEqual("bk_biz_id", bizID)),
			Page: core.NewDefaultBasePage(),
		})
	if err != nil {
		logs.Errorf("fail to list listener(%s), err: %v, rid: %s", lblID, err, kt.Rid)
		return nil, nil, err
	}
	if len(lblResp.Details) == 0 {
		return nil, nil, errf.New(errf.RecordNotFound, "listener not found, id: "+lblID)
	}
	lblInfo := &lblResp.Details[0]
	basicInfo := &types.CloudResourceBasicInfo{
		ResType:   enumor.ListenerCloudResType,
		ID:        lblID,
		Vendor:    vendor,
		AccountID: lblInfo.AccountID,
		BkBizID:   lblInfo.BkBizID,
	}

	return lblInfo, basicInfo, nil
}

// getListenerByID get listener by id.
func (svc *lbSvc) getListenerByID(kt *kit.Kit, lblID string) (*corelb.BaseListener, error) {

	req := &core.ListReq{
		Filter: tools.ExpressionAnd(
			tools.RuleEqual("id", lblID),
		),
		Page: core.NewDefaultBasePage(),
	}
	lblResp, err := svc.client.DataService().Global.LoadBalancer.ListListener(kt, req)
	if err != nil {
		logs.Errorf("fail to list listener(%s), err: %v, rid: %s", lblID, err, kt.Rid)
		return nil, err
	}
	if len(lblResp.Details) == 0 {
		return nil, errf.New(errf.RecordNotFound, "listener not found, id: "+lblID)
	}
	lblInfo := &lblResp.Details[0]

	return lblInfo, nil
}

// listVpcMap 根据vpcIDs查询vpc信息
func (svc *lbSvc) listVpcMap(kt *kit.Kit, vpcIDs []string) (map[string]cloud.BaseVpc, error) {
	if len(vpcIDs) == 0 {
		return nil, nil
	}

	vpcMap := make(map[string]cloud.BaseVpc, len(vpcIDs))
	for _, parts := range slice.Split(vpcIDs, int(core.DefaultMaxPageLimit)) {
		vpcReq := &core.ListReq{
			Filter: tools.ContainersExpression("id", parts),
			Page:   core.NewDefaultBasePage(),
		}
		list, err := svc.client.DataService().Global.Vpc.List(kt.Ctx, kt.Header(), vpcReq)
		if err != nil {
			logs.Errorf("[clb] list vpc failed, vpcIDs: %v, err: %v, rid: %s", vpcIDs, err, kt.Rid)
			return nil, err
		}
		for _, item := range list.Details {
			vpcMap[item.ID] = item
		}
	}
	return vpcMap, nil
}<|MERGE_RESOLUTION|>--- conflicted
+++ resolved
@@ -298,7 +298,7 @@
 	var healthFunc func(*kit.Kit, *hcproto.TCloudTargetHealthReq) (*hcproto.TCloudTargetHealthResp, error)
 	switch basicInfo.Vendor {
 	case enumor.TCloud:
-<<<<<<< HEAD
+
 		healthFunc = svc.client.HCService().TCloud.Clb.ListTargetHealth
 	default:
 		return nil, errf.Newf(errf.Unknown, "id: %s vendor: %s not support", tgID, basicInfo.Vendor)
@@ -347,29 +347,6 @@
 		if req.Region == "" {
 			req.Region = detail.Region
 			continue
-=======
-		tgInfo, newCloudLbIDs, err := svc.checkBindGetTargetGroupInfo(cts.Kit, tgID, req.CloudLbIDs)
-		if err != nil {
-			return nil, err
-		}
-		// 查询对应负载均衡信息
-		lbReq := &core.ListReq{
-			Filter: tools.ExpressionAnd(
-				tools.RuleIn("cloud_id", newCloudLbIDs),
-				tools.RuleEqual("vendor", tgInfo.Vendor),
-				tools.RuleEqual("account_id", tgInfo.AccountID),
-			),
-			Page: core.NewDefaultBasePage(),
-		}
-		lbResp, err := svc.client.DataService().Global.LoadBalancer.ListLoadBalancer(cts.Kit, lbReq)
-		if err != nil {
-			logs.Errorf("fail to find load balancer(%v) for target group health, err: %v, rid: %s",
-				newCloudLbIDs, err, cts.Kit.Rid)
-			return nil, err
-		}
-		if len(lbResp.Details) != len(newCloudLbIDs) {
-			return nil, errors.New("some of given load balancer can not be found")
->>>>>>> 5f30b038
 		}
 		if req.Region != detail.Region {
 			return nil, fmt.Errorf("load balancers have different regions: %s,%s", req.Region, detail.Region)
