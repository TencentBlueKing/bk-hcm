--- conflicted
+++ resolved
@@ -20,6 +20,7 @@
 package billitem
 
 import (
+	rawjson "encoding/json"
 	"fmt"
 	"reflect"
 
@@ -38,12 +39,17 @@
 	"github.com/jmoiron/sqlx"
 )
 
+// CreateBillItemRaw create bill item with options
+func (svc *service) CreateBillItemRaw(cts *rest.Contexts) (interface{}, error) {
+	vendor := enumor.Vendor(cts.PathParameter("vendor").String())
+	if err := vendor.Validate(); err != nil {
+		return nil, errf.NewFromErr(errf.InvalidParameter, err)
+	}
+	return createBillItem[rawjson.RawMessage](cts, svc, vendor)
+}
+
 // CreateBillItem create bill item with options
 func (svc *service) CreateBillItem(cts *rest.Contexts) (interface{}, error) {
-<<<<<<< HEAD
-	req := make(dsbill.BatchBillItemCreateReq, 0)
-	if err := cts.DecodeInto(&req); err != nil {
-=======
 	vendor := enumor.Vendor(cts.PathParameter("vendor").String())
 	if err := vendor.Validate(); err != nil {
 		return nil, errf.NewFromErr(errf.InvalidParameter, err)
@@ -69,8 +75,7 @@
 
 func createBillItem[E bill.BillItemExtension](cts *rest.Contexts, svc *service, vendor enumor.Vendor) (any, error) {
 	req := make(dsbill.BatchBillItemCreateReq[E], 0)
-	if err := cts.DecodeInto(req); err != nil {
->>>>>>> b77ef95e
+	if err := cts.DecodeInto(&req); err != nil {
 		return nil, errf.NewFromErr(errf.DecodeRequestFailed, err)
 	}
 	for _, item := range req {
@@ -80,13 +85,17 @@
 	}
 
 	idList, err := svc.dao.Txn().AutoTxn(cts.Kit, func(txn *sqlx.Tx, opt *orm.TxnOption) (interface{}, error) {
-<<<<<<< HEAD
-		var summaryList []*tablebill.AccountBillItem
+		var billItemTables []*tablebill.AccountBillItem
 		for _, item := range req {
-			summary := &tablebill.AccountBillItem{
+			extJson, err := json.MarshalToString(item.Extension)
+			if err != nil {
+				logs.Errorf("fail marashal %s bill item into json, err: %v, rid: %v", vendor, err, cts.Kit.Rid)
+				return nil, err
+			}
+			billItem := tablebill.AccountBillItem{
 				RootAccountID: item.RootAccountID,
 				MainAccountID: item.MainAccountID,
-				Vendor:        item.Vendor,
+				Vendor:        vendor,
 				ProductID:     item.ProductID,
 				BkBizID:       item.BkBizID,
 				BillYear:      item.BillYear,
@@ -99,38 +108,9 @@
 				HcProductName: item.HcProductName,
 				ResAmount:     &types.Decimal{Decimal: item.ResAmount},
 				ResAmountUnit: item.ResAmountUnit,
-				Extension:     item.Extension,
-				Creator:       cts.Kit.User,
-				Reviser:       cts.Kit.User,
-=======
-		var billItemTables []tablebill.AccountBillItem
-		for _, item := range req {
-			extJson, err := json.MarshalToString(item.Extension)
-			if err != nil {
-				logs.Errorf("fail marashal %s bill item into json, err: %v, rid: %v", vendor, err, cts.Kit.Rid)
-				return nil, err
+				Extension:     types.JsonField(extJson),
 			}
-			billItem := tablebill.AccountBillItem{
-				FirstAccountID:  item.FirstAccountID,
-				SecondAccountID: item.SecondAccountID,
-				Vendor:          vendor,
-				ProductID:       item.ProductID,
-				BkBizID:         item.BkBizID,
-				BillYear:        item.BillYear,
-				BillMonth:       item.BillMonth,
-				BillDay:         item.BillDay,
-				VersionID:       item.VersionID,
-				Currency:        item.Currency,
-				Cost:            &types.Decimal{Decimal: item.Cost},
-				RMBCost:         &types.Decimal{Decimal: item.RMBCost},
-				HcProductCode:   item.HcProductCode,
-				HcProductName:   item.HcProductName,
-				ResAmount:       &types.Decimal{Decimal: item.ResAmount},
-				ResAmountUnit:   item.ResAmountUnit,
-				Extension:       types.JsonField(extJson),
->>>>>>> b77ef95e
-			}
-			billItemTables = append(billItemTables, billItem)
+			billItemTables = append(billItemTables, &billItem)
 		}
 
 		ids, err := svc.dao.AccountBillItem().CreateWithTx(cts.Kit, txn, billItemTables)
