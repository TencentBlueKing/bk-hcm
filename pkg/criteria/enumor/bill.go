--- conflicted
+++ resolved
@@ -74,22 +74,10 @@
 	return nil
 }
 
-const (
-<<<<<<< HEAD
-=======
-	// ActionPullDailyBill action for pull daily bill
-	ActionPullDailyBill = "pulldailybill"
-	// ActionBillSummary action for calculate bill summary
-	ActionBillSummary = "billsummary"
-	// ActionDailySummary action for calculate daily summary
-	ActionDailySummary = "dailysummary"
-)
-
 // CurrencyCode 货币代码
 type CurrencyCode string
 
 const (
->>>>>>> 938aae73
 	// CurrencyUSD usd currency
 	CurrencyUSD CurrencyCode = "USD"
 	// CurrencyCNY rmb currency
