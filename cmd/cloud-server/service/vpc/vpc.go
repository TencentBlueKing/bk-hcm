/*
 * TencentBlueKing is pleased to support the open source community by making
 * 蓝鲸智云 - 混合云管理平台 (BlueKing - Hybrid Cloud Management System) available.
 * Copyright (C) 2022 THL A29 Limited,
 * a Tencent company. All rights reserved.
 * Licensed under the MIT License (the "License");
 * you may not use this file except in compliance with the License.
 * You may obtain a copy of the License at http://opensource.org/licenses/MIT
 * Unless required by applicable law or agreed to in writing,
 * software distributed under the License is distributed on
 * an "AS IS" BASIS, WITHOUT WARRANTIES OR CONDITIONS OF ANY KIND,
 * either express or implied. See the License for the
 * specific language governing permissions and limitations under the License.
 *
 * We undertake not to change the open source license (MIT license) applicable
 *
 * to the current version of the project delivered to anyone in the future.
 */

package vpc

import (
	"fmt"

	"hcm/cmd/cloud-server/service/capability"
	"hcm/pkg/api/cloud-server"
	"hcm/pkg/api/core"
	corecloud "hcm/pkg/api/core/cloud"
	"hcm/pkg/api/data-service/cloud"
	hcservice "hcm/pkg/api/hc-service"
	"hcm/pkg/client"
	"hcm/pkg/criteria/constant"
	"hcm/pkg/criteria/enumor"
	"hcm/pkg/criteria/errf"
	"hcm/pkg/iam/auth"
	"hcm/pkg/iam/meta"
<<<<<<< HEAD
=======
	"hcm/pkg/logs"
>>>>>>> fe1a7e6e
	"hcm/pkg/rest"
	"hcm/pkg/runtime/filter"
)

// InitVpcService initialize the vpc service.
func InitVpcService(c *capability.Capability) {
	svc := &vpcSvc{
		client:     c.ApiClient,
		authorizer: c.Authorizer,
	}

	h := rest.NewHandler()

	h.Add("GetVpc", "GET", "/vpcs/{id}", svc.GetVpc)
	h.Add("ListVpc", "POST", "/vpcs/list", svc.ListVpc)
	h.Add("UpdateVpc", "PATCH", "/vpcs/{id}", svc.UpdateVpc)
	h.Add("BatchDeleteVpc", "DELETE", "/vpcs/batch", svc.BatchDeleteVpc)
	h.Add("AssignVpcToBiz", "POST", "/vpcs/assign/bizs", svc.AssignVpcToBiz)
	h.Add("BindVpcWithCloudArea", "POST", "/vpcs/bind/cloud_areas", svc.BindVpcWithCloudArea)

	h.Load(c.WebService)
}

type vpcSvc struct {
	client     *client.ClientSet
	authorizer auth.Authorizer
}

// UpdateVpc update vpc.
func (svc *vpcSvc) UpdateVpc(cts *rest.Contexts) (interface{}, error) {
	req := new(cloudserver.VpcUpdateReq)
	if err := cts.DecodeInto(req); err != nil {
		return nil, errf.NewFromErr(errf.DecodeRequestFailed, err)
	}

	if err := req.Validate(); err != nil {
		return nil, errf.NewFromErr(errf.InvalidParameter, err)
	}

	id := cts.PathParameter("id").String()
	basicInfo, err := svc.client.DataService().Global.Cloud.GetResourceBasicInfo(cts.Kit.Ctx, cts.Kit.Header(),
		enumor.VpcCloudResType, id)
	if err != nil {
		return nil, err
	}

	// authorize
	authRes := meta.ResourceAttribute{Basic: &meta.Basic{Type: meta.Resource, Action: meta.Update,
		ResourceID: basicInfo.AccountID}}
	err = svc.authorizer.AuthorizeWithPerm(cts.Kit, authRes)
	if err != nil {
		return nil, err
	}

	// update vpc
	switch basicInfo.Vendor {
	case enumor.TCloud:
		err = svc.client.HCService().TCloud.Vpc.Update(cts.Kit.Ctx, cts.Kit.Header(), id, nil)
	case enumor.Aws:
		err = svc.client.HCService().Aws.Vpc.Update(cts.Kit.Ctx, cts.Kit.Header(), id, nil)
	case enumor.Gcp:
		updateReq := &hcservice.VpcUpdateReq{
			Memo: req.Memo,
		}
		err = svc.client.HCService().Gcp.Vpc.Update(cts.Kit.Ctx, cts.Kit.Header(), id, updateReq)
	case enumor.Azure:
		err = svc.client.HCService().Azure.Vpc.Update(cts.Kit.Ctx, cts.Kit.Header(), id, nil)
	case enumor.HuaWei:
		updateReq := &hcservice.VpcUpdateReq{
			Memo: req.Memo,
		}
		err = svc.client.HCService().HuaWei.Vpc.Update(cts.Kit.Ctx, cts.Kit.Header(), id, updateReq)
	}

	if err != nil {
		return nil, err
	}

	return nil, nil
}

// GetVpc get vpc details.
func (svc *vpcSvc) GetVpc(cts *rest.Contexts) (interface{}, error) {
	id := cts.PathParameter("id").String()
	if len(id) == 0 {
		return nil, errf.New(errf.InvalidParameter, "id is required")
	}

	basicInfo, err := svc.client.DataService().Global.Cloud.GetResourceBasicInfo(cts.Kit.Ctx, cts.Kit.Header(),
		enumor.VpcCloudResType, id)
	if err != nil {
		return nil, err
	}

	// authorize
	authRes := meta.ResourceAttribute{Basic: &meta.Basic{Type: meta.Resource, Action: meta.Find,
		ResourceID: basicInfo.AccountID}}
	err = svc.authorizer.AuthorizeWithPerm(cts.Kit, authRes)
	if err != nil {
		return nil, err
	}

	// get vpc detail info
	switch basicInfo.Vendor {
	case enumor.TCloud:
		vpc, err := svc.client.DataService().TCloud.Vpc.Get(cts.Kit.Ctx, cts.Kit.Header(), id)
		if err != nil {
			return nil, err
		}
		return vpc, err
	case enumor.Aws:
		vpc, err := svc.client.DataService().Aws.Vpc.Get(cts.Kit.Ctx, cts.Kit.Header(), id)
		if err != nil {
			return nil, err
		}
		return vpc, err
	case enumor.Gcp:
		vpc, err := svc.client.DataService().Gcp.Vpc.Get(cts.Kit.Ctx, cts.Kit.Header(), id)
		if err != nil {
			return nil, err
		}
		return vpc, err
	case enumor.HuaWei:
		vpc, err := svc.client.DataService().HuaWei.Vpc.Get(cts.Kit.Ctx, cts.Kit.Header(), id)
		if err != nil {
			return nil, err
		}
		return vpc, err
	case enumor.Azure:
		vpc, err := svc.client.DataService().Azure.Vpc.Get(cts.Kit.Ctx, cts.Kit.Header(), id)
		if err != nil {
			return nil, err
		}
		return vpc, err
	}

	return nil, nil
}

// ListVpc list vpcs.
func (svc *vpcSvc) ListVpc(cts *rest.Contexts) (interface{}, error) {
	req := new(core.ListReq)
	if err := cts.DecodeInto(req); err != nil {
		return nil, err
	}

	if err := req.Validate(); err != nil {
		return nil, errf.NewFromErr(errf.InvalidParameter, err)
	}

	// list authorized instances
	authOpt := &meta.ListAuthResInput{Type: meta.Resource, Action: meta.Find}
	authInst, err := svc.authorizer.ListAuthorizedInstances(cts.Kit, authOpt)
	if err != nil {
		return nil, err
	}

	if !authInst.IsAny {
		if len(authInst.IDs) == 0 {
			return &cloudserver.VpcListResult{Count: 0, Details: make([]corecloud.BaseVpc, 0)}, nil
		}
		// TODO add account id filter
		//req.Filter.
	}

	// list vpcs
	res, err := svc.client.DataService().Global.Vpc.List(cts.Kit.Ctx, cts.Kit.Header(), req)
	if err != nil {
		return nil, err
	}

	return &cloudserver.VpcListResult{Count: res.Count, Details: res.Details}, nil
}

// BatchDeleteVpc batch delete vpcs.
func (svc *vpcSvc) BatchDeleteVpc(cts *rest.Contexts) (interface{}, error) {
	req := new(core.BatchDeleteReq)
	if err := cts.DecodeInto(req); err != nil {
		return nil, err
	}

	if err := req.Validate(); err != nil {
		return nil, errf.NewFromErr(errf.InvalidParameter, err)
	}

	basicInfoReq := cloud.ListResourceBasicInfoReq{
		ResourceType: enumor.VpcCloudResType,
		IDs:          req.IDs,
	}
	basicInfoMap, err := svc.client.DataService().Global.Cloud.ListResourceBasicInfo(cts.Kit.Ctx, cts.Kit.Header(),
		basicInfoReq)
	if err != nil {
		return nil, err
	}

	// authorize
	authRes := make([]meta.ResourceAttribute, 0, len(basicInfoMap))
	for _, info := range basicInfoMap {
		authRes = append(authRes, meta.ResourceAttribute{Basic: &meta.Basic{Type: meta.Resource, Action: meta.Delete,
			ResourceID: info.AccountID}})
	}
	err = svc.authorizer.AuthorizeWithPerm(cts.Kit, authRes...)
	if err != nil {
		return nil, err
	}

	// delete vpcs
	succeeded := make([]string, 0)
	for _, id := range req.IDs {
		basicInfo, exists := basicInfoMap[id]
		if !exists {
			return nil, errf.New(errf.InvalidParameter, fmt.Sprintf("id %s has no corresponding vendor", id))
		}

		switch basicInfo.Vendor {
		case enumor.TCloud:
			err = svc.client.HCService().TCloud.Vpc.Delete(cts.Kit.Ctx, cts.Kit.Header(), id)
		case enumor.Aws:
			err = svc.client.HCService().Aws.Vpc.Delete(cts.Kit.Ctx, cts.Kit.Header(), id)
		case enumor.Gcp:
			err = svc.client.HCService().Gcp.Vpc.Delete(cts.Kit.Ctx, cts.Kit.Header(), id)
		case enumor.Azure:
			err = svc.client.HCService().Azure.Vpc.Delete(cts.Kit.Ctx, cts.Kit.Header(), id)
		case enumor.HuaWei:
			err = svc.client.HCService().HuaWei.Vpc.Delete(cts.Kit.Ctx, cts.Kit.Header(), id)
		}

		if err != nil {
			return core.BatchDeleteResp{
				Succeeded: succeeded,
				Failed: &core.FailedInfo{
					ID:    id,
					Error: err.Error(),
				},
			}, errf.NewFromErr(errf.PartialFailed, err)
		}

		succeeded = append(succeeded, id)
	}

	return core.BatchDeleteResp{Succeeded: succeeded}, nil
}

// AssignVpcToBiz assign vpcs to biz.
func (svc *vpcSvc) AssignVpcToBiz(cts *rest.Contexts) (interface{}, error) {
	req := new(cloudserver.AssignVpcToBizReq)
	if err := cts.DecodeInto(req); err != nil {
		return nil, err
	}

	if err := req.Validate(); err != nil {
		return nil, errf.NewFromErr(errf.InvalidParameter, err)
	}

	// authorize
	basicInfoReq := cloud.ListResourceBasicInfoReq{
		ResourceType: enumor.VpcCloudResType,
		IDs:          req.VpcIDs,
	}
	basicInfoMap, err := svc.client.DataService().Global.Cloud.ListResourceBasicInfo(cts.Kit.Ctx, cts.Kit.Header(),
		basicInfoReq)
	if err != nil {
		return nil, err
	}

	authRes := make([]meta.ResourceAttribute, 0, len(basicInfoMap))
	for _, info := range basicInfoMap {
		authRes = append(authRes, meta.ResourceAttribute{Basic: &meta.Basic{Type: meta.Resource, Action: meta.Assign,
			ResourceID: info.AccountID}})
	}
	err = svc.authorizer.AuthorizeWithPerm(cts.Kit, authRes...)
	if err != nil {
		return nil, err
	}

<<<<<<< HEAD
=======
	// check if all vpcs are not assigned
	assignedReq := &core.ListReq{
		Filter: &filter.Expression{
			Op: filter.And,
			Rules: []filter.RuleFactory{
				&filter.AtomRule{Field: "id", Op: filter.In.Factory(), Value: req.VpcIDs},
				&filter.AtomRule{Field: "bk_biz_id", Op: filter.NotEqual.Factory(), Value: constant.UnassignedBiz},
			},
		},
		Page: &core.BasePage{
			Count: true,
		},
	}
	result, err := svc.client.DataService().Global.Vpc.List(cts.Kit.Ctx, cts.Kit.Header(), assignedReq)
	if err != nil {
		logs.Errorf("count assigned vpc failed, err: %v, rid: %s", err, cts.Kit.Rid)
		return nil, err
	}

	if result.Count != 0 {
		return nil, fmt.Errorf("%d vpcs are already assigned", result.Count)
	}

>>>>>>> fe1a7e6e
	// update vpc biz relations
	createReq := &cloud.VpcBaseInfoBatchUpdateReq{
		Vpcs: []cloud.VpcBaseInfoUpdateReq{{
			IDs: req.VpcIDs,
			Data: &cloud.VpcUpdateBaseInfo{
				BkBizID: req.BkBizID,
			},
		}},
	}

	err = svc.client.DataService().Global.Vpc.BatchUpdateBaseInfo(cts.Kit.Ctx, cts.Kit.Header(), createReq)
	if err != nil {
		return nil, err
	}

	return nil, nil
}

// BindVpcWithCloudArea bind vpcs with cloud areas.
func (svc *vpcSvc) BindVpcWithCloudArea(cts *rest.Contexts) (interface{}, error) {
	req := make(cloudserver.BindVpcWithCloudAreaReq, 0)
	if err := cts.DecodeInto(&req); err != nil {
		return nil, err
	}

	if err := req.Validate(); err != nil {
		return nil, errf.NewFromErr(errf.InvalidParameter, err)
	}

	ids := make([]string, 0, len(req))
	for _, rel := range req {
		ids = append(ids, rel.VpcID)
	}

	// authorize
	basicInfoReq := cloud.ListResourceBasicInfoReq{
		ResourceType: enumor.VpcCloudResType,
		IDs:          ids,
	}
	basicInfoMap, err := svc.client.DataService().Global.Cloud.ListResourceBasicInfo(cts.Kit.Ctx, cts.Kit.Header(),
		basicInfoReq)
	if err != nil {
		return nil, err
	}

	authRes := make([]meta.ResourceAttribute, 0, len(basicInfoMap))
<<<<<<< HEAD
	for _, info := range basicInfoMap {
		authRes = append(authRes, meta.ResourceAttribute{Basic: &meta.Basic{Type: meta.Resource, Action: meta.Assign,
			ResourceID: info.AccountID}})
=======
	vpcIDs := make([]string, 0, len(basicInfoMap))
	for _, info := range basicInfoMap {
		authRes = append(authRes, meta.ResourceAttribute{Basic: &meta.Basic{Type: meta.Resource, Action: meta.Assign,
			ResourceID: info.AccountID}})
		vpcIDs = append(vpcIDs, info.ID)
>>>>>>> fe1a7e6e
	}
	err = svc.authorizer.AuthorizeWithPerm(cts.Kit, authRes...)
	if err != nil {
		return nil, err
	}

<<<<<<< HEAD
=======
	// check if all vpcs are not assigned
	assignedReq := &core.ListReq{
		Filter: &filter.Expression{
			Op: filter.And,
			Rules: []filter.RuleFactory{
				&filter.AtomRule{Field: "id", Op: filter.In.Factory(), Value: vpcIDs},
				&filter.AtomRule{Field: "bk_cloud_id", Op: filter.NotEqual.Factory(), Value: constant.UnbindBkCloudID},
			},
		},
		Page: &core.BasePage{
			Count: true,
		},
	}
	result, err := svc.client.DataService().Global.Vpc.List(cts.Kit.Ctx, cts.Kit.Header(), assignedReq)
	if err != nil {
		logs.Errorf("count assigned vpc failed, err: %v, rid: %s", err, cts.Kit.Rid)
		return nil, err
	}

	if result.Count != 0 {
		return nil, fmt.Errorf("%d vpcs are already assigned", result.Count)
	}

>>>>>>> fe1a7e6e
	// update vpc cloud area relations
	updateReqs := make([]cloud.VpcBaseInfoUpdateReq, 0, len(req))
	for _, rel := range req {
		updateReqs = append(updateReqs, cloud.VpcBaseInfoUpdateReq{
			IDs:  []string{rel.VpcID},
			Data: &cloud.VpcUpdateBaseInfo{BkCloudID: rel.BkCloudID},
		})
	}

	batchUpdateReq := &cloud.VpcBaseInfoBatchUpdateReq{
		Vpcs: updateReqs,
	}

	err = svc.client.DataService().Global.Vpc.BatchUpdateBaseInfo(cts.Kit.Ctx, cts.Kit.Header(), batchUpdateReq)
	if err != nil {
		return nil, err
	}

	return nil, nil
}<|MERGE_RESOLUTION|>--- conflicted
+++ resolved
@@ -34,10 +34,7 @@
 	"hcm/pkg/criteria/errf"
 	"hcm/pkg/iam/auth"
 	"hcm/pkg/iam/meta"
-<<<<<<< HEAD
-=======
 	"hcm/pkg/logs"
->>>>>>> fe1a7e6e
 	"hcm/pkg/rest"
 	"hcm/pkg/runtime/filter"
 )
@@ -313,8 +310,6 @@
 		return nil, err
 	}
 
-<<<<<<< HEAD
-=======
 	// check if all vpcs are not assigned
 	assignedReq := &core.ListReq{
 		Filter: &filter.Expression{
@@ -338,7 +333,6 @@
 		return nil, fmt.Errorf("%d vpcs are already assigned", result.Count)
 	}
 
->>>>>>> fe1a7e6e
 	// update vpc biz relations
 	createReq := &cloud.VpcBaseInfoBatchUpdateReq{
 		Vpcs: []cloud.VpcBaseInfoUpdateReq{{
@@ -385,25 +379,17 @@
 	}
 
 	authRes := make([]meta.ResourceAttribute, 0, len(basicInfoMap))
-<<<<<<< HEAD
-	for _, info := range basicInfoMap {
-		authRes = append(authRes, meta.ResourceAttribute{Basic: &meta.Basic{Type: meta.Resource, Action: meta.Assign,
-			ResourceID: info.AccountID}})
-=======
 	vpcIDs := make([]string, 0, len(basicInfoMap))
 	for _, info := range basicInfoMap {
 		authRes = append(authRes, meta.ResourceAttribute{Basic: &meta.Basic{Type: meta.Resource, Action: meta.Assign,
 			ResourceID: info.AccountID}})
 		vpcIDs = append(vpcIDs, info.ID)
->>>>>>> fe1a7e6e
 	}
 	err = svc.authorizer.AuthorizeWithPerm(cts.Kit, authRes...)
 	if err != nil {
 		return nil, err
 	}
 
-<<<<<<< HEAD
-=======
 	// check if all vpcs are not assigned
 	assignedReq := &core.ListReq{
 		Filter: &filter.Expression{
@@ -427,7 +413,6 @@
 		return nil, fmt.Errorf("%d vpcs are already assigned", result.Count)
 	}
 
->>>>>>> fe1a7e6e
 	// update vpc cloud area relations
 	updateReqs := make([]cloud.VpcBaseInfoUpdateReq, 0, len(req))
 	for _, rel := range req {
