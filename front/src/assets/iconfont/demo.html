--- conflicted
+++ resolved
@@ -209,6 +209,10 @@
           <span class="icon hcm-icon bkhcm-icon-loading-circle"></span>
           <p class="icon-text">loading-circle</p>
         </li>
+        <li class="icon-item" title="qw">
+          <span class="icon hcm-icon bkhcm-icon-qw"></span>
+          <p class="icon-text">qw</p>
+        </li>
         <li class="icon-item" title="bianji">
           <span class="icon hcm-icon bkhcm-icon-bianji"></span>
           <p class="icon-text">bianji</p>
@@ -461,13 +465,10 @@
           <span class="icon hcm-icon bkhcm-icon-release-note"></span>
           <p class="icon-text">release-note</p>
         </li>
-<<<<<<< HEAD
         <li class="icon-item" title="user2">
           <span class="icon hcm-icon bkhcm-icon-user2"></span>
           <p class="icon-text">user2</p>
         </li>
-=======
->>>>>>> a60a047e
         <li class="icon-item" title="configuration">
           <span class="icon hcm-icon bkhcm-icon-configuration"></span>
           <p class="icon-text">configuration</p>
@@ -717,6 +718,12 @@
         </li>
         <li class="colorful-icon">
           <svg class="icon svg-icon">
+            <use xlink:href="#bkhcm-icon-qw"></use>
+          </svg>
+          <p class="icon-text">qw</p>
+        </li>
+        <li class="colorful-icon">
+          <svg class="icon svg-icon">
             <use xlink:href="#bkhcm-icon-bianji"></use>
           </svg>
           <p class="icon-text">bianji</p>
@@ -1095,15 +1102,12 @@
         </li>
         <li class="colorful-icon">
           <svg class="icon svg-icon">
-<<<<<<< HEAD
             <use xlink:href="#bkhcm-icon-user2"></use>
           </svg>
           <p class="icon-text">user2</p>
         </li>
         <li class="colorful-icon">
           <svg class="icon svg-icon">
-=======
->>>>>>> a60a047e
             <use xlink:href="#bkhcm-icon-configuration"></use>
           </svg>
           <p class="icon-text">configuration</p>
