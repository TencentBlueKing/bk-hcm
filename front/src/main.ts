import { createApp } from 'vue';
import { createPinia } from 'pinia';
<<<<<<< HEAD
import BkUserDisplayName from '@blueking/bk-user-display-name';
=======
>>>>>>> 168c86cf
import { gotoLoginPage } from '@/utils/login-helper';

import bus from './common/bus';
import http from './http';
import router from './router';
import App from './app.vue';
import i18n from './language/i18n';
import directive from '@/directive/index';
import components from '@/components/index';
import { useUserStore, preload } from '@/store';
import './style/index.scss';
// 全量引入自定义图标
import './assets/iconfont/style.css';
import '@blueking/ediatable/vue3/vue3.css';

// 全量引入 bkui-vue
import bkui from 'bkui-vue';
// 全量引入 bkui-vue 样式
import 'bkui-vue/dist/style.css';

const app = createApp(App);

const pinia = createPinia();

app.config.globalProperties.$bus = bus;
app.config.globalProperties.$http = http;

app.use(i18n).use(directive).use(components).use(pinia).use(bkui);

const { userInfo } = useUserStore();

userInfo()
<<<<<<< HEAD
  .then((data) => {
    BkUserDisplayName.configure({
      tenantId: data.tenant_id,
      apiBaseUrl: window.PROJECT_CONFIG.USER_MANAGE_URL,
    });
    http.setHeader('X-Bk-Tenant-Id', data.tenant_id);
  })
  .finally(() => {
    app.use(router);
    app.mount('#app');
=======
  .then(() => {
    preload().finally(() => {
      app.use(router);
      app.mount('#app');
    });
>>>>>>> 168c86cf
  })
  .catch((err) => {
    console.error(err);
    gotoLoginPage();
  });<|MERGE_RESOLUTION|>--- conflicted
+++ resolved
@@ -1,9 +1,6 @@
 import { createApp } from 'vue';
 import { createPinia } from 'pinia';
-<<<<<<< HEAD
 import BkUserDisplayName from '@blueking/bk-user-display-name';
-=======
->>>>>>> 168c86cf
 import { gotoLoginPage } from '@/utils/login-helper';
 
 import bus from './common/bus';
@@ -36,24 +33,17 @@
 const { userInfo } = useUserStore();
 
 userInfo()
-<<<<<<< HEAD
   .then((data) => {
     BkUserDisplayName.configure({
       tenantId: data.tenant_id,
       apiBaseUrl: window.PROJECT_CONFIG.USER_MANAGE_URL,
     });
-    http.setHeader('X-Bk-Tenant-Id', data.tenant_id);
   })
-  .finally(() => {
-    app.use(router);
-    app.mount('#app');
-=======
   .then(() => {
     preload().finally(() => {
       app.use(router);
       app.mount('#app');
     });
->>>>>>> 168c86cf
   })
   .catch((err) => {
     console.error(err);
