import {
  defineComponent,
  reactive,
  computed,
  watch,
  ref,
  nextTick,
  onMounted,
} from 'vue';
import { RouterLink, RouterView, useRoute, useRouter } from 'vue-router';
import type { RouteRecordRaw } from 'vue-router';
import {
  Menu,
  Navigation,
  Dropdown,
  Dialog,
  Exception,
  Button,
} from 'bkui-vue';
import { headRouteConfig } from '@/router/header-config';
import Breadcrumb from './breadcrumb';
import workbench from '@/router/module/workbench';
import resource from '@/router/module/resource';
import service from '@/router/module/service';
import business from '@/router/module/business';
import scheme from '@/router/module/scheme';
import { classes } from '@/common/util';
import logo from '@/assets/image/logo.png';
import './index.scss';
import { useUserStore, useAccountStore, useCommonStore } from '@/store';
import { useVerify } from '@/hooks';
import { useI18n } from 'vue-i18n';
import { useRegionsStore } from '@/store/useRegionsStore';
import { LANGUAGE_TYPE, VendorEnum } from '@/common/constant';
import { useBusinessMapStore } from '@/store/useBusinessMap';
import { useCloudAreaStore } from '@/store/useCloudAreaStore';
import cookie from 'cookie';
import NoPermission from '@/views/resource/NoPermission';
import usePagePermissionStore from '@/store/usePagePermissionStore';
// @ts-ignore
import AppSelect from '@blueking/app-select';
import '@blueking/app-select/dist/style.css';
import { getFavoriteList, useFavorite } from '@/hooks/useFavorite';
import { Senarios, useWhereAmI } from '@/hooks/useWhereAmI';
import AccountList from '../resource/resource-manage/account/accountList';

// import { CogShape } from 'bkui-vue/lib/icon';
// import { useProjectList } from '@/hooks';
// import AddProjectDialog from '@/components/AddProjectDialog';

const { DropdownMenu, DropdownItem } = Dropdown;
const { VERSION } = window.PROJECT_CONFIG;

export default defineComponent({
  name: 'Home',
  setup() {
    const NAV_WIDTH = 240;
    const NAV_TYPE = 'top-bottom';

    const { t } = useI18n();
    const route = useRoute();
    const router = useRouter();
    const userStore = useUserStore();
    const accountStore = useAccountStore();
    const { fetchBusinessMap } = useBusinessMapStore();
    const { fetchAllCloudAreas } = useCloudAreaStore();
    const { whereAmI } = useWhereAmI();

    let topMenuActiveItem = '';
    let menus: RouteRecordRaw[] = [];
    const openedKeys: string[] = [];
    let path = '';
    const curPath = ref('');
    const businessId = ref<number>(0);
    const businessList = ref<any[]>([]);
    const loading = ref<Boolean>(false);
    const isRouterAlive = ref<Boolean>(true);
    const curYear = ref(new Date().getFullYear());
    const isMenuOpen = ref<boolean>(true);
    const language = ref(cookie.parse(document.cookie).blueking_language || 'zh-cn');
    const isDialogShow = ref(false);
    const favoriteList = ref([]);

    const isNeedSideMenu = computed(() => ![Senarios.resource, Senarios.scheme].includes(whereAmI.value));

    const { favoriteSet, addToFavorite, removeFromFavorite } = useFavorite(
      businessId.value,
      favoriteList.value,
    );

    const { hasPagePermission, permissionMsg, logout } =      usePagePermissionStore();
    // 获取业务列表
    const getBusinessList = async () => {
      try {
        loading.value = true;
        const res = await accountStore.getBizListWithAuth();
        loading.value = false;
        businessList.value = res?.data;
        if (!businessList.value.length && whereAmI.value === Senarios.business) {
          // 没有权限
          router.push({
            name: '403',
            params: {
              id: 'biz_access',
            },
          });
          return;
        }
        businessId.value = accountStore.bizs || res?.data[0].id; // 默认取第一个业务
        accountStore.updateBizsId(businessId.value); // 设置全局业务id
      } catch (error) {
        console.log(error);
      }
    };

    const changeMenus = (id: string, ...subPath: string[]) => {
      console.log('subPath', subPath, id);
      openedKeys.push(`/${id}`);
      switch (id) {
        case 'business':
          topMenuActiveItem = 'business';
          menus = reactive(business);
          path = '/business/host';
          // if (!accountStore.bizs) accountStore.updateBizsId(useBusinessMapStore().businessList?.[0]?.id);
          getBusinessList(); // 业务下需要获取业务列表
          break;
        case 'resource':
          topMenuActiveItem = 'resource';
          menus = reactive(resource);
          path = '/resource/resource';
          accountStore.updateBizsId(0); // 初始化业务ID
          break;
        case 'service':
          topMenuActiveItem = 'service';
          menus = reactive(service);
          path = '/service/service-apply';
          break;
        case 'workbench':
          topMenuActiveItem = 'workbench';
          menus = reactive(workbench);
          // path = '/workbench/auto';
          path = '/workbench/audit';
          accountStore.updateBizsId(0); // 初始化业务ID
          break;
        case 'scheme':
          topMenuActiveItem = 'scheme';
          menus = reactive(scheme);
          path = '/scheme/recommendation';
          accountStore.updateBizsId(0); // 初始化业务ID
          break;
        default:
          if (subPath[0] === 'biz_access') {
            topMenuActiveItem = 'business';
            menus = reactive(business);
            path = '/business/host';
          } else {
            topMenuActiveItem = 'resource';
            menus = reactive(resource);
            path = '/resource/resource';
          }
          console.log(path);
          accountStore.updateBizsId(''); // 初始化业务ID
          break;
      }
    };

    watch(
      () => route,
      (val) => {
        const { bizs } = val.query;
        if (bizs) {
          businessId.value = Number(bizs); // 取地址栏的业务id
          accountStore.updateBizsId(businessId.value); // 设置全局业务id
        }
        curPath.value = route.path;
        const pathArr = val.path.slice(1, val.path.length).split('/');
        changeMenus(pathArr.shift(), ...pathArr);
      },
      {
        immediate: true,
        deep: true,
      },
    );

    watch(
      () => accountStore.bizs,
      async (bizs) => {
        if (!bizs) return;
        const commonStore = useCommonStore();
        const { pageAuthData } = commonStore; // 所有需要检验的查看权限数据
        const bizsPageAuthData = pageAuthData.map((e: any) => {
          // eslint-disable-next-line no-prototype-builtins
          if (e.hasOwnProperty('bk_biz_id')) {
            e.bk_biz_id = bizs;
          }
          return e;
        });
        commonStore.updatePageAuthData(bizsPageAuthData);
        const { getAuthVerifyData } = useVerify(); // 权限中心权限
        await getAuthVerifyData(bizsPageAuthData);
      },
      { immediate: true },
    );

    const handleHeaderMenuClick = async (
      id: string,
      routeName: string,
    ): Promise<any> => {
      if (route.name !== routeName) {
        changeMenus(id);
        await getBusinessList();
      }
    };

    const saveLanguage = async (val: string) => {
      return new Promise((resovle) => {
        const { BK_COMPONENT_API_URL } = window.PROJECT_CONFIG;
        const url = `${BK_COMPONENT_API_URL}/api/c/compapi/v2/usermanage/fe_update_user_language/language=${val}`;

        const scriptTag = document.createElement('script');
        scriptTag.setAttribute('type', 'text/javascript');
        scriptTag.setAttribute('src', url);
        const headTag = document.getElementsByTagName('head')[0];
        headTag.appendChild(scriptTag);
        resovle(val);
      });
    };

    watch(
      () => language.value,
      async (val) => {
        document.cookie = `blueking_language=${val}; domain=${window.PROJECT_CONFIG.BK_DOMAIN}`;
        await saveLanguage(val);
        location.reload();
      },
    );

    // 选择业务
    const handleChange = async (val: { id: number }) => {
      businessId.value = val.id;
      accountStore.updateBizsId(businessId.value); // 设置全局业务id
      // @ts-ignore
      const isbusinessDetail = route.name?.includes('BusinessDetail');
      if (isbusinessDetail) {
        const businessListPath = route.path.split('/detail')[0];
        router.push({
          path: businessListPath,
        });
      } else {
        reload();
      }
    };

    // 切换路由
    const reload = () => {
      isRouterAlive.value = false;
      nextTick(() => {
        isRouterAlive.value = true;
      });
    };

    // 点击
    const handleToggle = (val: any) => {
      isMenuOpen.value = val;
    };

    const { fetchRegions } = useRegionsStore();

    const renderRouterView = () => {
      if (whereAmI.value !== Senarios.resource) return <RouterView />;
      return (
        <div class={'resource-manage-container'}>
          <div class='fixed-account-list-container'>
            <AccountList />
          </div>
          <div></div>
          <RouterView class={'router-view-content'} />
        </div>
      );
    };

    watch(
      () => businessId.value,
      async () => {
        favoriteList.value = await getFavoriteList(businessId.value);
        for (const id of favoriteList.value) favoriteSet.value.add(id);
      },
    );

    watch(
      () => favoriteSet.value,
      () => {
        businessList.value.sort((biz1, biz2) => {
          return +favoriteSet.value.has(biz2.id) - +favoriteSet.value.has(biz1.id);
        });
      },
      {
        deep: true,
      },
    );

    /**
     * 在这里获取项目公共数据并缓存
     */
    onMounted(() => {
      fetchRegions(VendorEnum.TCLOUD);
      fetchRegions(VendorEnum.HUAWEI);
      fetchBusinessMap();
      fetchAllCloudAreas();
    });

    if (!hasPagePermission) return () => <NoPermission message={permissionMsg} />;

    return () => (
      <main class='flex-column full-page'>
        {/* <Header></Header> */}
        <div class='flex-1'>
          {
            <Navigation
              navigationType={NAV_TYPE}
              hoverWidth={NAV_WIDTH}
              defaultOpen={isMenuOpen.value}
              needMenu={isNeedSideMenu.value}
              onToggle={handleToggle}>
              {{
                'side-header': () => (
                  <div class='left-header flex-row justify-content-between align-items-center'>
                    <img class='logo-icon' src={logo} />
                    <div class='title-text'>{t('海垒')}</div>
                  </div>
                ),
                header: () => (
                  <header class='bk-hcm-header'>
                    <section class='flex-row justify-content-between header-width'>
                      {headRouteConfig.map(({ id, route, name, href }) => (
                        <a
                          class={classes(
                            {
                              active: topMenuActiveItem === id,
                            },
                            'header-title',
                          )}
                          key={id}
                          aria-current='page'
                          href={href}
                          onClick={() => handleHeaderMenuClick(id, route)}>
                          {t(name)}
                        </a>
                      ))}
                    </section>
                    <aside class='header-lang'>
                      <Dropdown>
                        {{
                          default: () => (
                            <span class='cursor-pointer flex-row align-items-center '>
                              {language.value === LANGUAGE_TYPE.en ? (
                                <span class='hcm-icon bkhcm-icon-yuyanqiehuanyingwen'></span>
                              ) : (
                                <span class='hcm-icon bkhcm-icon-yuyanqiehuanzhongwen'></span>
                              )}
                            </span>
                          ),
                          content: () => (
                            <DropdownMenu>
                              <DropdownItem
                                onClick={() => {
                                  language.value = LANGUAGE_TYPE.zh_cn;
                                }}>
                                <span
                                  class='hcm-icon bkhcm-icon-yuyanqiehuanzhongwen pr5'
                                  style={{ fontSize: '16px' }}></span>
                                {'中文'}
                              </DropdownItem>
                              <DropdownItem
                                onClick={() => {
                                  language.value = LANGUAGE_TYPE.en;
                                }}>
                                <span
                                  class='hcm-icon bkhcm-icon-yuyanqiehuanyingwen pr5'
                                  style={{ fontSize: '16px' }}></span>
                                {'English'}
                              </DropdownItem>
                            </DropdownMenu>
                          ),
                        }}
                      </Dropdown>
                    </aside>
                    <aside class='header-user'>
                      <Dropdown>
                        {{
                          default: () => (
                            <span class='cursor-pointer flex-row align-items-center '>
                              {userStore.username}
                              <span class='hcm-icon bkhcm-icon-down-shape pl5'></span>
                            </span>
                          ),
                          content: () => (
                            <DropdownMenu>
                              <DropdownItem onClick={logout}>
                                {t('退出登录')}
                              </DropdownItem>
                            </DropdownMenu>
                          ),
                        }}
                      </Dropdown>
                    </aside>
                  </header>
                ),
                menu: () => (
                  <div class={'home-menu'}>
                    {topMenuActiveItem === 'business' && isMenuOpen.value ? (
                      <AppSelect
                        data={businessList.value}
                        onChange={handleChange}
                        theme={'dark'}
                        class={'bk-hcm-app-selector'}
                        value={
                          {
                            id: businessId.value,
                          } || businessList.value?.[0]
                        }
                        minWidth={360}>
                        {{
                          default: ({
                            data,
                          }: {
                            data: { id: number; name: string };
                          }) => (
                            <div class='bk-hcm-app-selector-item'>
                              <div class='bk-hcm-app-selector-item-content'>
                                <span
                                  class={
                                    'bk-hcm-app-selector-item-content-name'
                                  }>{`${data.name}`}</span>
                                &nbsp;&nbsp;&nbsp;
                                <span
                                  class={
                                    'bk-hcm-app-selector-item-content-id'
                                  }>{`(${data.id})`}</span>
                              </div>

                              <div class='bk-hcm-app-selector-item-star'>
                                {favoriteSet.value.has(data.id) ? (
                                  <i
<<<<<<< HEAD
                                    class={'hcm-icon bkhcm-icon-collect'}
=======
                                    class={'icon bk-icon icon-collect'}
>>>>>>> 74908f57
                                    style={{ color: '#CC933A', fontSize: '15px' }}
                                    onClick={(event) => {
                                      removeFromFavorite(data.id);
                                      event.stopPropagation();
                                    }}
                                  />
                                ) : (
                                  <i
                                    class={'hcm-icon bkhcm-icon-not-favorited'}
                                    onClick={(event) => {
                                      addToFavorite(data.id);
                                      event.stopPropagation();
                                    }}
                                  />
                                )}
                              </div>
                            </div>
                          ),
                          append: () => (
                            <div
                              class={'app-action-content'}
                              onClick={() => {
                                isDialogShow.value = true;
                              }}>
                              <i
                                class={
                                  'hcm-icon bkhcm-icon-plus-circle app-action-content-icon'
                                }
                              />
                              <span class={'app-action-content-text'}>
                                新建业务
                              </span>
                            </div>
                          ),
                        }}
                      </AppSelect>
                    ) : (
                      ''
                    )}

                    <Menu
                      class='menu-warp'
                      style={{
                        width: `${NAV_WIDTH}px`,
                      }}
                      uniqueOpen={false}
                      openedKeys={openedKeys}
                      activeKey={route.meta.activeKey as string}>
                      {menus.map(menuItem => (Array.isArray(menuItem.children) ? (
                          <Menu.Group
                            key={menuItem.path as string}
                            name={menuItem.name as string}>
                            {{
                              default: () => menuItem.children
                                .filter(child => !child.meta?.notMenu)
                                .map(child => (
                                    <RouterLink to={`${child.path}`}>
                                      <Menu.Item
                                        key={child.meta?.activeKey as string}>
                                        {/* {route.meta.activeKey} */}
                                        {{
                                          icon: () => (
                                            <i
                                              class={
                                                'hcm-icon bkhcm-icon-automatic-typesetting'
                                              }
                                            />
                                          ),
                                          default: () => (
                                            <p class='flex-row flex-1 justify-content-between align-items-center pr16'>
                                              <span class='flex-1 text-ov'>
                                                {child.name as string}
                                              </span>
                                            </p>
                                          ),
                                        }}
                                      </Menu.Item>
                                    </RouterLink>
                                )),
                            }}
                          </Menu.Group>
                      ) : (
                        !menuItem.meta?.notMenu && (
                            <RouterLink to={`${menuItem.path}`}>
                              <Menu.Item
                                key={menuItem.meta.activeKey as string}>
                                {/* {menuItem.meta.activeKey} */}
                                {{
                                  icon: () => (
                                    <i
                                      class={
                                        'hcm-icon bkhcm-icon-automatic-typesetting'
                                      }
                                    />
                                  ),
                                  default: () => menuItem.name as string,
                                }}
                              </Menu.Item>
                            </RouterLink>
                        )
                      )))}
                    </Menu>
                  </div>
                ),
                default: () => (
                  <>
                    {whereAmI.value === Senarios.resource ? null : (
                      <Breadcrumb></Breadcrumb>
                    )}
                    <div
                      class={
                        ['/service/my-apply'].includes(curPath.value)
                          ? 'view-warp no-padding'
                          : 'view-warp'
                      } style={{ height: route.path !== '/business/host' ? 'calc(100vh - 52px)' : 'calc(100% - 104px)' }}>
                      {isRouterAlive.value ? renderRouterView() : null}
                    </div>
                  </>
                ),
<<<<<<< HEAD

                footer: () => (
                  // eslint-disable-next-line max-len
                  <div class='mt20'>
                    {
                      route.path === '/resource/resource'
                        ? `Copyright © ${curYear.value} Tencent BlueKing. All Rights Reserved. ${VERSION}`
                        : null
                    }
                  </div>
                ),
=======
                footer: () => {
                  if (route.path === '/business/host') {
                    return (<div>Copyright © {curYear.value} Tencent BlueKing. All Rights Reserved. {VERSION}</div>);
                  }
                  return null;
                },
>>>>>>> 74908f57
              }}
            </Navigation>
          }
        </div>
        {/* <AddProjectDialog isShow={showAddProjectDialog.value} onClose={toggleAddProjectDialog} /> */}

        <Dialog
          isShow={isDialogShow.value}
          title=''
          dialogType='show'
          theme='primary'
          onConfirm={() => (isDialogShow.value = false)}
          onClosed={() => (isDialogShow.value = false)}>
          <Exception
            type='building'
            class={'hcm-create-business-dialog-exception-building-picture'}
            title={'新建业务参考以下指引'}>
            <div class={'hcm-create-business-dialog-exception-building-tips'}>
              {/* <p class={'hcm-create-business-dialog-exception-building-tips-text1'}>
                  可以按照以下方式进行查看
                </p> */}
              <p
                class={
                  'hcm-create-business-dialog-exception-building-tips-text2'
                }>
                业务是蓝鲸配置平台的管理空间，可以满足不同团队，不同项目的资源隔离管理需求。
                <Button
                  theme='primary'
                  text
                  onClick={() => {
                    const { BK_CMDB_CREATE_BIZ_URL } = window.PROJECT_CONFIG;
                    window.open(BK_CMDB_CREATE_BIZ_URL, '_blank');
                  }
                }>
                  新建业务
                </Button>
              </p>
            </div>
          </Exception>
        </Dialog>
      </main>
    );
  },
});<|MERGE_RESOLUTION|>--- conflicted
+++ resolved
@@ -442,11 +442,7 @@
                               <div class='bk-hcm-app-selector-item-star'>
                                 {favoriteSet.value.has(data.id) ? (
                                   <i
-<<<<<<< HEAD
                                     class={'hcm-icon bkhcm-icon-collect'}
-=======
-                                    class={'icon bk-icon icon-collect'}
->>>>>>> 74908f57
                                     style={{ color: '#CC933A', fontSize: '15px' }}
                                     onClick={(event) => {
                                       removeFromFavorite(data.id);
@@ -566,26 +562,12 @@
                     </div>
                   </>
                 ),
-<<<<<<< HEAD
-
-                footer: () => (
-                  // eslint-disable-next-line max-len
-                  <div class='mt20'>
-                    {
-                      route.path === '/resource/resource'
-                        ? `Copyright © ${curYear.value} Tencent BlueKing. All Rights Reserved. ${VERSION}`
-                        : null
-                    }
-                  </div>
-                ),
-=======
                 footer: () => {
                   if (route.path === '/business/host') {
                     return (<div>Copyright © {curYear.value} Tencent BlueKing. All Rights Reserved. {VERSION}</div>);
                   }
                   return null;
                 },
->>>>>>> 74908f57
               }}
             </Navigation>
           }
