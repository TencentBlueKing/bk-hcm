--- conflicted
+++ resolved
@@ -45,13 +45,10 @@
 	case AssociateSecurityGroup:
 	case DisassociateSecurityGroup:
 
-<<<<<<< HEAD
 	case CreateMainAccount:
 	case UpdateMainAccount:
 
-=======
 	case CreateLoadBalancer:
->>>>>>> 40c91824
 	default:
 		return fmt.Errorf("unsupported application type: %s", a)
 	}
@@ -68,15 +65,12 @@
 	CreateVpc ApplicationType = "create_vpc"
 	// CreateDisk 创建云盘
 	CreateDisk ApplicationType = "create_disk"
-<<<<<<< HEAD
 	// CreateMainAccount 创建主账号/二级账号
 	CreateMainAccount ApplicationType = "create_main_account"
 	// UpdateMainAccount 修改主账号/二级账号
 	UpdateMainAccount ApplicationType = "update_main_account"
-=======
 	// CreateLoadBalancer 创建负载均衡
 	CreateLoadBalancer ApplicationType = "create_load_balancer"
->>>>>>> 40c91824
 
 	// CreateSecurityGroup 创建安全组
 	CreateSecurityGroup ApplicationType = "create_security_group"
