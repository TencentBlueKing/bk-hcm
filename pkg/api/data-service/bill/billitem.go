/*
 * TencentBlueKing is pleased to support the open source community by making
 * 蓝鲸智云 - 混合云管理平台 (BlueKing - Hybrid Cloud Management System) available.
 * Copyright (C) 2022 THL A29 Limited,
 * a Tencent company. All rights reserved.
 * Licensed under the MIT License (the "License");
 * you may not use this file except in compliance with the License.
 * You may obtain a copy of the License at http://opensource.org/licenses/MIT
 * Unless required by applicable law or agreed to in writing,
 * software distributed under the License is distributed on
 * an "AS IS" BASIS, WITHOUT WARRANTIES OR CONDITIONS OF ANY KIND,
 * either express or implied. See the License for the
 * specific language governing permissions and limitations under the License.
 *
 * We undertake not to change the open source license (MIT license) applicable
 *
 * to the current version of the project delivered to anyone in the future.
 */

package bill

import (
	rawjson "encoding/json"
	"fmt"

	"hcm/pkg/api/core"
	"hcm/pkg/api/core/bill"
	"hcm/pkg/criteria/constant"
	"hcm/pkg/criteria/enumor"
	"hcm/pkg/criteria/errf"
	"hcm/pkg/criteria/validator"
	typesbill "hcm/pkg/dal/dao/types/bill"
	"hcm/pkg/dal/table/types"
	"hcm/pkg/runtime/filter"

	"github.com/shopspring/decimal"
)

// BatchRawBillItemCreateReq ...
type BatchRawBillItemCreateReq = BatchBillItemCreateReq[rawjson.RawMessage]

// BatchBillItemCreateReq batch bill item create request
type BatchBillItemCreateReq[E bill.BillItemExtension] struct {
	*ItemCommonOpt `json:",inline" validate:"required"`
	Items          []BillItemCreateReq[E] `json:"items" validate:"required,dive"`
}
<<<<<<< HEAD

// Validate ...
func (r *BatchBillItemCreateReq[E]) Validate() error {
	return validator.Validate.Struct(r)
}
=======
>>>>>>> ce9c1f4a

// BillItemCreateReq create request
type BillItemCreateReq[E bill.BillItemExtension] struct {
	RootAccountID string        `json:"root_account_id" validate:"required"`
	MainAccountID string        `json:"main_account_id" validate:"required"`
	Vendor        enumor.Vendor `json:"vendor" validate:"required"`
	ProductID     int64         `json:"product_id" validate:"omitempty"`
	BkBizID       int64         `json:"bk_biz_id" validate:"omitempty"`
	BillYear      int           `json:"bill_year" validate:"required"`
	BillMonth     int           `json:"bill_month" validate:"required"`
	// allow bill day `zero` for monthly bill
	BillDay       int                 `json:"bill_day" `
	VersionID     int                 `json:"version_id" validate:"required"`
	Currency      enumor.CurrencyCode `json:"currency" validate:"required"`
	Cost          decimal.Decimal     `json:"cost" validate:"required"`
	HcProductCode string              `json:"hc_product_code,omitempty"`
	HcProductName string              `json:"hc_product_name,omitempty"`
	ResAmount     decimal.Decimal     `json:"res_amount,omitempty"`
	ResAmountUnit string              `json:"res_amount_unit,omitempty"`
	Extension     *E                  `json:"extension"`
}

// Validate ...
func (req *BatchBillItemCreateReq[E]) Validate() error {
	if len(req.Items) > constant.BatchOperationMaxLimit {
		return fmt.Errorf("bill item  count should <= %d", constant.BatchOperationMaxLimit)
	}
	return validator.Validate.Struct(req)
}

// Validate ...
func (c *BillItemCreateReq[E]) Validate() error {
	return validator.Validate.Struct(c)
}

// BillItemListReq list request
type BillItemListReq struct {
	*ItemCommonOpt `json:",inline" validate:"required"`

	*core.ListReq `json:",inline"`
}

// Validate ...
func (r *BillItemListReq) Validate() error {
	if err := r.ItemCommonOpt.Validate(); err != nil {
		return err
	}
	return r.ListReq.Validate()
}

// BillItemBaseListResult ...
type BillItemBaseListResult = core.ListResultT[*bill.BaseBillItem]

// TCloudBillItemListResult ...
type TCloudBillItemListResult = core.ListResultT[*bill.TCloudBillItem]

// GcpBillItemListResult ...
type GcpBillItemListResult = core.ListResultT[*bill.GcpBillItem]

// AwsBillItemListResult ...
type AwsBillItemListResult = core.ListResultT[*bill.AwsBillItem]

// AzureBillItemListResult ...
type AzureBillItemListResult = core.ListResultT[*bill.AzureBillItem]

// HuaweiBillItemListResult ...
type HuaweiBillItemListResult = core.ListResultT[*bill.HuaweiBillItem]

// KaopuBillItemListResult ...
type KaopuBillItemListResult = core.ListResultT[*bill.KaopuBillItem]

// ZenlayerBillItemListResult ...
type ZenlayerBillItemListResult = core.ListResultT[*bill.ZenlayerBillItem]

// BillItemUpdateReq update request
type BillItemUpdateReq struct {
	*ItemCommonOpt `json:",inline" validate:"required"`

	ID            string              `json:"id,omitempty" validate:"required"`
	Currency      enumor.CurrencyCode `json:"currency" validate:"required"`
	Cost          *decimal.Decimal    `json:"cost" validate:"required"`
	HcProductCode string              `json:"hc_product_code,omitempty"`
	HcProductName string              `json:"hc_product_name,omitempty"`
	ResAmount     *decimal.Decimal    `json:"res_amount,omitempty"`
	ResAmountUnit string              `json:"res_amount_unit,omitempty"`
	Extension     types.JsonField     `json:"extension"`
}

// Validate ...
func (req *BillItemUpdateReq) Validate() error {
	return validator.Validate.Struct(req)
}

// BillItemDeleteReq ...
type BillItemDeleteReq struct {
	*ItemCommonOpt `json:",inline" validate:"required"`
	Filter         *filter.Expression `json:"filter" validate:"required"`
}

// Validate ...
func (r *BillItemDeleteReq) Validate() error {

	if r.Filter == nil {
		return errf.New(errf.InvalidParameter, "filter is required")
	}
	if r.ItemCommonOpt == nil {
		return errf.New(errf.InvalidParameter, "item common option is required")
	}
	return r.ItemCommonOpt.Validate()
}

// ItemCommonOpt general option for all bill item operations
type ItemCommonOpt = typesbill.ItemCommonOpt<|MERGE_RESOLUTION|>--- conflicted
+++ resolved
@@ -44,14 +44,6 @@
 	*ItemCommonOpt `json:",inline" validate:"required"`
 	Items          []BillItemCreateReq[E] `json:"items" validate:"required,dive"`
 }
-<<<<<<< HEAD
-
-// Validate ...
-func (r *BatchBillItemCreateReq[E]) Validate() error {
-	return validator.Validate.Struct(r)
-}
-=======
->>>>>>> ce9c1f4a
 
 // BillItemCreateReq create request
 type BillItemCreateReq[E bill.BillItemExtension] struct {
