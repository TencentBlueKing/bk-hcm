import http from '@/http';
import { computed, defineComponent, PropType, ref, TransitionGroup, watch } from 'vue';
import { Button, Checkbox, Dialog, Input, Loading, Table } from 'bkui-vue';
import { SECURITY_GROUP_RULE_TYPE, VendorEnum } from '@/common/constant';
import { Senarios, useWhereAmI } from '@/hooks/useWhereAmI';
import './security-group-selector.scss';
import { EditLine, Plus } from 'bkui-vue/lib/icon';
import DraggableCard from './DraggableCard';
import { type UseDraggableReturn, VueDraggable } from 'vue-draggable-plus';
import { BkButtonGroup } from 'bkui-vue/lib/button';
import { QueryRuleOPEnum } from '@/typings';
import useColumns from '@/views/resource/resource-manage/hooks/use-columns';

const { BK_HCM_AJAX_URL_PREFIX } = window.PROJECT_CONFIG;

export default defineComponent({
  props: {
    modelValue: String as PropType<string | string[]>,
    bizId: Number as PropType<number | string>,
    accountId: String as PropType<string>,
    region: String as PropType<string>,
    multiple: Boolean as PropType<boolean>,
    vendor: String as PropType<string>,
    vpcId: String as PropType<string>,
    onSelectedChange: Function as PropType<(val: string[]) => void>,
  },
  emits: ['update:modelValue'],
  setup(props) {
    const list = ref([]);
    const loading = ref(false);
    const { isServicePage } = useWhereAmI();
    const isDialogShow = ref(false);
    // const isScrollLoading = ref(false);
    const securityGroupRules = ref([]);
    const securityGroupKVMap = ref(new Map<string, string>());
    const isRulesTableLoading = ref(false);
    const el = ref<UseDraggableReturn>();
    const selectedSecurityType = ref(SECURITY_GROUP_RULE_TYPE.INGRESS);
    const { whereAmI } = useWhereAmI();

    const computedDisabled = computed(() => {
      return !(props.accountId && props.vendor && props.region);
    });

    const computedSecurityGroupRules = computed(() => {
      return securityGroupRules.value.map(({ id, data }) => ({
        id,
        data: data.filter(({ type }: any) => type === selectedSecurityType.value),
      }));
    });

    const securityRulesColumns = useColumns('securityCommon', false, props.vendor).columns.filter(({ field }: {field: string}) => !['updated_at'].includes(field));
    // const securityRulesColumns = [
    //   {
    //     label: '目标',
    //     field: 'target_ip',
    //     render: ({ data }: any) => {
    //       return data.ipv4_cidr || data.ipv6_cidr || '--';
    //     },
    //   },
    //   {
    //     label: '端口协议',
    //     field: 'protocol_port',
    //     render: ({ data }: any) => `${data.protocol}:${data.port}`,
    //   },
    //   {
    //     label: '策略',
    //     field: 'action',
    //     render: ({ data }: any) => `${data.action || data.access || '--'}`,
    //   },
    // ];

    const selected = ref([]);
    const searchVal = ref('');
    const isAllExpand = ref(true);

    // const isSelected = computed(() => {
    //   if (selected.value) {
    //     return !!Object.keys(selected.value).length;
    //   }
    //   return false;
    // });

    // const handleScrollBottom = () => {
    //   isScrollLoading.value = true;
    // };

    watch(
      [
        () => props.bizId,
        () => props.accountId,
        () => props.region,
        () => props.vpcId,
        () => searchVal.value,
      ],
      async ([bizId, accountId, region, vpcId]) => {
        if ((!bizId && isServicePage) || !accountId || !region) {
          list.value = [];
          return;
        }
        loading.value = true;
        // const result = await http.post(`${BK_HCM_AJAX_URL_PREFIX}/api/v1/cloud/bizs/${bizId}/security_groups/list`, {
        const rules = [
          {
            field: 'account_id',
            op: 'eq',
            value: accountId,
          },
          {
            field: 'region',
            op: 'eq',
            value: region,
          },
        ];
        if (searchVal.value.length) {
          rules.push({
            field: 'name',
            op: QueryRuleOPEnum.CS,
            value: searchVal.value,
          });
        }
        if (props.vendor === VendorEnum.AWS) {
          rules.push({
            field: 'extension.vpc_id',
            op: 'json_eq',
            value: vpcId,
          });
        }
        const result = await http.post(
          `${BK_HCM_AJAX_URL_PREFIX}/api/v1/cloud/security_groups/list`,
          {
            filter: {
              op: 'and',
              rules,
            },
            page: {
              count: false,
              start: 0,
              limit: 500,
            },
          },
        );
        list.value = result?.data?.details ?? [];
        loading.value = false;
      },
    );

    watch(
      () => isDialogShow.value,
      (isShow) => {
        if (!isShow) {
          searchVal.value = '';
          securityGroupRules.value = [];
        }
      },
    );

    watch(
      () => securityGroupRules.value,
      arr => console.log(111, arr.map(({ id }) => securityGroupKVMap.value.get(id))),
      {
        deep: true,
      },
    );

    const currentIndex = ref(-1);
    const handleSecurityGroupChange = async (isSelected: boolean, item: any, index: number) => {
      if (isSelected) {
        currentIndex.value = index;
        isRulesTableLoading.value = true;
        const res = await http.post(
          `${BK_HCM_AJAX_URL_PREFIX}/api/v1/cloud/vendors/${props.vendor}/security_groups/${item.id}/rules/list`,
          {
            filter: {  op: 'and', rules: [] },
            page: { count: false, start: 0, limit: 500 },
          },
        );
        const arr = res.data?.details || [];
        securityGroupRules.value.push({ id: item.cloud_id, data: arr });
        securityGroupKVMap.value.set(item.cloud_id, item.name);
        isRulesTableLoading.value = false;
      } else {
        securityGroupRules.value = securityGroupRules.value.filter(({ id }) => id !== item.cloud_id);
        securityGroupKVMap.value.delete(item.cloud_id);
      }
    };

    return () => (
      <div>
        {selected.value?.length ? (
         <div class={'image-selector-selected-block-container'}>
           <div class={'selected-block mr8'}>
            {
              selected.value.map(val => (
                <>
                  {securityGroupKVMap.value.get(val)}<br/>
                </>
              ))
            }
          </div>
          <EditLine
            fill='#3A84FF'
            width={13.5}
            height={13.5}
            onClick={() => (isDialogShow.value = true)}
          />
         </div>
        ) : <div/>}
        {selected.value?.length ? (
          null
        ) : (
          <Button
            onClick={() => (isDialogShow.value = true)}
            disabled={computedDisabled.value || list.value.length === 0}>
            <Plus class='f20' />
            选择安全组
          </Button>
        )}
        <div>
          {
            list.value.length || computedDisabled.value
              ? null
              : (
                <div class={'security-selector-tips'}>
                  无可用的安全组，可 <Button theme='primary' text onClick={() => {
<<<<<<< HEAD
                  const url = '/#/resource/resource?type=security';
=======
                  const url = whereAmI.value === Senarios.business ? '/#/business/security' : '/#/resource/resource?type=security';
>>>>>>> 74908f57
                  window.open(url, '_blank');
                }}>新建安全组</Button>
                </div>
              )
          }
        </div>
        <Dialog
          class={'security-dialog-wrap'}
          isShow={isDialogShow.value}
          onClosed={() => (isDialogShow.value = false)}
          onConfirm={() => {
            // selected.value = [...Array.from(securityGroupKVMap.value).map(([k, _val]) => k)];
            selected.value = securityGroupRules.value.map(({ id }) => id);
            props.onSelectedChange(selected.value);
            // props.onSelectedChange(props.vendor === VendorEnum.AZURE ? selected.value?.[0] : selected.value);
            isDialogShow.value = false;
          }}
          title='选择安全组'
          width={'60vw'}
          height={'80vh'}>
          <div class={'security-container'}>
            <div class={'security-list g-scroller'}>
              <Input
                class={'search-input'}
                placeholder='搜索安全组'
                type='search'
                clearable
                v-model={searchVal.value}/>
              <Loading loading={loading.value} class={'mt8'}>
                <div class={'security-search-list'} >
                  {
                    list.value.length
                      ? list.value.map((item, index) => (
                      <div class={'security-search-item'}>
                        <Checkbox
                          disabled={
                            props.vendor === VendorEnum.AZURE && securityGroupRules.value.length > 0
                              && currentIndex.value !== index
                          }
                          label={'data.cloud_id'}
                          onChange={(isSelected: boolean) => handleSecurityGroupChange(isSelected, item, index)}>
                          {item.name}
                        </Checkbox>
                      </div>
                      ))
                      : (
                      <bk-exception
                        class="exception-wrap-item exception-part"
                        type="search-empty"
                        scene="part"
                        description="搜索为空"
                      />
                      )
                  }

                </div>
              </Loading>
            </div>
            {/* <div class={'security-group-rules-container'}></div>*/}
            <div class={'security-group-rules-wrap'}>
              <Loading loading={isRulesTableLoading.value}>
                <div class={'security-group-rules-container'}>
                  <div class={'security-group-rules-btn-group-container'}>
                    <BkButtonGroup>
                      <Button
                        style={{ marginLeft: '1px' }}
                        selected={selectedSecurityType.value === SECURITY_GROUP_RULE_TYPE.EGRESS}
                        onClick={() => selectedSecurityType.value = SECURITY_GROUP_RULE_TYPE.EGRESS}
                      >
                        出站规则
                      </Button>
                      <Button
                        selected={selectedSecurityType.value === SECURITY_GROUP_RULE_TYPE.INGRESS}
                        onClick={() => selectedSecurityType.value = SECURITY_GROUP_RULE_TYPE.INGRESS}
                      >
                        入站规则
                      </Button>
                    </BkButtonGroup>
                    <Button
                      style={{ marginRight: '1px' }}
                      onClick={() => isAllExpand.value = !isAllExpand.value}
                    >
                      {
                        isAllExpand.value
                          ? <>
                              <svg width={14} height={14} class="bk-icon" style="fill: #979BA5; margin-right: 8px;"
                                   viewBox="0 0 64 64" version="1.1" xmlns="http://www.w3.org/2000/svg">
                                <path fill="#979BA5" d="M56,6H8C6.9,6,6,6.9,6,8v48c0,1.1,0.9,2,2,2h48c1.1,0,2-0.9,2-2V8C58,6.9,57.1,6,56,6z M54,54H10V10	h44V54z"></path>
                                <path fill="#979BA5" d="M49.6,17.2l-2.8-2.8L38,23.2l0-5.2h-4v12h12v-4h-5.2L49.6,17.2z M38,26L38,26L38,26L38,26z"></path>
                                <path fill="#979BA5" d="M14.4,46.8l2.8,2.8l8.8-8.8l0,5.2h4V34H18v4h5.2L14.4,46.8z M26,38L26,38L26,38L26,38z"></path>
                              </svg>
                              <span>全部收起</span>
                            </>
                          : <>
                              <svg width={14} height={14} class="bk-icon" style="fill: #979BA5; margin-right: 8px;"
                                   viewBox="0 0 64 64" version="1.1" xmlns="http://www.w3.org/2000/svg">
                                <path fill="#979BA5" d="M56,6H8C6.9,6,6,6.9,6,8v48c0,1.1,0.9,2,2,2h48c1.1,0,2-0.9,2-2V8C58,6.9,57.1,6,56,6z M54,54H10V10	h44V54z"></path>
                                <path fill="#979BA5" d="M34,27.2l2.8,2.8l8.8-8.8v5.2h4v-12h-12v4h5.2L34,27.2z M45.6,18.4L45.6,18.4L45.6,18.4L45.6,18.4z"></path>
                                <path fill="#979BA5" d="M30,36.8L27.2,34l-8.8,8.8v-5.2h-4v12h12v-4h-5.2L30,36.8z M18.4,45.6L18.4,45.6L18.4,45.6	L18.4,45.6z"></path>
                              </svg>
                              <span>全部展开</span>
                            </>
                      }
                    </Button>
                  </div>
                  {/* @ts-ignore */}
                  <VueDraggable
                    ref={el}
                    v-model={securityGroupRules.value}
                    animation={200}
                    handle='.draggable-card-header-draggable-btn'
                    class={'security-group-rules-list g-scroller'}
                  >
                    {computedSecurityGroupRules.value.length ? (
                      <TransitionGroup type='transition' name='fade'>
                        {computedSecurityGroupRules.value.map(({ id, data }, idx) => (
                            <DraggableCard
                              key={idx}
                              title={securityGroupKVMap.value.get(id)}
                              index={idx + 1}
                              isAllExpand={isAllExpand.value}>
                              <Table
                                data={data}
                                columns={securityRulesColumns}
                                showOverflowTooltip
                              />
                            </DraggableCard>
                        ))}
                      </TransitionGroup>
                    ) : (
                      <bk-exception
                        class="exception-wrap-item exception-part"
                        type="empty"
                        scene="part"
                        description="没有数据"
                      />
                    )}
                  </VueDraggable>
                </div>
              </Loading>
            </div>
          </div>
        </Dialog>
      </div>
    );
  },
});<|MERGE_RESOLUTION|>--- conflicted
+++ resolved
@@ -223,11 +223,7 @@
               : (
                 <div class={'security-selector-tips'}>
                   无可用的安全组，可 <Button theme='primary' text onClick={() => {
-<<<<<<< HEAD
-                  const url = '/#/resource/resource?type=security';
-=======
                   const url = whereAmI.value === Senarios.business ? '/#/business/security' : '/#/resource/resource?type=security';
->>>>>>> 74908f57
                   window.open(url, '_blank');
                 }}>新建安全组</Button>
                 </div>
