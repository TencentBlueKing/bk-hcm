--- conflicted
+++ resolved
@@ -53,7 +53,6 @@
 const authAction = computed(() =>
   whereAmI.value === Senarios.business ? 'biz_iaas_resource_operate' : 'iaas_resource_operate',
 );
-const settingInfo = computed(() => getSettingInfo());
 
 const mgmtAttrFields: FieldList = [
   {
@@ -197,117 +196,15 @@
   },
 ];
 
-<<<<<<< HEAD
-const getSettingInfo = () => {
-  const settingInfo: FieldList = [
-    {
-      name: 'ID',
-      prop: 'id',
-    },
-    {
-      name: t('账号 ID'),
-      prop: 'account_id',
-    },
-=======
 const settingInfo = computed(() => {
   const fields: FieldList = [
     { name: 'ID', prop: 'id' },
     { name: t('账号 ID'), prop: 'account_id' },
->>>>>>> 7a82be52
     {
       name: t('资源名称'),
       prop: 'name',
       edit: !isResourcePage.value
         ? hasEditScopeInBusiness.value && !['azure', 'aws'].includes(props.vendor)
-<<<<<<< HEAD
-        : !['azure', 'aws'].includes(props.vendor),
-    },
-    {
-      name: t('云资源ID'),
-      prop: 'cloud_id',
-    },
-    {
-      name: t('云厂商'),
-      prop: 'vendorName',
-    },
-    {
-      name: t('地域'),
-      prop: 'region',
-      render: () => getRegionName(props.vendor, props.detail?.region),
-    },
-    {
-      name: t('创建时间'),
-      prop: 'created_at',
-      render: (val: string) => timeFormatter(val),
-    },
-    {
-      name: t('修改时间'),
-      prop: 'updated_at',
-      render: (val: string) => timeFormatter(val),
-    },
-    {
-      name: t('标签'),
-      prop: 'tags',
-      render: (val: any) => formatTags(val),
-    },
-    {
-      name: t('备注'),
-      prop: 'memo',
-      edit: !isResourcePage.value ? hasEditScopeInBusiness.value && props.vendor !== 'aws' : props.vendor !== 'aws',
-    },
-  ];
-
-  if (props.vendor === 'tcloud' || props.vendor === 'aws' || props.vendor === 'huawei') {
-    settingInfo.splice(8, 0, {
-      name: t('关联CVM实例数'),
-      prop: 'cvm_count',
-      render(val: number) {
-        return val;
-      },
-    });
-    if (props.vendor === 'aws') {
-      settingInfo.splice(
-        9,
-        0,
-        {
-          name: t('所属VPC'),
-          prop: 'vpc_id',
-          render(val: string) {
-            return val;
-          },
-        },
-        {
-          name: t('所属云VPC'),
-          prop: 'cloud_vpc_id',
-          render(val: string) {
-            return val;
-          },
-        },
-      );
-    }
-  } else if (props.vendor === 'azure') {
-    settingInfo.splice(
-      7,
-      0,
-      {
-        name: t('关联网络接口数'),
-        prop: 'network_interface_count',
-        render(val: number) {
-          return val;
-        },
-      },
-      {
-        name: t('关联子网数'),
-        prop: 'subnet_count',
-        render(val: number) {
-          return val;
-        },
-      },
-    );
-  }
-  return settingInfo;
-};
-=======
         : !['azure', 'aws'].includes(props.vendor) && !isAssigned.value,
     },
     { name: t('云资源ID'), prop: 'cloud_id' },
@@ -340,7 +237,6 @@
 
   return fields;
 });
->>>>>>> 7a82be52
 
 const mgmtAttrDialogState = reactive({
   isShow: false,
