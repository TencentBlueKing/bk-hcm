--- conflicted
+++ resolved
@@ -91,62 +91,50 @@
   );
   relatedSecurityGroups.value = res?.data?.details;
 };
-<<<<<<< HEAD
-=======
 
-const getTemplateData = async (detail: { account_id: string;}) => {
-  const [
-    ipListPromise,
-    ipGroupListPromise,
-    portListPromise,
-    portGroupListPromise,
-  ] = [
+const getTemplateData = async (detail: { account_id: string }) => {
+  const [ipListPromise, ipGroupListPromise, portListPromise, portGroupListPromise] = [
     'address',
     'address_group',
     'service',
     'service_group',
-  ].map(type => resoureStore.getCommonList(
-    {
-      filter: {
-        op: 'and',
-        rules: [
-          {
-            field: 'vendor',
-            op: 'eq',
-            value: 'tcloud',
-          },
-          {
-            field: 'account_id',
-            op: QueryRuleOPEnum.CS,
-            value: detail.account_id,
-          },
-          {
-            field: 'type',
-            op: 'eq',
-            value: type,
-          },
-        ],
+  ].map((type) =>
+    resoureStore.getCommonList(
+      {
+        filter: {
+          op: 'and',
+          rules: [
+            {
+              field: 'vendor',
+              op: 'eq',
+              value: 'tcloud',
+            },
+            {
+              field: 'account_id',
+              op: QueryRuleOPEnum.CS,
+              value: detail.account_id,
+            },
+            {
+              field: 'type',
+              op: 'eq',
+              value: type,
+            },
+          ],
+        },
+        page: {
+          start: 0,
+          limit: 500,
+        },
       },
-      page: {
-        start: 0,
-        limit: 500,
-      },
-    },
-    'argument_templates/list',
-  ));
-  const res = await Promise.all([
-    ipListPromise,
-    ipGroupListPromise,
-    portListPromise,
-    portGroupListPromise,
-  ]);
+      'argument_templates/list',
+    ),
+  );
+  const res = await Promise.all([ipListPromise, ipGroupListPromise, portListPromise, portGroupListPromise]);
   templateData.ipList = res[0]?.data?.details;
   templateData.ipGroupList = res[1]?.data?.details;
   templateData.portList = res[2]?.data?.details;
   templateData.portGroupList = res[3]?.data?.details;
 };
-
->>>>>>> cf37fa80
 </script>
 
 <template>
@@ -164,18 +152,14 @@
           :get-detail="getDetail"
         />
         <security-relate v-if="type === 'relate'" />
-<<<<<<< HEAD
         <security-rule
           v-if="type === 'rule'"
           :filter="filter"
           :id="securityId"
           :vendor="vendor"
           :related-security-groups="relatedSecurityGroups"
+          :template-data="templateData"
         />
-=======
-        <security-rule v-if="type === 'rule'" :filter="filter" :id="securityId" :vendor="vendor"
-                       :related-security-groups="relatedSecurityGroups" :template-data="templateData" />
->>>>>>> cf37fa80
       </template>
     </detail-tab>
   </div>
