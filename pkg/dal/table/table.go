/*
 * TencentBlueKing is pleased to support the open source community by making
 * 蓝鲸智云 - 混合云管理平台 (BlueKing - Hybrid Cloud Management System) available.
 * Copyright (C) 2022 THL A29 Limited,
 * a Tencent company. All rights reserved.
 * Licensed under the MIT License (the "License");
 * you may not use this file except in compliance with the License.
 * You may obtain a copy of the License at http://opensource.org/licenses/MIT
 * Unless required by applicable law or agreed to in writing,
 * software distributed under the License is distributed on
 * an "AS IS" BASIS, WITHOUT WARRANTIES OR CONDITIONS OF ANY KIND,
 * either express or implied. See the License for the
 * specific language governing permissions and limitations under the License.
 *
 * We undertake not to change the open source license (MIT license) applicable
 *
 * to the current version of the project delivered to anyone in the future.
 */

// Package table ...
package table

import "fmt"

// Table defines all the database table
// related resources.
type Table interface {
	TableName() Name
}

var validTableNames = make(map[Name]bool)

// Name is database table's name type
type Name string

const (
	// IDGenerator is id generator table's name.
	IDGenerator Name = "id_generator"
	// AuditTable is audit table's name
	AuditTable Name = "audit"
	// RecycleRecordTable is recycle record table name
	RecycleRecordTable Name = "recycle_record"
	// AccountTable is account table's name.
	AccountTable Name = "account"
	// SubAccountTable is sub account table's name.
	SubAccountTable Name = "sub_account"
	// AccountBizRelTable is account and biz relation table's name.
	AccountBizRelTable Name = "account_biz_rel"
	// SecurityGroupTable is security group table's name.
	SecurityGroupTable Name = "security_group"
	// VpcSecurityGroupRelTable is vpc and security group table's name.
	VpcSecurityGroupRelTable Name = "vpc_security_group_rel"
	// SecurityGroupTagTable is security group tag table's name.
	SecurityGroupTagTable Name = "security_group_tag"
	// SecurityGroupSubnetTable is security group subnet table's name.
	SecurityGroupSubnetTable Name = "security_group_subnet_rel"
	// SecurityGroupCvmTable is security group cvm table's name.
	SecurityGroupCvmTable Name = "security_group_cvm_rel"
	// SGSecurityGroupRuleTable is security group and rule rel table's name.
	SGSecurityGroupRuleTable = "security_group_security_group_rule"
	// TCloudSecurityGroupRuleTable is tcloud security group rule table's name.
	TCloudSecurityGroupRuleTable = "tcloud_security_group_rule"
	// AwsSecurityGroupRuleTable is aws security group rule table's name.
	AwsSecurityGroupRuleTable = "aws_security_group_rule"
	// HuaWeiSecurityGroupRuleTable is huawei security group rule table's name.
	HuaWeiSecurityGroupRuleTable = "huawei_security_group_rule"
	// AzureSecurityGroupRuleTable is azure security group rule table's name.
	AzureSecurityGroupRuleTable = "azure_security_group_rule"
	// SGNetworkInterfaceRelTable is security group and network interface rel table's name.
	SGNetworkInterfaceRelTable = "security_group_network_interface_rel"
	// GcpFirewallRuleTable is gcp firewall rule table's name.
	GcpFirewallRuleTable = "gcp_firewall_rule"
	// VpcTable is vpc table's name.
	VpcTable Name = "vpc"
	// SubnetTable is subnet table's name.
	SubnetTable Name = "subnet"
	// HuaWeiRegionTable is huawei region table's name.
	HuaWeiRegionTable Name = "huawei_region"
	// AzureRGTable is azure resource group table's name.
	AzureRGTable Name = "azure_resource_group"
	// AzureRegionTable is azure region table's name.
	AzureRegionTable Name = "azure_region"
	// DiskTable is disk table's name.
	DiskTable Name = "disk"
	// TCloudRegionTable is tcloud region table's name.
	TCloudRegionTable Name = "tcloud_region"
	// AwsRegionTable is aws region table's name.
	AwsRegionTable Name = "aws_region"
	// GcpRegionTable is gcp region table's name.
	GcpRegionTable Name = "gcp_region"
	// EipTable is eip table's name
	EipTable Name = "eip"
	// ImageTable is image table's name
	ImageTable Name = "image"
	// ZoneTable is zone table's name.
	ZoneTable Name = "zone"
	// CvmTable is cvm table's name.
	CvmTable Name = "cvm"
	// RouteTableTable is route table's table name.
	RouteTableTable Name = "route_table"
	// TCloudRouteTable is tcloud route's table name.
	TCloudRouteTable Name = "tcloud_route"
	// AwsRouteTable is aws route's table name.
	AwsRouteTable Name = "aws_route"
	// AzureRouteTable is azure route's table name.
	AzureRouteTable Name = "azure_route"
	// HuaWeiRouteTable is huawei route's table name.
	HuaWeiRouteTable Name = "huawei_route"
	// GcpRouteTable is gcp route's table name.
	GcpRouteTable Name = "gcp_route"
	// DiskCvmRelTableName is disk_cvm_rel's table name.
	DiskCvmRelTableName Name = "disk_cvm_rel"
	// EipCvmRelTableName is eip_cvm_rel's table name.
	EipCvmRelTableName Name = "eip_cvm_rel"

	// AccountSyncDetailTable is account_sync_detail table's name.
	AccountSyncDetailTable Name = "account_sync_detail"

	// ApplicationTable is application table name
	ApplicationTable Name = "application"
	// ApprovalProcessTable is approval process table name
	ApprovalProcessTable Name = "approval_process"
	// NetworkInterfaceTable is network interface table's name.
	NetworkInterfaceTable Name = "network_interface"
	// NetworkInterfaceCvmRelTable is network interface and cvm rel table's name.
	NetworkInterfaceCvmRelTable Name = "network_interface_cvm_rel"
	// AccountBillConfigTable is account bill config table's name.
	AccountBillConfigTable Name = "account_bill_config"

	// RecycleRecordTableTaskID is recycle record table's task id.
	// TODO: 之后考虑非表id的id_generator如何更优雅的使用
	RecycleRecordTableTaskID Name = "recycle_record_task_id"

	// UserCollectionTable 用户收藏表
	UserCollectionTable Name = "user_collection"

	// AsyncFlowTable is async flow table's name.
	AsyncFlowTable Name = "async_flow"
	// AsyncFlowTaskTable is async flow task table's name.
	AsyncFlowTaskTable Name = "async_flow_task"

	// CloudSelectionSchemeTable is cloud selection scheme table's name.
	CloudSelectionSchemeTable Name = "cloud_selection_scheme"
	// CloudSelectionBizTypeTable 云选型业务类型
	CloudSelectionBizTypeTable Name = "cloud_selection_biz_type"
	// CloudSelectionIdcTable 云选型机房信息
	CloudSelectionIdcTable Name = "cloud_selection_idc"

	// ArgumentTemplateTable is argument template table's name.
	ArgumentTemplateTable Name = "argument_template"

<<<<<<< HEAD
	// AccountBillSummaryTable 月度汇总账单
	AccountBillSummaryTable = "account_bill_summary"
	// AccountBillSummaryVersionTable 月度汇总账单版本
	AccountBillSummaryVersionTable = "account_bill_summary_version"
	// AccountBillSummaryDailyTable 每天汇总账单版本
	AccountBillSummaryDailyTable = "account_bill_summary_daily"
	// AccountBillItemTable 分账后的账单明细
	AccountBillItemTable = "account_bill_item"
	// AccountBillAdjustmentItemTable 手动调账表
	AccountBillAdjustmentItemTable = "account_bill_adjustment_item"
	// AccountBillPullerTable 账单拉取器表
	AccountBillPullerTable = "account_bill_puller"
	// AccountBillDailyPullTaskTable 日账单拉取任务表
	AccountBillDailyPullTaskTable = "account_bill_daily_pull_task"
=======
	// SslCertTable is ssl cert table's name.
	SslCertTable Name = "ssl_cert"

	// LoadBalancerTable is load_balancer table's name.
	LoadBalancerTable Name = "load_balancer"
	// SecurityGroupCommonRelTable is security group common rel table's name.
	SecurityGroupCommonRelTable Name = "security_group_common_rel"
	// LoadBalancerListenerTable is load_balancer_listener table's name.
	LoadBalancerListenerTable Name = "load_balancer_listener"
	// TCloudLbUrlRuleTable is tcloud_lb_url_rule table's name.
	TCloudLbUrlRuleTable Name = "tcloud_lb_url_rule"
	// LoadBalancerTargetTable is load_balancer_target table's name.
	LoadBalancerTargetTable Name = "load_balancer_target"
	// LoadBalancerTargetGroupTable is load_balancer_target_group table's name.
	LoadBalancerTargetGroupTable Name = "load_balancer_target_group"
	// TargetGroupListenerRuleRelTable is target_group_listener_rule_rel table's name.
	TargetGroupListenerRuleRelTable Name = "target_group_listener_rule_rel"
	// ResourceFlowRelTable is resource_flow_rel table's name.
	ResourceFlowRelTable Name = "resource_flow_rel"
	// ResourceFlowLockTable is resource_flow_lock table's name.
	ResourceFlowLockTable Name = "resource_flow_lock"
>>>>>>> 1647f99f
)

// Validate whether the table name is valid or not.
func (n Name) Validate() error {
	valid := validTableNames[n]
	if valid {
		return nil
	}

	if _, ok := TableMap[n]; !ok {
		return fmt.Errorf("unknown table name: %s", n)
	}

	return nil
}

// TableMap table map config
var TableMap = map[Name]struct{}{
	AuditTable:                   {},
	AccountTable:                 {},
	SubAccountTable:              {},
	AccountBizRelTable:           {},
	VpcTable:                     {},
	SubnetTable:                  {},
	IDGenerator:                  {},
	SecurityGroupTable:           {},
	VpcSecurityGroupRelTable:     {},
	SecurityGroupTagTable:        {},
	SecurityGroupSubnetTable:     {},
	SGSecurityGroupRuleTable:     {},
	TCloudSecurityGroupRuleTable: {},
	AwsSecurityGroupRuleTable:    {},
	HuaWeiSecurityGroupRuleTable: {},
	AzureSecurityGroupRuleTable:  {},
	SGNetworkInterfaceRelTable:   {},
	GcpFirewallRuleTable:         {},
	HuaWeiRegionTable:            {},
	AzureRGTable:                 {},
	AzureRegionTable:             {},
	GcpRegionTable:               {},
	AwsRegionTable:               {},
	TCloudRegionTable:            {},
	RouteTableTable:              {},
	TCloudRouteTable:             {},
	AwsRouteTable:                {},
	AzureRouteTable:              {},
	HuaWeiRouteTable:             {},
	GcpRouteTable:                {},
	ZoneTable:                    {},
	CvmTable:                     {},
	ApplicationTable:             {},
	ApprovalProcessTable:         {},
	NetworkInterfaceTable:        {},
	NetworkInterfaceCvmRelTable:  {},
	RecycleRecordTable:           {},
	EipTable:                     {},
	DiskTable:                    {},
	ImageTable:                   {},
	DiskCvmRelTableName:          {},
	EipCvmRelTableName:           {},
	AccountBillConfigTable:       {},
	UserCollectionTable:          {},
	AccountSyncDetailTable:       {},
	CloudSelectionSchemeTable:    {},
	CloudSelectionBizTypeTable:   {},
	CloudSelectionIdcTable:       {},
	SslCertTable:                 {},

	// TODO: 临时方案
	RecycleRecordTableTaskID: {},

	AsyncFlowTable:     {},
	AsyncFlowTaskTable: {},

	ArgumentTemplateTable: {},

<<<<<<< HEAD
	AccountBillPullerTable:         {},
	AccountBillDailyPullTaskTable:  {},
	AccountBillSummaryTable:        {},
	AccountBillSummaryVersionTable: {},
	AccountBillSummaryDailyTable:   {},
	AccountBillItemTable:           {},
	AccountBillAdjustmentItemTable: {},
=======
	LoadBalancerTable:               {},
	SecurityGroupCommonRelTable:     {},
	LoadBalancerListenerTable:       {},
	TCloudLbUrlRuleTable:            {},
	LoadBalancerTargetTable:         {},
	LoadBalancerTargetGroupTable:    {},
	TargetGroupListenerRuleRelTable: {},
	ResourceFlowRelTable:            {},
	ResourceFlowLockTable:           {},
>>>>>>> 1647f99f
}

// Register 注册表名
func (n Name) Register() {
	validTableNames[n] = true
}<|MERGE_RESOLUTION|>--- conflicted
+++ resolved
@@ -149,7 +149,6 @@
 	// ArgumentTemplateTable is argument template table's name.
 	ArgumentTemplateTable Name = "argument_template"
 
-<<<<<<< HEAD
 	// AccountBillSummaryTable 月度汇总账单
 	AccountBillSummaryTable = "account_bill_summary"
 	// AccountBillSummaryVersionTable 月度汇总账单版本
@@ -164,7 +163,6 @@
 	AccountBillPullerTable = "account_bill_puller"
 	// AccountBillDailyPullTaskTable 日账单拉取任务表
 	AccountBillDailyPullTaskTable = "account_bill_daily_pull_task"
-=======
 	// SslCertTable is ssl cert table's name.
 	SslCertTable Name = "ssl_cert"
 
@@ -186,7 +184,6 @@
 	ResourceFlowRelTable Name = "resource_flow_rel"
 	// ResourceFlowLockTable is resource_flow_lock table's name.
 	ResourceFlowLockTable Name = "resource_flow_lock"
->>>>>>> 1647f99f
 )
 
 // Validate whether the table name is valid or not.
@@ -263,15 +260,13 @@
 
 	ArgumentTemplateTable: {},
 
-<<<<<<< HEAD
-	AccountBillPullerTable:         {},
-	AccountBillDailyPullTaskTable:  {},
-	AccountBillSummaryTable:        {},
-	AccountBillSummaryVersionTable: {},
-	AccountBillSummaryDailyTable:   {},
-	AccountBillItemTable:           {},
-	AccountBillAdjustmentItemTable: {},
-=======
+	AccountBillPullerTable:          {},
+	AccountBillDailyPullTaskTable:   {},
+	AccountBillSummaryTable:         {},
+	AccountBillSummaryVersionTable:  {},
+	AccountBillSummaryDailyTable:    {},
+	AccountBillItemTable:            {},
+	AccountBillAdjustmentItemTable:  {},
 	LoadBalancerTable:               {},
 	SecurityGroupCommonRelTable:     {},
 	LoadBalancerListenerTable:       {},
@@ -281,7 +276,6 @@
 	TargetGroupListenerRuleRelTable: {},
 	ResourceFlowRelTable:            {},
 	ResourceFlowLockTable:           {},
->>>>>>> 1647f99f
 }
 
 // Register 注册表名
