--- conflicted
+++ resolved
@@ -1178,6 +1178,7 @@
       return moment(data.updated_at).format('YYYY-MM-DD HH:mm:ss');
     },
   },
+  
   {
     label: '证书状态',
     field: 'cert_status',
@@ -1226,138 +1227,6 @@
   }
 ]
 
-  const targetGroupColumns = [
-    {
-      type: 'selection',
-      width: '100',
-      onlyShowOnList: true,
-    },
-    getLinkField('target_group_name', '目标组名称'),
-    {
-      label: '关联的负载均衡',
-      field: 'clb_name',
-      isDefaultShow: true,
-    },
-    {
-      label: '绑定监听器数量',
-      field: 'listener_count',
-      isDefaultShow: true,
-      sort: true,
-    },
-    {
-      label: '协议',
-      field: 'protocol',
-      isDefaultShow: true,
-      filter: true,
-    },
-    {
-      label: '端口',
-      field: 'port',
-      isDefaultShow: true,
-      filter: true,
-    },
-    {
-      label: '云厂商',
-      field: 'vendor',
-    },
-    {
-      label: '地域',
-      field: 'region',
-    },
-    {
-      label: '可用区域',
-      field: 'zone',
-    },
-    {
-      label: '资源类型',
-      field: 'type',
-    },
-    {
-      label: '所属VPC',
-      field: 'vpc_id',
-    },
-    {
-      label: '健康检查端口',
-      field: 'health_check_port',
-    },
-    {
-      label: 'IP地址类型',
-      field: 'ip_type',
-    },
-  ];
-
-  const rsConfigColumns = [
-    {
-      label: '内网IP',
-      field: 'privateIp',
-      isDefaultShow: true,
-    },
-    {
-      label: '公网IP',
-      field: 'publicIp',
-    },
-    {
-      label: '名称',
-      field: 'name',
-      isDefaultShow: true,
-    },
-    {
-      label: '地域',
-      field: 'region',
-    },
-    {
-      label: '资源类型',
-      field: 'resourceType',
-    },
-    {
-      label: '所属网络',
-      field: 'network',
-    },
-  ];
-
-  const domainColumns = [
-    {
-      type: 'selection',
-      width: '100',
-      onlyShowOnList: true,
-    },
-    {
-      label: '域名',
-      field: 'domain',
-      isDefaultShow: true,
-    },
-    {
-      label: '协议',
-      field: 'protocol',
-      isDefaultShow: true,
-      filter: true,
-    },
-    {
-      label: '端口',
-      field: 'port',
-      isDefaultShow: true,
-      filter: true,
-    },
-    {
-      label: '轮询方式',
-      field: 'health_check_type',
-      isDefaultShow: true,
-      filter: true,
-    },
-    {
-      label: 'URL数量',
-      field: 'url_count',
-      isDefaultShow: true,
-      sort: true,
-    },
-    {
-      label: '同步状态',
-      field: 'sync_status',
-      isDefaultShow: true,
-      filter: true,
-    },
-  ];
-
   const columnsMap = {
     vpc: vpcColumns,
     subnet: subnetColumns,
@@ -1371,13 +1240,7 @@
     securityCommon: securityCommonColumns,
     eips: eipColumns,
     clbs: clbsColumns,
-<<<<<<< HEAD
     certificate: certificateColums
-=======
-    targetGroup: targetGroupColumns,
-    rsConfig: rsConfigColumns,
-    domain: domainColumns,
->>>>>>> c2a00bf1
   };
 
   let columns = (columnsMap[type] || []).filter((column: any) => !isSimpleShow || !column.onlyShowOnList);
