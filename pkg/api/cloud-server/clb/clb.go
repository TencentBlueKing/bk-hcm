/*
 * TencentBlueKing is pleased to support the open source community by making
 * 蓝鲸智云 - 混合云管理平台 (BlueKing - Hybrid Cloud Management System) available.
 * Copyright (C) 2022 THL A29 Limited,
 * a Tencent company. All rights reserved.
 * Licensed under the MIT License (the "License");
 * you may not use this file except in compliance with the License.
 * You may obtain a copy of the License at http://opensource.org/licenses/MIT
 * Unless required by applicable law or agreed to in writing,
 * software distributed under the License is distributed on
 * an "AS IS" BASIS, WITHOUT WARRANTIES OR CONDITIONS OF ANY KIND,
 * either express or implied. See the License for the
 * specific language governing permissions and limitations under the License.
 *
 * We undertake not to change the open source license (MIT license) applicable
 *
 * to the current version of the project delivered to anyone in the future.
 */

package csclb

import (
	"errors"
	"fmt"

	"hcm/pkg/api/core"
	coreclb "hcm/pkg/api/core/cloud/clb"
	"hcm/pkg/criteria/constant"
	"hcm/pkg/criteria/validator"
)

// BatchBindClbSecurityGroupReq batch bind clb security group req.
type BatchBindClbSecurityGroupReq struct {
	ClbID            string   `json:"clb_id" validate:"required"`
	SecurityGroupIDs []string `json:"security_group_ids" validate:"required,max=50"`
}

// Validate validate.
func (req *BatchBindClbSecurityGroupReq) Validate() error {
	if len(req.ClbID) == 0 {
		return errors.New("clb_id is required")
	}

	if len(req.SecurityGroupIDs) == 0 {
		return errors.New("security_group_ids is required")
	}

	if len(req.SecurityGroupIDs) > constant.LoadBalancerBindSecurityGroupMaxLimit {
		return fmt.Errorf("security_group_ids should <= %d", constant.LoadBalancerBindSecurityGroupMaxLimit)
	}

	return validator.Validate.Struct(req)
}

// UnBindClbSecurityGroupReq unbind clb security group req.
type UnBindClbSecurityGroupReq struct {
	ClbID           string `json:"clb_id" validate:"required"`
	SecurityGroupID string `json:"security_group_id" validate:"required"`
}

// Validate validate.
func (req *UnBindClbSecurityGroupReq) Validate() error {
	if len(req.ClbID) == 0 {
		return errors.New("clb_id is required")
	}

	if len(req.SecurityGroupID) == 0 {
		return errors.New("security_group_id is required")
	}

	return validator.Validate.Struct(req)
}

// -------------------------- Associate --------------------------

// SecurityGroupAssociateClbReq define security group associate clb option.
type SecurityGroupAssociateClbReq struct {
	ClbID            string   `json:"clb_id" validate:"required"`
	SecurityGroupIDs []string `json:"security_group_ids" validate:"required,max=50"`
}

// Validate security group associate clb request.
func (req *SecurityGroupAssociateClbReq) Validate() error {
	return validator.Validate.Struct(req)
}

<<<<<<< HEAD
// -------------------------- List Listener--------------------------

// ListListenerResult defines list listener result.
type ListListenerResult = core.ListResultT[ListListenerBase]

// ListListenerBase define list listener base.
type ListListenerBase struct {
	coreclb.BaseListener
	TargetGroupID string                   `json:"target_group_id"`
	Scheduler     string                   `json:"scheduler"`
	DomainNum     int64                    `json:"domain_num"`
	UrlNum        int64                    `json:"url_num"`
	HealthCheck   *coreclb.HealthCheckInfo `json:"health_check"`
	Certificate   *coreclb.CertificateInfo `json:"certificate"`
}

// -------------------------- Get Listener --------------------------

// GetListenerDetail define get listener detail.
type GetListenerDetail struct {
	coreclb.BaseListener
	LblID              string                   `json:"lbl_id"`
	LblName            string                   `json:"lbl_name"`
	CloudLblID         string                   `json:"cloud_lbl_id"`
	TargetGroupID      string                   `json:"target_group_id"`
	TargetGroupName    string                   `json:"target_group_name"`
	CloudTargetGroupID string                   `json:"cloud_target_group_id"`
	HealthCheck        *coreclb.HealthCheckInfo `json:"health_check"`
	Certificate        *coreclb.CertificateInfo `json:"certificate"`
	DomainNum          int64                    `json:"domain_num"`
	UrlNum             int64                    `json:"url_num"`
}

// -------------------------- List Clb Url Rule --------------------------

// ListClbUrlRuleResult defines list clb url rule result.
type ListClbUrlRuleResult = core.ListResultT[ListClbUrlRuleBase]

// ListClbUrlRuleBase define list clb url rule base.
type ListClbUrlRuleBase struct {
	coreclb.BaseTCloudClbURLRule
	LblName              string   `json:"lbl_name"`
	LbName               string   `json:"lb_name"`
	PrivateIPv4Addresses []string `json:"private_ipv4_addresses"`
	PrivateIPv6Addresses []string `json:"private_ipv6_addresses"`
	PublicIPv4Addresses  []string `json:"public_ipv4_addresses"`
	PublicIPv6Addresses  []string `json:"public_ipv6_addresses"`
	Protocol             string   `json:"protocol"`
	Port                 int64    `json:"port"`
	VpcID                string   `json:"vpc_id"`
	VpcName              string   `json:"vpc_name"`
	CloudVpcID           string   `json:"cloud_vpc_id"`
	InstType             string   `json:"inst_type"`
=======
// AssignClbToBizReq define assign clb to biz req.
type AssignClbToBizReq struct {
	BkBizID int64    `json:"bk_biz_id" validate:"required,min=0"`
	ClbIDs  []string `json:"clb_ids" validate:"required,min=1"`
}

// Validate assign clb to biz request.
func (req *AssignClbToBizReq) Validate() error {

	if req.BkBizID <= 0 {
		return errors.New("bk_biz_id should >= 0")
	}

	if len(req.ClbIDs) == 0 {
		return errors.New("clb ids is required")
	}

	if len(req.ClbIDs) > constant.BatchOperationMaxLimit {
		return fmt.Errorf("clb ids should <= %d", constant.BatchOperationMaxLimit)
	}

	return validator.Validate.Struct(req)
>>>>>>> c31a2131
}<|MERGE_RESOLUTION|>--- conflicted
+++ resolved
@@ -84,7 +84,30 @@
 	return validator.Validate.Struct(req)
 }
 
-<<<<<<< HEAD
+// AssignClbToBizReq define assign clb to biz req.
+type AssignClbToBizReq struct {
+	BkBizID int64    `json:"bk_biz_id" validate:"required,min=0"`
+	ClbIDs  []string `json:"clb_ids" validate:"required,min=1"`
+}
+
+// Validate assign clb to biz request.
+func (req *AssignClbToBizReq) Validate() error {
+
+	if req.BkBizID <= 0 {
+		return errors.New("bk_biz_id should >= 0")
+	}
+
+	if len(req.ClbIDs) == 0 {
+		return errors.New("clb ids is required")
+	}
+
+	if len(req.ClbIDs) > constant.BatchOperationMaxLimit {
+		return fmt.Errorf("clb ids should <= %d", constant.BatchOperationMaxLimit)
+	}
+
+	return validator.Validate.Struct(req)
+}
+
 // -------------------------- List Listener--------------------------
 
 // ListListenerResult defines list listener result.
@@ -138,28 +161,4 @@
 	VpcName              string   `json:"vpc_name"`
 	CloudVpcID           string   `json:"cloud_vpc_id"`
 	InstType             string   `json:"inst_type"`
-=======
-// AssignClbToBizReq define assign clb to biz req.
-type AssignClbToBizReq struct {
-	BkBizID int64    `json:"bk_biz_id" validate:"required,min=0"`
-	ClbIDs  []string `json:"clb_ids" validate:"required,min=1"`
-}
-
-// Validate assign clb to biz request.
-func (req *AssignClbToBizReq) Validate() error {
-
-	if req.BkBizID <= 0 {
-		return errors.New("bk_biz_id should >= 0")
-	}
-
-	if len(req.ClbIDs) == 0 {
-		return errors.New("clb ids is required")
-	}
-
-	if len(req.ClbIDs) > constant.BatchOperationMaxLimit {
-		return fmt.Errorf("clb ids should <= %d", constant.BatchOperationMaxLimit)
-	}
-
-	return validator.Validate.Struct(req)
->>>>>>> c31a2131
 }