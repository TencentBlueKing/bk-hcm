--- conflicted
+++ resolved
@@ -290,8 +290,6 @@
           icon: 'hcm-icon bkhcm-icon-security-group',
         },
       },
-<<<<<<< HEAD
-=======
       {
         path: 'gcp/detail',
         name: 'gcpBusinessDetail',
@@ -312,7 +310,6 @@
           notMenu: true,
         },
       },
->>>>>>> cf37fa80
     ],
   },
   {
