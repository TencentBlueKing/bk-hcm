<script lang="ts" setup>
import { ref, PropType, reactive, h, watch, computed, inject } from 'vue';
import { Button, Message } from 'bkui-vue';
import { useI18n } from 'vue-i18n';
import useQueryCommonList from '@/views/resource/resource-manage/hooks/use-query-list-common';
import useColumns from '@/views/resource/resource-manage/hooks/use-columns';
import useSelection from '@/views/resource/resource-manage/hooks/use-selection';
import bus from '@/common/bus';
import { useResourceStore, useAccountStore } from '@/store';
import { QueryRuleOPEnum } from '@/typings';

const props = defineProps({
  data: {
    type: Object as PropType<any>,
  },
  isBindBusiness: {
    type: [Boolean, String],
  },
});

const activeType = ref('ingress');
const tableData = ref([]);
const isShow = ref(false);
const securityId = ref(0);
const fetchUrl = ref<string>(`vendors/${props.data.vendor}/security_groups/${securityId.value}/rules/list`);
const fetchFilter = reactive({
  op: QueryRuleOPEnum.AND,
  rules: [{ field: 'type', op: 'eq', value: activeType.value }],
});
const securityFetchUrl = ref<any>('security_groups/list');
const securityFetchFilter = ref<any>({
  filter: {
    op: 'and',
    rules: [
      { field: 'account_id', op: 'eq', value: props.data.account_id },
      { field: 'region', op: 'eq', value: props.data.region },
    ],
  },
});
const isListLoading = ref(false);
const showSecurityDialog = ref(false);
const securityBindLoading = ref(false);
const unBindShow = ref(false);
const unBindLoading = ref(false);
const ids = ref([]);
const curreClickId = ref(); // 当前点击的id
const curreSelectId = ref(); // 当前选择的安全组id
const tableItem = ref();

const state = reactive<any>({
  datas: [],
  pagination: {
    current: 1,
    limit: 10,
    count: 0,
  },
  isLoading: false,
  handlePageChange: () => {},
  handlePageSizeChange: () => {},
  handleSort: () => {},
  columns: useColumns('securityCommon', false, props.data.vendor).columns,
});

// use hook
const { t } = useI18n();
const resourceStore = useResourceStore();
const accountStore = useAccountStore();
const authVerifyData: any = inject('authVerifyData');

const actionName = computed(() => {
  // 资源下没有业务ID
  return isResourcePage.value ? 'iaas_resource_operate' : 'biz_iaas_resource_operate';
});

// 是否显示表格上方的绑定按钮
const isBindBtnShow = computed(() => {
  return props.data.vendor === 'tcloud' || props.data.vendor === 'aws' || props.data.vendor === 'huawei';
});

// 权限弹窗 bus通知最外层弹出
const showAuthDialog = (authActionName: string) => {
  bus.$emit('auth', authActionName);
};

const isResourcePage = computed(() => {
  // 资源下没有业务ID
  return !accountStore.bizs;
});

const { selections, handleSelectionChange } = useSelection();

watch(
  () => activeType.value,
  (val) => {
    fetchFilter.rules[0].value = val;
    state.columns.forEach((e: any) => {
      if (e.field === 'resource') {
        e.label = val === 'ingress' ? t('来源') : t('目标');
      }
    });
  },
);

watch(
  () => selections.value,
  (val) => {
    const [id] = val.map((e: any) => e.id);
    curreSelectId.value = id;
  },
  { deep: true },
);

const columns: any = [
  {
    label: 'ID',
    render({ data }: any) {
      return h(
        Button,
        {
          text: true,
          theme: 'primary',
          onClick() {
            securityId.value = data.vendor === 'azure' ? data.extension.security_group_id : data.id;
            showRuleDialog();
          },
        },
        [data.vendor === 'azure' ? data.extension.security_group_id : data.id || '--'],
      );
    },
  },
  {
    label: '安全组名称',
    render({ data }: any) {
      return h('span', {}, [data.vendor === 'azure' ? data.extension.resource_group_name : data.name || '--']);
    },
  },
  {
    label: t('操作'),
    render({ data }: any) {
      return h('span', {}, [
        data.vendor === 'azure' &&
          h(
            Button,
            {
              text: true,
              theme: 'primary',
              class: 'mr10',
              disabled: data.vendor === 'azure' && data.extension?.cloud_security_group_id, // 如果有安全组id 就不可以绑定
              onClick() {
                if (data.vendor === 'azure') {
                  securityId.value = data.extension.security_group_id;
                  curreClickId.value = data.id;
                } else {
                  securityId.value = data.id;
                }
                handleSecurityDialog();
              },
            },
            ['绑定'],
          ),
        h(
          'span',
          {
            onClick() {
              showAuthDialog(actionName.value);
            },
          },
          [
            h(
              Button,
              {
                text: true,
                theme: 'primary',
                disabled:
                  (data.vendor === 'azure' && !data.extension?.cloud_security_group_id) ||
                  !authVerifyData.value?.permissionAction[actionName.value], // 如果没有安全组id 就不可以解绑
                onClick() {
                  if (data.vendor === 'azure') {
                    securityId.value = data.extension.security_group_id;
                    curreClickId.value = data.id;
                  } else {
                    securityId.value = data.id;
                  }
                  unBind(data);
                },
              },
              ['解绑'],
            ),
          ],
        ),
      ]);
    },
  },
];

if (props.data.vendor === 'azure') {
  columns.unshift({
    label: t('网络接口名称'),
    field: 'name',
  });
}

const securityColumns = [
  {
    type: 'selection',
  },
  {
    label: 'ID',
    field: 'id',
  },
  {
    label: '资源id',
    field: 'cloud_id',
  },
  {
    label: '名称',
    field: 'name',
  },
  {
    label: '备注',
    field: 'memo',
  },
];

// tab 信息
const types = [
  { name: 'ingress', label: t('入站规则') },
  { name: 'egress', label: t('出站规则') },
];

// 主机中安全组的列表
const getSecurityGroupsList = async () => {
  isListLoading.value = true;
  try {
    let res: any = {};
    if (props.data.vendor === 'azure') {
      res = await resourceStore.getNetworkList(props.data.vendor, props.data.id);
    } else {
      res = await resourceStore.getSecurityGroupsListByCvmId(props.data.id);
    }
    tableData.value = res.data;
  } finally {
    isListLoading.value = false;
  }
};

const { datas, pagination, isLoading, handlePageChange, handlePageSizeChange, handleSort } = useQueryCommonList(
  {
    filter: fetchFilter,
  },
  fetchUrl,
);

state.datas = datas;
state.isLoading = isLoading;
state.pagination = pagination;
state.handlePageChange = handlePageChange;
state.handlePageSizeChange = handlePageSizeChange;
state.handleSort = handleSort;
state.columns = useColumns('securityCommon', false, props.data.vendor).columns;

watch(
  () => tableData.value,
  (val) => {
    // 修改filterrules
    if (
      (props.data.vendor === 'aws' || props.data.vendor === 'tcloud' || props.data.vendor === 'huawei') &&
      val?.length
    ) {
      ids.value = val.map((e: any) => e.id);
      securityFetchFilter.value.filter.rules = securityFetchFilter.value.filter.rules.filter((e) => e.field !== 'id');
      securityFetchFilter.value.filter.rules.push({ field: 'id', op: 'nin', value: ids.value });
    }
  },
  { deep: true, immediate: true },
);

if (props.data.vendor === 'aws') {
  securityFetchFilter.value.filter.rules.push({
    field: 'extension.vpc_id',
    op: 'json_eq',
    value: props.data.vpc_ids[0],
  });
}
if (isResourcePage.value) {
  securityFetchFilter.value.filter.rules.push({ field: 'bk_biz_id', op: 'eq', value: -1 }); // 资源下才需要查未绑定的数据
}
<<<<<<< HEAD
if (isResourcePage.value) {
  securityFetchFilter.value.filter.rules.push({ field: 'bk_biz_id', op: 'eq', value: -1 }); // 资源下才需要查未绑定的数据
}

//   // { field: 'id', op: 'not_in', value: ['000000cx'] }
// }
=======
>>>>>>> cf37fa80

const {
  datas: securityDatas,
  pagination: securityPagination,
  isLoading: securityLoading,
  handlePageChange: securityHandlePageChange,
  handlePageSizeChange: securityHandlePageSizeChange,
  getList: getSecurityList,
} = useQueryCommonList(securityFetchFilter.value, securityFetchUrl);

const showRuleDialog = async () => {
  isShow.value = true;
  // 获取列表数据
  fetchUrl.value = `vendors/${props.data.vendor}/security_groups/${securityId.value}/rules/list`;
  fetchFilter.rules = [{ field: 'type', op: 'eq', value: activeType.value }];
  if (props.data.vendor === 'huawei') {
    const huaweiColummns = [
      {
        label: t('优先级'),
        field: 'priority',
      },
      {
        label: t('类型'),
        field: 'ethertype',
      },
    ];
    state.columns.unshift(...huaweiColummns);
  } else if (props.data.vendor === 'azure') {
    const awsColummns = [
      {
        label: t('优先级'),
        field: 'priority',
      },
      {
        label: t('名称'),
        field: 'name',
      },
    ];
    state.columns.unshift(...awsColummns);
  }
};

const handleSecurityDialog = () => {
  showSecurityDialog.value = true;
  getSecurityList();
};

// 安全组绑定主机
const handleSecurityConfirm = async () => {
  if (!curreSelectId.value) {
    Message({
      message: t('请选择需要绑定的安全组'),
      theme: 'error',
    });
    return;
  }
  securityBindLoading.value = true;
  try {
    // 暂时只支持一个一个绑定 后期会修改成绑定多个
    let type = 'cvms';
    let params: any = { security_group_id: curreSelectId.value, cvm_id: props.data.id };
    if (props.data.vendor === 'azure') {
      type = 'network_interfaces';
      params = { security_group_id: securityId.value, network_interface_id: curreClickId.value };
    }
    await resourceStore.bindSecurityInfo(type, params);
    showSecurityDialog.value = false;
    Message({
      message: t('绑定成功'),
      theme: 'success',
    });
    getSecurityGroupsList();
  } catch (error) {
  } finally {
    securityBindLoading.value = false;
  }
};

// 解绑弹窗
const unBind = async (dataItem: any) => {
  unBindShow.value = true;
  tableItem.value = dataItem;
};

// 确认解绑
const handleConfirmUnBind = async () => {
  if (tableData.value.length === 1) {
    // 只有一条主机时不能解绑
    unBindShow.value = false;
    return;
  }
  unBindLoading.value = true;
  let type = 'cvms';
  let params: any = { security_group_id: securityId.value, cvm_id: props.data.id };
  if (props.data.vendor === 'azure') {
    type = 'network_interfaces';
    params = { security_group_id: securityId.value, network_interface_id: curreClickId.value };
  }
  try {
    await resourceStore.unBindSecurityInfo(type, params);
    unBindShow.value = false;
    Message({
      message: t('解绑成功'),
      theme: 'success',
    });
    getSecurityGroupsList();
  } finally {
    unBindLoading.value = false;
  }
};

// 关闭弹窗
const handleClose = () => {
  unBindShow.value = false;
  showSecurityDialog.value = false;
};

const isRowSelectEnable = ({ index }: any) => {
  // 单选
  if (!curreSelectId.value) {
    return true;
  }
  const { id } = securityDatas.value[index];
  return id === curreSelectId.value;
};

getSecurityGroupsList();
</script>

<template>
  <div class="host-security-container" :class="isBindBtnShow ? 'show-bind-btn' : ''">
<<<<<<< HEAD
    <span v-if="isBindBtnShow" @click="showAuthDialog(actionName)">
=======
    <span
      v-if="isBindBtnShow"
      @click="showAuthDialog(actionName)">
>>>>>>> cf37fa80
      <bk-button
        class="mw88"
        theme="primary"
        :disabled="isBindBusiness || !authVerifyData?.permissionAction[actionName]"
        @click="handleSecurityDialog"
      >
        {{ t('绑定') }}
      </bk-button>
    </span>
    <bk-loading :loading="isListLoading">
      <bk-table
        class="security-list-table"
        row-hover="auto"
        :columns="columns"
        :data="tableData"
        show-overflow-tooltip
      />
    </bk-loading>
    <bk-dialog
      v-model:isShow="isShow"
      :title="activeType === 'ingress' ? '入站规则' : '出站规则'"
      width="1200"
      :theme="'primary'"
      :dialog-type="'show'"
    >
      <bk-loading :loading="state.isLoading">
        <section class="mt20">
          <bk-radio-group v-model="activeType">
            <bk-radio-button v-for="item in types" :key="item.name" :label="item.name">
              {{ item.label }}
            </bk-radio-button>
          </bk-radio-group>
        </section>
        <bk-table
          class="mt20"
          row-hover="auto"
          :columns="state.columns"
          :data="state.datas"
          remote-pagination
          show-overflow-tooltip
          :pagination="state.pagination"
          @page-limit-change="state.handlePageSizeChange"
          @page-value-change="state.handlePageChange"
          @column-sort="state.handleSort"
        />
      </bk-loading>
    </bk-dialog>

    <bk-dialog
      :is-show="showSecurityDialog"
      :title="t('绑定安全组')"
      width="1200"
      :theme="'primary'"
      :is-loading="securityBindLoading"
      @closed="handleClose"
      @confirm="handleSecurityConfirm"
    >
      <bk-loading :loading="securityLoading">
        <bk-table
          class="mt20"
          row-hover="auto"
          remote-pagination
          show-overflow-tooltip
          :columns="securityColumns"
          :data="securityDatas"
          :pagination="securityPagination"
          :is-row-select-enable="isRowSelectEnable"
          @selection-change="handleSelectionChange"
          @page-limit-change="securityHandlePageChange"
          @page-value-change="securityHandlePageSizeChange"
        />
      </bk-loading>
    </bk-dialog>

    <bk-dialog
      :is-show="unBindShow"
      :title="'确定解绑'"
      :theme="'primary'"
      :is-loading="unBindLoading"
      @closed="handleClose"
      @confirm="handleConfirmUnBind"
    >
      <!-- <div>{{ t('确定解绑') }}</div> -->
      <span v-if="tableData.length === 1">
        <span class="error-text">解绑被限制,</span>
        <span>您的主机当前只绑定了1个安全组，为了确保您的主机安全，</span>
        <span class="error-text">请至少保留1个以上的安全组，并确保安全组规则有效</span>
      </span>
      <span v-else>
        <span>
          安全组
          {{ tableItem.vendor === 'azure' ? tableItem.extension.resource_group_name : tableItem.name }} 将从主机上解绑
        </span>
        <span class="error-text">请确保主机上绑定的其他安全组是有效的，避免出现主机安全风险</span>
      </span>
    </bk-dialog>
  </div>
</template>

<style lang="scss" scoped>
.host-security-container {
  .security-list-table {
    max-height: 100% !important;
<<<<<<< HEAD
=======
  }
  &.show-bind-btn .security-list-table {
    margin-top: 16px;
    max-height: calc(100% - 48px) !important;
  }
}
  .security-head {
    display: flex;
    align-items: center;
>>>>>>> cf37fa80
  }
  &.show-bind-btn .security-list-table {
    margin-top: 16px;
    max-height: calc(100% - 48px) !important;
  }
}
.security-head {
  display: flex;
  align-items: center;
}
.error-text {
  color: #ea3636;
}
</style><|MERGE_RESOLUTION|>--- conflicted
+++ resolved
@@ -285,15 +285,6 @@
 if (isResourcePage.value) {
   securityFetchFilter.value.filter.rules.push({ field: 'bk_biz_id', op: 'eq', value: -1 }); // 资源下才需要查未绑定的数据
 }
-<<<<<<< HEAD
-if (isResourcePage.value) {
-  securityFetchFilter.value.filter.rules.push({ field: 'bk_biz_id', op: 'eq', value: -1 }); // 资源下才需要查未绑定的数据
-}
-
-//   // { field: 'id', op: 'not_in', value: ['000000cx'] }
-// }
-=======
->>>>>>> cf37fa80
 
 const {
   datas: securityDatas,
@@ -425,13 +416,7 @@
 
 <template>
   <div class="host-security-container" :class="isBindBtnShow ? 'show-bind-btn' : ''">
-<<<<<<< HEAD
     <span v-if="isBindBtnShow" @click="showAuthDialog(actionName)">
-=======
-    <span
-      v-if="isBindBtnShow"
-      @click="showAuthDialog(actionName)">
->>>>>>> cf37fa80
       <bk-button
         class="mw88"
         theme="primary"
@@ -535,18 +520,6 @@
 .host-security-container {
   .security-list-table {
     max-height: 100% !important;
-<<<<<<< HEAD
-=======
-  }
-  &.show-bind-btn .security-list-table {
-    margin-top: 16px;
-    max-height: calc(100% - 48px) !important;
-  }
-}
-  .security-head {
-    display: flex;
-    align-items: center;
->>>>>>> cf37fa80
   }
   &.show-bind-btn .security-list-table {
     margin-top: 16px;
