/*
 * TencentBlueKing is pleased to support the open source community by making
 * 蓝鲸智云 - 混合云管理平台 (BlueKing - Hybrid Cloud Management System) available.
 * Copyright (C) 2022 THL A29 Limited,
 * a Tencent company. All rights reserved.
 * Licensed under the MIT License (the "License");
 * you may not use this file except in compliance with the License.
 * You may obtain a copy of the License at http://opensource.org/licenses/MIT
 * Unless required by applicable law or agreed to in writing,
 * software distributed under the License is distributed on
 * an "AS IS" BASIS, WITHOUT WARRANTIES OR CONDITIONS OF ANY KIND,
 * either express or implied. See the License for the
 * specific language governing permissions and limitations under the License.
 *
 * We undertake not to change the open source license (MIT license) applicable
 *
 * to the current version of the project delivered to anyone in the future.
 */

// Package dao ...
package dao

import (
	"fmt"
	"strings"
	"time"

	"hcm/pkg/cc"
	accountset "hcm/pkg/dal/dao/account-set"
	"hcm/pkg/dal/dao/application"
	daoasync "hcm/pkg/dal/dao/async"
	"hcm/pkg/dal/dao/audit"
	"hcm/pkg/dal/dao/auth"
	"hcm/pkg/dal/dao/bill"
	"hcm/pkg/dal/dao/cloud"
	daoselection "hcm/pkg/dal/dao/cloud-selection"
	argstpl "hcm/pkg/dal/dao/cloud/argument-template"
	cloudbill "hcm/pkg/dal/dao/cloud/bill"
	"hcm/pkg/dal/dao/cloud/cert"
	"hcm/pkg/dal/dao/cloud/cvm"
	"hcm/pkg/dal/dao/cloud/disk"
	diskcvmrel "hcm/pkg/dal/dao/cloud/disk-cvm-rel"
	"hcm/pkg/dal/dao/cloud/eip"
	eipcvmrel "hcm/pkg/dal/dao/cloud/eip-cvm-rel"
	cimage "hcm/pkg/dal/dao/cloud/image"
	loadbalancer "hcm/pkg/dal/dao/cloud/load-balancer"
	networkinterface "hcm/pkg/dal/dao/cloud/network-interface"
	nicvmrel "hcm/pkg/dal/dao/cloud/network-interface-cvm-rel"
	"hcm/pkg/dal/dao/cloud/region"
	resflow "hcm/pkg/dal/dao/cloud/resource-flow"
	resourcegroup "hcm/pkg/dal/dao/cloud/resource-group"
	routetable "hcm/pkg/dal/dao/cloud/route-table"
	securitygroup "hcm/pkg/dal/dao/cloud/security-group"
	sgcomrel "hcm/pkg/dal/dao/cloud/security-group-common-rel"
	sgcvmrel "hcm/pkg/dal/dao/cloud/security-group-cvm-rel"
	daosubaccount "hcm/pkg/dal/dao/cloud/sub-account"
	daosync "hcm/pkg/dal/dao/cloud/sync"
	"hcm/pkg/dal/dao/cloud/zone"
	idgenerator "hcm/pkg/dal/dao/id-generator"
	"hcm/pkg/dal/dao/orm"
	recyclerecord "hcm/pkg/dal/dao/recycle-record"
	daouser "hcm/pkg/dal/dao/user"
	"hcm/pkg/kit"
	"hcm/pkg/metrics"

	_ "github.com/go-sql-driver/mysql" // import mysql drive, used to create conn.
	"github.com/jmoiron/sqlx"
)

// Set defines all the DAO to be operated.
type Set interface {
	Audit() audit.Interface
	Auth() auth.Auth
	Account() cloud.Account
	SubAccount() daosubaccount.SubAccount
	SecurityGroup() securitygroup.SecurityGroup
	SGCvmRel() sgcvmrel.Interface
	TCloudSGRule() securitygroup.TCloudSGRule
	AwsSGRule() securitygroup.AwsSGRule
	HuaWeiSGRule() securitygroup.HuaWeiSGRule
	AzureSGRule() securitygroup.AzureSGRule
	GcpFirewallRule() cloud.GcpFirewallRule
	Cloud() cloud.Cloud
	AccountBizRel() cloud.AccountBizRel
	Vpc() cloud.Vpc
	Subnet() cloud.Subnet
	HuaWeiRegion() region.HuaWeiRegion
	AzureRG() resourcegroup.AzureRG
	AzureRegion() region.AzureRegion
	Zone() zone.Zone
	AccountSyncDetail() daosync.AccountSyncDetail
	TCloudRegion() region.TCloudRegion
	AwsRegion() region.AwsRegion
	GcpRegion() region.GcpRegion
	Cvm() cvm.Interface
	RouteTable() routetable.RouteTable
	Route() routetable.Route
	Application() application.Application
	ApprovalProcess() application.ApprovalProcess
	NetworkInterface() networkinterface.NetworkInterface
	RecycleRecord() recyclerecord.RecycleRecord
	Eip() eip.Eip
	Disk() disk.Disk
	NiCvmRel() nicvmrel.NiCvmRel
	Image() cimage.Image
	DiskCvmRel() diskcvmrel.DiskCvmRel
	EipCvmRel() eipcvmrel.EipCvmRel
	AccountBillConfig() cloudbill.Interface
	AccountBillDailyPullTask() bill.AccountBillDailyPullTask
	AccountBillPuller() bill.AccountBillPuller
	AccountBillSummaryMain() bill.AccountBillSummaryMain
	AccountBillSummaryDaily() bill.AccountBillSummaryDaily
	AccountBillSummaryVersion() bill.AccountBillSummaryVersion
	AccountBillItem() bill.AccountBillItem
	AccountBillAdjustmentItem() bill.AccountBillAdjustmentItem
	AccountBillSummaryRoot() bill.AccountBillSummaryRoot
<<<<<<< HEAD
	RootAccountBillConfig() bill.RootAccountBillConfig
=======
	AccountBillExchangeRate() bill.AccountBillExchangeRate
>>>>>>> 938aae73
	AsyncFlow() daoasync.AsyncFlow
	AsyncFlowTask() daoasync.AsyncFlowTask
	UserCollection() daouser.Interface
	CloudSelectionScheme() daoselection.SchemeInterface
	CloudSelectionBizType() daoselection.BizTypeInterface
	CloudSelectionIdc() daoselection.IdcInterface
	ArgsTpl() argstpl.Interface
	Cert() cert.Interface
	LoadBalancer() loadbalancer.LoadBalancerInterface
	LoadBalancerListener() loadbalancer.ListenerInterface
	LoadBalancerTarget() loadbalancer.TargetInterface
	LoadBalancerTargetGroup() loadbalancer.TargetGroupInterface
	LoadBalancerTargetGroupListenerRuleRel() loadbalancer.TargetGroupListenerRuleRelInterface
	LoadBalancerTCloudUrlRule() loadbalancer.LbTCloudUrlRuleInterface
	ResourceFlowRel() resflow.ResourceFlowRelInterface
	ResourceFlowLock() resflow.ResourceFlowLockInterface
	SGCommonRel() sgcomrel.Interface
	MainAccount() accountset.MainAccount
	RootAccount() accountset.RootAccount

	Txn() *Txn
}

// NewDaoSet create the DAO set instance.
func NewDaoSet(opt cc.DataBase) (Set, error) {
	db, err := connect(opt.Resource)
	if err != nil {
		return nil, fmt.Errorf("init sharding failed, err: %v", err)
	}

	ormInst := orm.InitOrm(db, orm.MetricsRegisterer(metrics.Register()),
		orm.IngressLimiter(opt.Limiter.QPS, opt.Limiter.Burst), orm.SlowRequestMS(opt.MaxSlowLogLatencyMS))

	idGen := idgenerator.New(db, idgenerator.DefaultMaxRetryCount)

	s := &set{
		idGen: idGen,
		orm:   ormInst,
		db:    db,
		audit: audit.NewAudit(ormInst),
	}

	return s, nil
}

// connect to mysql
func connect(opt cc.ResourceDB) (*sqlx.DB, error) {
	db, err := sqlx.Connect("mysql", uri(opt))
	if err != nil {
		return nil, fmt.Errorf("connect to mysql failed, err: %v", err)
	}

	db.SetMaxOpenConns(int(opt.MaxOpenConn))
	db.SetMaxIdleConns(int(opt.MaxIdleConn))
	db.SetConnMaxLifetime(time.Duration(opt.MaxIdleTimeoutMin) * time.Minute)

	return db, nil
}

// uri generate the standard db connection string format uri.
func uri(opt cc.ResourceDB) string {
	return fmt.Sprintf(
		"%s:%s@tcp(%s)/%s?parseTime=true&timeout=%ds&readTimeout=%ds&writeTimeout=%ds&charset=%s",
		opt.User,
		opt.Password,
		strings.Join(opt.Endpoints, ","),
		opt.Database,
		opt.DialTimeoutSec,
		opt.ReadTimeoutSec,
		opt.WriteTimeoutSec,
		"utf8mb4",
	)
}

type set struct {
	idGen idgenerator.IDGenInterface
	orm   orm.Interface
	db    *sqlx.DB
	audit audit.Interface
}

// EipCvmRel return EipCvmRel dao.
func (s *set) EipCvmRel() eipcvmrel.EipCvmRel {
	return &eipcvmrel.EipCvmRelDao{
		Orm:   s.orm,
		IDGen: s.idGen,
		Audit: s.audit,
	}
}

// DiskCvmRel return DiskCvmRel dao.
func (s *set) DiskCvmRel() diskcvmrel.DiskCvmRel {
	return &diskcvmrel.DiskCvmRelDao{
		Orm:   s.orm,
		IDGen: s.idGen,
		Audit: s.audit,
	}
}

// Image return Image dao.
func (s *set) Image() cimage.Image {
	return &cimage.ImageDao{
		Orm:   s.orm,
		IDGen: s.idGen,
		Audit: s.audit,
	}
}

// NiCvmRel return NiCvmRel dao.
func (s *set) NiCvmRel() nicvmrel.NiCvmRel {
	return &nicvmrel.NiCvmRelDao{
		Orm:   s.orm,
		IDGen: s.idGen,
		Audit: s.audit,
	}
}

// Disk return Disk dao.
func (s *set) Disk() disk.Disk {
	return &disk.DiskDao{
		Orm:   s.orm,
		IDGen: s.idGen,
		Audit: s.audit,
	}
}

// Eip return Eip dao.
func (s *set) Eip() eip.Eip {
	return &eip.EipDao{
		Orm:   s.orm,
		IDGen: s.idGen,
		Audit: s.audit,
	}
}

// Zone return Zone dao.
func (s *set) Zone() zone.Zone {
	return &zone.ZoneDao{
		Orm:   s.orm,
		IDGen: s.idGen,
	}
}

// AccountSyncDetail return AccountSyncDetail dao.
func (s *set) AccountSyncDetail() daosync.AccountSyncDetail {
	return &daosync.AccountSyncDetailDao{
		Orm:   s.orm,
		IDGen: s.idGen,
	}
}

// AzureRegion return AzureRegion dao.
func (s *set) AzureRegion() region.AzureRegion {
	return &region.AzureRegionDao{
		Orm:   s.orm,
		IDGen: s.idGen,
	}
}

// AzureRG return AzureRG dao.
func (s *set) AzureRG() resourcegroup.AzureRG {
	return &resourcegroup.AzureRGDao{
		Orm:   s.orm,
		IDGen: s.idGen,
	}
}

// HuaWeiRegion return HuaWeiRegion dao.
func (s *set) HuaWeiRegion() region.HuaWeiRegion {
	return &region.HuaWeiRegionDao{
		Orm:   s.orm,
		IDGen: s.idGen,
	}
}

// Account return account dao.
func (s *set) Account() cloud.Account {
	return &cloud.AccountDao{
		Orm:   s.orm,
		IDGen: s.idGen,
		Audit: s.audit,
	}
}

// SubAccount return sub account dao.
func (s *set) SubAccount() daosubaccount.SubAccount {
	return &daosubaccount.SubAccountDao{
		Orm:   s.orm,
		IDGen: s.idGen,
		Audit: s.audit,
	}
}

// AccountBizRel returns account biz relation dao.
func (s *set) AccountBizRel() cloud.AccountBizRel {
	return &cloud.AccountBizRelDao{
		Orm: s.orm,
	}
}

// Vpc returns vpc dao.
func (s *set) Vpc() cloud.Vpc {
	return cloud.NewVpcDao(s.orm, s.idGen, s.audit)
}

// Subnet returns subnet dao.
func (s *set) Subnet() cloud.Subnet {
	return cloud.NewSubnetDao(s.orm, s.idGen, s.audit)
}

// Auth return auth dao.
func (s *set) Auth() auth.Auth {
	return &auth.AuthDao{
		Orm: s.orm,
	}
}

// Cloud return cloud dao.
func (s *set) Cloud() cloud.Cloud {
	return &cloud.CloudDao{
		Orm: s.orm,
	}
}

// SecurityGroup return security group dao.
func (s *set) SecurityGroup() securitygroup.SecurityGroup {
	return &securitygroup.SecurityGroupDao{
		Orm:   s.orm,
		IDGen: s.idGen,
		Audit: s.audit,
	}
}

// SGCvmRel return security group cvm rel dao.
func (s *set) SGCvmRel() sgcvmrel.Interface {
	return &sgcvmrel.Dao{
		Orm: s.orm,
	}
}

// TCloudSGRule return tcloud security group rule dao.
func (s *set) TCloudSGRule() securitygroup.TCloudSGRule {
	return &securitygroup.TCloudSGRuleDao{
		Orm:   s.orm,
		IDGen: s.idGen,
		Audit: s.audit,
	}
}

// GcpFirewallRule return gcp firewall rule dao.
func (s *set) GcpFirewallRule() cloud.GcpFirewallRule {
	return &cloud.GcpFirewallRuleDao{
		Orm:   s.orm,
		IDGen: s.idGen,
		Audit: s.audit,
	}
}

// AwsSGRule return aws security group rule dao.
func (s *set) AwsSGRule() securitygroup.AwsSGRule {
	return &securitygroup.AwsSGRuleDao{
		Orm:   s.orm,
		IDGen: s.idGen,
		Audit: s.audit,
	}
}

// HuaWeiSGRule return huawei security group rule dao.
func (s *set) HuaWeiSGRule() securitygroup.HuaWeiSGRule {
	return &securitygroup.HuaWeiSGRuleDao{
		Orm:   s.orm,
		IDGen: s.idGen,
		Audit: s.audit,
	}
}

// AzureSGRule return azure security group rule dao.
func (s *set) AzureSGRule() securitygroup.AzureSGRule {
	return &securitygroup.AzureSGRuleDao{
		Orm:   s.orm,
		IDGen: s.idGen,
		Audit: s.audit,
	}
}

// Cvm return cvm dao.
func (s *set) Cvm() cvm.Interface {
	return &cvm.Dao{
		Orm:   s.orm,
		IDGen: s.idGen,
		Audit: s.audit,
	}
}

// TCloudRegion returns tcloud region dao.
func (s *set) TCloudRegion() region.TCloudRegion {
	return region.NewTCloudRegionDao(s.orm, s.idGen)
}

// AwsRegion returns aws region dao.
func (s *set) AwsRegion() region.AwsRegion {
	return region.NewAwsRegionDao(s.orm, s.idGen)
}

// GcpRegion returns gcp region dao.
func (s *set) GcpRegion() region.GcpRegion {
	return region.NewGcpRegionDao(s.orm, s.idGen)
}

// RouteTable returns route table dao.
func (s *set) RouteTable() routetable.RouteTable {
	return routetable.NewRouteTableDao(s.orm, s.idGen, s.audit)
}

// Route returns route dao.
func (s *set) Route() routetable.Route {
	return routetable.NewRouteDao(s.orm, s.idGen, s.audit)
}

// Audit return audit dao.
func (s *set) Audit() audit.Interface {
	return s.audit
}

// Application return application dao.
func (s *set) Application() application.Application {
	return &application.ApplicationDao{
		Orm:   s.orm,
		IDGen: s.idGen,
	}
}

// ApprovalProcess return application dao.
func (s *set) ApprovalProcess() application.ApprovalProcess {
	return &application.ApprovalProcessDao{
		Orm:   s.orm,
		IDGen: s.idGen,
	}
}

// NetworkInterface return network interface dao.
func (s *set) NetworkInterface() networkinterface.NetworkInterface {
	return &networkinterface.NetworkInterfaceDao{
		Orm:   s.orm,
		IDGen: s.idGen,
		Audit: s.audit,
	}
}

// RecycleRecord return recycle record dao.
func (s *set) RecycleRecord() recyclerecord.RecycleRecord {
	return recyclerecord.NewRecycleRecordDao(s.orm, s.idGen, s.audit)
}

// Txn define dao set Txn.
type Txn struct {
	orm orm.Interface
}

// AutoTxn auto Txn.
func (t *Txn) AutoTxn(kt *kit.Kit, run orm.TxnFunc) (interface{}, error) {
	return t.orm.AutoTxn(kt, run)
}

// Txn return Txn.
func (s *set) Txn() *Txn {
	return &Txn{
		orm: s.orm,
	}
}

// AccountBillConfig returns account bill config dao.
func (s *set) AccountBillConfig() cloudbill.Interface {
	return &cloudbill.AccountBillConfigDao{
		Orm:   s.orm,
		IDGen: s.idGen,
		Audit: s.audit,
	}
}

// AccountBillDailyPullTask returns AccountBillDailyPullTask dao.
func (s *set) AccountBillDailyPullTask() bill.AccountBillDailyPullTask {
	return &bill.AccountBillDailyPullTaskDao{
		Orm:   s.orm,
		IDGen: s.idGen,
	}
}

// AccountBillPuller returns AccountBillPuller dao.
func (s *set) AccountBillPuller() bill.AccountBillPuller {
	return &bill.AccountBillPullerDao{
		Orm:   s.orm,
		IDGen: s.idGen,
	}
}

// AccountBillSummaryMain returns AccountBillSummaryMain dao.
func (s *set) AccountBillSummaryMain() bill.AccountBillSummaryMain {
	return &bill.AccountBillSummaryMainDao{
		Orm:   s.orm,
		IDGen: s.idGen,
	}
}

// AccountBillSummaryVersion returns AccountBillSummaryVersion dao.
func (s *set) AccountBillSummaryVersion() bill.AccountBillSummaryVersion {
	return &bill.AccountBillSummaryVersionDao{
		Orm:   s.orm,
		IDGen: s.idGen,
	}
}

// AccountBillSummaryDaily returns AccountBillSummaryDaily dao.
func (s *set) AccountBillSummaryDaily() bill.AccountBillSummaryDaily {
	return &bill.AccountBillSummaryDailyDao{
		Orm:   s.orm,
		IDGen: s.idGen,
	}
}

// AccountBillItem returns AccountBillItem dao.
func (s *set) AccountBillItem() bill.AccountBillItem {
	return &bill.AccountBillItemDao{
		Orm:   s.orm,
		IDGen: s.idGen,
	}
}

// AccountBillAdjustmentItem returns AccountBillAdjustmentItem dao.
func (s *set) AccountBillAdjustmentItem() bill.AccountBillAdjustmentItem {
	return &bill.AccountBillAdjustmentItemDao{
		Orm:   s.orm,
		IDGen: s.idGen,
	}
}

// AccountBillSummaryRoot returns AccountBillSummaryRoot dao.
func (s *set) AccountBillSummaryRoot() bill.AccountBillSummaryRoot {
	return &bill.AccountBillSummaryRootDao{
		Orm:   s.orm,
		IDGen: s.idGen,
	}
}

<<<<<<< HEAD
// RootAccountBillConfig returns RootAccountBillConfig dao
func (s *set) RootAccountBillConfig() bill.RootAccountBillConfig {
	return &bill.RootAccountBillConfigDao{
		Orm:   s.orm,
		IDGen: s.idGen,
		Audit: s.audit,
=======
// AccountBillExchangeRate return AccountBillExchangeRate dao
func (s *set) AccountBillExchangeRate() bill.AccountBillExchangeRate {
	return &bill.AccountBillExchangeRateDao{
		Orm:   s.orm,
		IDGen: s.idGen,
>>>>>>> 938aae73
	}
}

// UserCollection returns user collection dao.
func (s *set) UserCollection() daouser.Interface {
	return &daouser.Dao{
		Orm:   s.orm,
		IDGen: s.idGen,
	}
}

// AsyncFlow return AsyncFlow dao.
func (s *set) AsyncFlow() daoasync.AsyncFlow {
	return &daoasync.AsyncFlowDao{
		Orm:   s.orm,
		IDGen: s.idGen,
	}
}

// AsyncFlowTask return AsyncFlowTask dao.
func (s *set) AsyncFlowTask() daoasync.AsyncFlowTask {
	return &daoasync.AsyncFlowTaskDao{
		Orm:   s.orm,
		IDGen: s.idGen,
	}
}

// CloudSelectionScheme returns cloud selection scheme dao.
func (s *set) CloudSelectionScheme() daoselection.SchemeInterface {
	return &daoselection.SchemeDao{
		Orm:   s.orm,
		IDGen: s.idGen,
	}
}

// CloudSelectionBizType return cloud selection biz type dao.
func (s *set) CloudSelectionBizType() daoselection.BizTypeInterface {
	return &daoselection.BizTypeDao{
		Orm:   s.orm,
		IDGen: s.idGen,
	}
}

// CloudSelectionIdc return cloud selection idc dao.
func (s *set) CloudSelectionIdc() daoselection.IdcInterface {
	return &daoselection.IdcDao{
		Orm:   s.orm,
		IDGen: s.idGen,
	}
}

// ArgsTpl return argument template dao.
func (s *set) ArgsTpl() argstpl.Interface {
	return &argstpl.Dao{
		Orm:   s.orm,
		IDGen: s.idGen,
		Audit: s.audit,
	}
}

// Cert return cert dao.
func (s *set) Cert() cert.Interface {
	return &cert.Dao{
		Orm:   s.orm,
		IDGen: s.idGen,
		Audit: s.audit,
	}
}

// LoadBalancer return load balancer dao.
func (s *set) LoadBalancer() loadbalancer.LoadBalancerInterface {
	return &loadbalancer.LoadBalancerDao{
		Orm:   s.orm,
		IDGen: s.idGen,
		Audit: s.audit,
	}
}

// LoadBalancerListener return load balancer listener dao.
func (s *set) LoadBalancerListener() loadbalancer.ListenerInterface {
	return &loadbalancer.ListenerDao{
		Orm:   s.orm,
		IDGen: s.idGen,
		Audit: s.audit,
	}
}

// LoadBalancerTarget return load balancer target dao.
func (s *set) LoadBalancerTarget() loadbalancer.TargetInterface {
	return &loadbalancer.TargetDao{
		Orm:   s.orm,
		IDGen: s.idGen,
		Audit: s.audit,
	}
}

// LoadBalancerTargetGroup return load balancer target group dao.
func (s *set) LoadBalancerTargetGroup() loadbalancer.TargetGroupInterface {
	return &loadbalancer.TargetGroupDao{
		Orm:   s.orm,
		IDGen: s.idGen,
		Audit: s.audit,
	}
}

// LoadBalancerTargetGroupListenerRuleRel return load balancer target group listener rule rel dao.
func (s *set) LoadBalancerTargetGroupListenerRuleRel() loadbalancer.TargetGroupListenerRuleRelInterface {
	return &loadbalancer.TargetGroupListenerRuleRelDao{
		Orm:   s.orm,
		IDGen: s.idGen,
		Audit: s.audit,
	}
}

// LoadBalancerTCloudUrlRule return load balancer tcloud url rule dao.
func (s *set) LoadBalancerTCloudUrlRule() loadbalancer.LbTCloudUrlRuleInterface {
	return &loadbalancer.LbTCloudUrlRuleDao{
		Orm:   s.orm,
		IDGen: s.idGen,
		Audit: s.audit,
	}
}

// ResourceFlowRel return resource flow rel dao.
func (s *set) ResourceFlowRel() resflow.ResourceFlowRelInterface {
	return &resflow.ResourceFlowRelDao{
		Orm:   s.orm,
		IDGen: s.idGen,
		Audit: s.audit,
	}
}

// ResourceFlowLock return resource flow lock dao.
func (s *set) ResourceFlowLock() resflow.ResourceFlowLockInterface {
	return &resflow.ResourceFlowLockDao{
		Orm:   s.orm,
		IDGen: s.idGen,
		Audit: s.audit,
	}
}

// SGCommonRel return security group common rel dao.
func (s *set) SGCommonRel() sgcomrel.Interface {
	return &sgcomrel.Dao{
		Orm: s.orm,
	}
}

// MainAccount return mainaccount dao
func (s *set) MainAccount() accountset.MainAccount {
	return &accountset.MainAccountDao{
		Orm:   s.orm,
		IDGen: s.idGen,
		Audit: s.audit,
	}
}

// RootAccount return rootaccount dao
func (s *set) RootAccount() accountset.RootAccount {
	return &accountset.RootAccountDao{
		Orm:   s.orm,
		IDGen: s.idGen,
		Audit: s.audit,
	}
}<|MERGE_RESOLUTION|>--- conflicted
+++ resolved
@@ -114,11 +114,8 @@
 	AccountBillItem() bill.AccountBillItem
 	AccountBillAdjustmentItem() bill.AccountBillAdjustmentItem
 	AccountBillSummaryRoot() bill.AccountBillSummaryRoot
-<<<<<<< HEAD
 	RootAccountBillConfig() bill.RootAccountBillConfig
-=======
 	AccountBillExchangeRate() bill.AccountBillExchangeRate
->>>>>>> 938aae73
 	AsyncFlow() daoasync.AsyncFlow
 	AsyncFlowTask() daoasync.AsyncFlowTask
 	UserCollection() daouser.Interface
@@ -563,20 +560,20 @@
 	}
 }
 
-<<<<<<< HEAD
 // RootAccountBillConfig returns RootAccountBillConfig dao
 func (s *set) RootAccountBillConfig() bill.RootAccountBillConfig {
 	return &bill.RootAccountBillConfigDao{
 		Orm:   s.orm,
 		IDGen: s.idGen,
 		Audit: s.audit,
-=======
+	}
+}
+
 // AccountBillExchangeRate return AccountBillExchangeRate dao
 func (s *set) AccountBillExchangeRate() bill.AccountBillExchangeRate {
 	return &bill.AccountBillExchangeRateDao{
 		Orm:   s.orm,
 		IDGen: s.idGen,
->>>>>>> 938aae73
 	}
 }
 
