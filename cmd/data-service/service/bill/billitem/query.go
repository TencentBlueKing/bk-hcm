--- conflicted
+++ resolved
@@ -20,16 +20,11 @@
 package billitem
 
 import (
-<<<<<<< HEAD
-	"hcm/pkg/api/core"
-	corebill "hcm/pkg/api/core/bill"
-=======
 	rawjson "encoding/json"
 	"fmt"
 
 	"hcm/pkg/api/core"
 	"hcm/pkg/api/core/bill"
->>>>>>> b77ef95e
 	dataproto "hcm/pkg/api/data-service/bill"
 	"hcm/pkg/criteria/enumor"
 	"hcm/pkg/criteria/errf"
@@ -94,11 +89,6 @@
 		return nil, err
 	}
 
-<<<<<<< HEAD
-	details := make([]*corebill.AccountBillItem, len(data.Details))
-	for indx, d := range data.Details {
-		details[indx] = toProtoPullerResult(&d)
-=======
 	details := make([]*bill.BaseBillItem, len(data.Details))
 	for idx, d := range data.Details {
 		details[idx] = convBillItem(&d)
@@ -113,7 +103,6 @@
 	vendor := enumor.Vendor(cts.PathParameter("vendor").String())
 	if err := vendor.Validate(); err != nil {
 		return nil, errf.NewFromErr(errf.InvalidParameter, err)
->>>>>>> b77ef95e
 	}
 
 	switch vendor {
@@ -181,9 +170,8 @@
 	return ext, nil
 }
 
-<<<<<<< HEAD
-func toProtoPullerResult(m *tablebill.AccountBillItem) *corebill.AccountBillItem {
-	return &corebill.AccountBillItem{
+func convBillItem(m *tablebill.AccountBillItem) *bill.BaseBillItem {
+	return &bill.BaseBillItem{
 		ID:            m.ID,
 		RootAccountID: m.RootAccountID,
 		MainAccountID: m.MainAccountID,
@@ -200,32 +188,7 @@
 		HcProductName: m.HcProductName,
 		ResAmount:     m.ResAmount.Decimal,
 		ResAmountUnit: m.ResAmountUnit,
-		Extension:     m.Extension,
-		Revision: core.Revision{
-			Creator:   m.Creator,
-			Reviser:   m.Reviser,
-=======
-func convBillItem(m *tablebill.AccountBillItem) *bill.BaseBillItem {
-	return &bill.BaseBillItem{
-		ID:              m.ID,
-		FirstAccountID:  m.FirstAccountID,
-		SecondAccountID: m.SecondAccountID,
-		Vendor:          m.Vendor,
-		ProductID:       m.ProductID,
-		BkBizID:         m.BkBizID,
-		BillYear:        m.BillYear,
-		BillMonth:       m.BillMonth,
-		BillDay:         m.BillDay,
-		VersionID:       m.VersionID,
-		Currency:        m.Currency,
-		Cost:            m.Cost.Decimal,
-		RMBCost:         m.RMBCost.Decimal,
-		HcProductCode:   m.HcProductCode,
-		HcProductName:   m.HcProductName,
-		ResAmount:       m.ResAmount.Decimal,
-		ResAmountUnit:   m.ResAmountUnit,
 		Revision: &core.Revision{
->>>>>>> b77ef95e
 			CreatedAt: m.CreatedAt.String(),
 			UpdatedAt: m.UpdatedAt.String(),
 		},
