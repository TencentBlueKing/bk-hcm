/* eslint-disable no-nested-ternary */
// table 字段相关信息
import i18n from '@/language/i18n';
import { CloudType, SecurityRuleEnum, HuaweiSecurityRuleEnum, AzureSecurityRuleEnum } from '@/typings';
import { useAccountStore } from '@/store';
import { Button } from 'bkui-vue';
import type { Settings } from 'bkui-vue/lib/table/props';
import { h, ref } from 'vue';
import type { Ref } from 'vue';
import { useRoute, useRouter } from 'vue-router';
import { CLOUD_HOST_STATUS, VendorEnum } from '@/common/constant';
import { useRegionsStore } from '@/store/useRegionsStore';
import { Senarios, useWhereAmI } from '@/hooks/useWhereAmI';
import { useBusinessMapStore } from '@/store/useBusinessMap';
import { useCloudAreaStore } from '@/store/useCloudAreaStore';
import StatusAbnormal from '@/assets/image/Status-abnormal.png';
import StatusNormal from '@/assets/image/Status-normal.png';
import StatusUnknown from '@/assets/image/Status-unknown.png';
import StatusSuccess from '@/assets/image/success-account.png';
import StatusFailure from '@/assets/image/failed-account.png';
import StatusPartialSuccess from '@/assets/image/result-waiting.png';
<<<<<<< HEAD
import StatusLoading from '@/assets/image/status_loading.png';

import { HOST_RUNNING_STATUS, HOST_SHUTDOWN_STATUS } from '../common/table/HostOperations';
=======

import {
  HOST_RUNNING_STATUS,
  HOST_SHUTDOWN_STATUS,
} from '../common/table/HostOperations';
>>>>>>> cf37fa80
import './use-columns.scss';
import { timeFormatter } from '@/common/util';

export default (type: string, isSimpleShow = false, vendor?: string) => {
  const router = useRouter();
  const route = useRoute();
  const accountStore = useAccountStore();
  const { t } = i18n.global;
  const { getRegionName } = useRegionsStore();
  const { whereAmI } = useWhereAmI();
  const businessMapStore = useBusinessMapStore();
  const cloudAreaStore = useCloudAreaStore();

  const getLinkField = (
    type: string,
    label = 'ID',
    field = 'id',
    idFiled = 'id',
    onlyShowOnList = true,
    render: (data: any) => Element | string = undefined,
    sort = true,
  ) => {
    return {
      label,
      field,
      sort,
      width: label === 'ID' ? '120' : 'auto',
      onlyShowOnList,
      isDefaultShow: true,
      render({ data }: { cell: string; data: any }) {
        if (data[idFiled] < 0 || !data[idFiled]) return '--';
        return (
          <Button
            text
            theme='primary'
            onClick={() => {
              const routeInfo: any = {
                query: {
                  ...route.query,
                  id: data[idFiled],
                  type: data.vendor,
                },
              };
              // 业务下
              if (route.path.includes('business')) {
                routeInfo.query.bizs = accountStore.bizs;
                Object.assign(routeInfo, {
                  name: `${type}BusinessDetail`,
                });
              } else {
                Object.assign(routeInfo, {
                  name: 'resourceDetail',
                  params: {
                    type,
                  },
                });
              }
              router.push(routeInfo);
            }}>
            {render ? render(data) : data[field] || '--'}
          </Button>
        );
      },
    };
  };

  const vpcColumns = [
    {
      type: 'selection',
      width: 32,
      minWidth: 32,
      onlyShowOnList: true,
      align: 'right',
    },
    getLinkField('vpc', 'VPC ID', 'cloud_id'),
    // {
    //   label: '资源 ID',
    //   field: 'cloud_id',
    //   sort: true,
    //   isDefaultShow: true,
    //   render({ cell }: { cell: string }) {
    //     return h('span', [cell || '--']);
    //   },
    // },
    {
      label: 'VPC 名称',
      field: 'name',
      sort: true,
      isDefaultShow: true,
      render({ cell }: { cell: string }) {
        return h('span', [cell || '--']);
      },
    },
    {
      label: '云厂商',
      field: 'vendor',
      sort: true,
      isDefaultShow: true,
      render({ cell }: { cell: string }) {
        return h('span', [CloudType[cell] || '--']);
      },
    },
    {
      label: '地域',
      field: 'region',
      sort: true,
      isDefaultShow: true,
      render: ({ cell, row }: { cell: string; row: { vendor: VendorEnum } }) => getRegionName(row.vendor, cell) || '--',
    },
    {
      label: '是否分配',
      field: 'bk_biz_id',
      sort: true,
      isOnlyShowInResource: true,
      isDefaultShow: true,
      render: ({ data, cell }: { data: { bk_biz_id: number }; cell: number }) => (
        <bk-tag
          v-bk-tooltips={{
            content: businessMapStore.businessMap.get(cell),
            disabled: !cell || cell === -1,
            theme: 'light',
          }}
          theme={data.bk_biz_id === -1 ? false : 'success'}>
          {data.bk_biz_id === -1 ? '未分配' : '已分配'}
        </bk-tag>
      ),
    },
    {
      label: '所属业务',
      field: 'bk_biz_id2',
      isOnlyShowInResource: true,
      render: ({ data }: any) => businessMapStore.businessMap.get(data.bk_biz_id) || '未分配',
    },
    {
      label: '管控区域',
      field: 'bk_cloud_id',
      isDefaultShow: true,
      render({ cell }: { cell: number }) {
        if (cell !== -1) {
          return `[${cell}] ${cloudAreaStore.getNameFromCloudAreaMap(cell)}`;
        }
        return '--';
      },
    },
    {
      label: '创建时间',
      field: 'created_at',
      sort: true,
<<<<<<< HEAD
      render: ({ cell }: { cell: string }) => timeFormatter(cell),
=======
      render: ({ cell }: { cell: string }) =>  timeFormatter(cell),
>>>>>>> cf37fa80
    },
    {
      label: '更新时间',
      field: 'updated_at',
      sort: true,
<<<<<<< HEAD
      render: ({ cell }: { cell: string }) => timeFormatter(cell),
=======
      render: ({ cell }: { cell: string }) =>  timeFormatter(cell),
>>>>>>> cf37fa80
    },
  ];

  const subnetColumns = [
    {
      type: 'selection',
      width: 32,
      minWidth: 32,
      onlyShowOnList: true,
      align: 'right',
    },
    getLinkField('subnet', '子网 ID', 'cloud_id', 'id', false),
    // {
    //   label: '资源 ID',
    //   field: 'cloud_id',
    //   sort: true,
    //   render({ cell }: { cell: string }) {
    //     const index =          cell.lastIndexOf('/') <= 0 ? 0 : cell.lastIndexOf('/') + 1;
    //     const value = cell.slice(index);
    //     return h('span', [value || '--']);
    //   },
    // },
    {
      label: '子网名称',
      field: 'name',
      sort: true,
      render({ cell }: { cell: string }) {
        return h('span', [cell || '--']);
      },
    },
    {
      label: '云厂商',
      field: 'vendor',
      sort: true,
      isDefaultShow: true,
      render({ cell }: { cell: string }) {
        return h('span', [CloudType[cell] || '--']);
      },
    },
    {
      label: '地域',
      field: 'region',
      sort: true,
      isDefaultShow: true,
      render: ({ cell, row }: { cell: string; row: { vendor: VendorEnum } }) => getRegionName(row.vendor, cell),
    },
    {
      label: '可用区',
      field: 'zone',
      sort: true,
      isDefaultShow: true,
      render({ cell }: { cell: string }) {
        return h('span', [cell || '--']);
      },
    },
    getLinkField('vpc', '所属 VPC', 'cloud_vpc_id', 'vpc_id', false),
    {
      label: 'IPv4 CIDR',
      field: 'ipv4_cidr',
      isDefaultShow: true,
      render({ cell }: { cell: string }) {
        return h('span', [cell || '--']);
      },
    },
    // getLinkField(
    //   'route',
    //   '关联路由表',
    //   'route_table_id',
    //   'route_table_id',
    //   false,
    // ),
    // {
    //   label: '可用IPv4地址数',
    //   field: 'count_of_ipv4_cidr',
    //   isDefaultShow: true,
    //   render({ data }: any) {
    //     return data.ipv4_cidr.length;
    //   },
    // },
    {
      label: '是否分配',
      field: 'bk_biz_id',
      sort: true,
      isOnlyShowInResource: true,
      isDefaultShow: true,
      render: ({ data, cell }: { data: { bk_biz_id: number }; cell: number }) => (
        <bk-tag
          v-bk-tooltips={{
            content: businessMapStore.businessMap.get(cell),
            disabled: !cell || cell === -1,
            theme: 'light',
          }}
          theme={data.bk_biz_id === -1 ? false : 'success'}>
          {data.bk_biz_id === -1 ? '未分配' : '已分配'}
        </bk-tag>
      ),
    },
    {
      label: '所属业务',
      field: 'bk_biz_id2',
      isOnlyShowInResource: true,
      render: ({ data }: any) => businessMapStore.businessMap.get(data.bk_biz_id) || '未分配',
    },
    {
      label: '创建时间',
      field: 'created_at',
      sort: true,
<<<<<<< HEAD
      render: ({ cell }: { cell: string }) => timeFormatter(cell),
=======
      render: ({ cell }: { cell: string }) =>  timeFormatter(cell),
>>>>>>> cf37fa80
    },
    {
      label: '更新时间',
      field: 'updated_at',
      sort: true,
<<<<<<< HEAD
      render: ({ cell }: { cell: string }) => timeFormatter(cell),
=======
      render: ({ cell }: { cell: string }) =>  timeFormatter(cell),
>>>>>>> cf37fa80
    },
  ];

  const groupColumns = [
    {
      type: 'selection',
      width: 32,
      minWidth: 32,
      onlyShowOnList: true,
      align: 'right',
    },
    getLinkField('subnet'),
    {
      label: '资源 ID',
      field: 'account_id',
      sort: true,
    },
    {
      label: '名称',
      field: 'name',
      sort: true,
    },
    {
      label: t('云厂商'),
      render({ data }: any) {
        return h('span', {}, [CloudType[data.vendor]]);
      },
    },
    {
      label: '地域',
      field: 'region',
      render: ({ cell, row }: { cell: string; row: { vendor: VendorEnum } }) => getRegionName(row.vendor, cell),
    },
    {
      label: '描述',
      field: 'memo',
    },
  ];

  const gcpColumns = [
    {
      type: 'selection',
      width: 32,
      minWidth: 32,
      onlyShowOnList: true,
      align: 'right',
    },
    getLinkField('subnet'),
    {
      label: '资源 ID',
      field: 'account_id',
      sort: true,
    },
    {
      label: '名称',
      field: 'name',
      sort: true,
    },
    // {
    //   label: '业务',
    //   render({ cell }: any) {
    //     return h(
    //       'span',
    //       {},
    //       [
    //         cell,
    //       ],
    //     );
    //   },
    // },
    // {
    //   label: '业务拓扑',
    //   field: 'zone',
    // },
    {
      label: 'VPC',
      field: 'vpc_id',
    },
    {
      label: '描述',
      field: 'memo',
    },
  ];

  const driveColumns: any[] = [
    {
      type: 'selection',
      width: 32,
      minWidth: 32,
      onlyShowOnList: true,
      align: 'right',
    },
    getLinkField('drive', '云硬盘ID', 'cloud_id'),
    // {
    //   label: '资源 ID',
    //   field: 'cloud_id',
    //   sort: true,
    // },
    {
      label: '云硬盘名称',
      field: 'name',
      sort: true,
      isDefaultShow: true,
      render: ({ cell }: any) => cell || '--',
    },
    {
      label: '云厂商',
      field: 'vendor',
      sort: true,
      isDefaultShow: true,
      render({ cell }: { cell: string }) {
        return h('span', [CloudType[cell] || '--']);
      },
    },
    {
      label: '地域',
      field: 'region',
      sort: true,
      isDefaultShow: true,
      render: ({ cell, row }: { cell: string; row: { vendor: VendorEnum } }) => getRegionName(row.vendor, cell),
    },
    {
      label: '可用区',
      field: 'zone',
      sort: true,
      isDefaultShow: true,
      render({ cell }: { cell: string }) {
        return h('span', [cell || '--']);
      },
    },
    {
      label: '云硬盘状态',
      field: 'status',
      sort: true,
      isDefaultShow: true,
      render({ cell }: { cell: string }) {
        return h('span', [cell || '--']);
      },
    },
    {
      label: '硬盘分类',
      field: 'is_system_disk',
      sort: true,
      isDefaultShow: true,
      render({ cell }: { cell: boolean }) {
        return h('span', [cell ? '系统盘' : '数据盘']);
      },
    },
    {
      label: '类型',
      field: 'disk_type',
      sort: true,
      isDefaultShow: true,
      render({ cell }: { cell: string }) {
        return h('span', [cell || '--']);
      },
    },
    {
      label: '容量(GB)',
      field: 'disk_size',
      sort: true,
      isDefaultShow: true,
      render({ cell }: { cell: string }) {
        return h('span', [cell || '--']);
      },
    },
    getLinkField('host', '挂载的主机', 'instance_id', 'instance_id'),
    {
      label: '是否分配',
      field: 'bk_biz_id',
      sort: true,
      isOnlyShowInResource: true,
      isDefaultShow: true,
      render: ({ data, cell }: { data: { bk_biz_id: number }; cell: number }) => (
        <bk-tag
          v-bk-tooltips={{
            content: businessMapStore.businessMap.get(cell),
            disabled: !cell || cell === -1,
            theme: 'light',
          }}
          theme={data.bk_biz_id === -1 ? false : 'success'}>
          {data.bk_biz_id === -1 ? '未分配' : '已分配'}
        </bk-tag>
      ),
    },
    {
      label: '创建时间',
      field: 'created_at',
      sort: true,
<<<<<<< HEAD
      render: ({ cell }: { cell: string }) => timeFormatter(cell),
=======
      render: ({ cell }: { cell: string }) =>  timeFormatter(cell),
>>>>>>> cf37fa80
    },
    {
      label: '更新时间',
      field: 'updated_at',
      sort: true,
<<<<<<< HEAD
      render: ({ cell }: { cell: string }) => timeFormatter(cell),
=======
      render: ({ cell }: { cell: string }) =>  timeFormatter(cell),
>>>>>>> cf37fa80
    },
  ];

  const imageColumns = [
    getLinkField('image', '镜像ID', 'cloud_id', 'id'),
    // {
    //   label: '资源 ID',
    //   field: 'cloud_id',
    //   sort: true,
    // },
    {
      label: '镜像名称',
      field: 'name',
      sort: true,
      isDefaultShow: true,
    },
    {
      label: '云厂商',
      field: 'vendor',
      sort: true,
      isDefaultShow: true,
      render({ cell }: { cell: string }) {
        return h('span', [CloudType[cell] || '--']);
      },
    },
    {
      label: '操作系统类型',
      field: 'platform',
      sort: true,
      isDefaultShow: true,
    },
    {
      label: '架构',
      field: 'architecture',
      sort: true,
      isDefaultShow: true,
    },
    {
      label: '状态',
      field: 'state',
      sort: true,
      isDefaultShow: true,
    },
    {
      label: '类型',
      field: 'type',
      sort: true,
      isDefaultShow: true,
    },
    {
      label: '创建时间',
      field: 'created_at',
      sort: true,
<<<<<<< HEAD
      render: ({ cell }: { cell: string }) => timeFormatter(cell),
=======
      render: ({ cell }: { cell: string }) =>  timeFormatter(cell),
>>>>>>> cf37fa80
    },
    {
      label: '更新时间',
      field: 'updated_at',
      sort: true,
<<<<<<< HEAD
      render: ({ cell }: { cell: string }) => timeFormatter(cell),
=======
      render: ({ cell }: { cell: string }) =>  timeFormatter(cell),
>>>>>>> cf37fa80
    },
  ];

  const networkInterfaceColumns = [
    getLinkField('network-interface', '接口 ID', 'cloud_id', 'id'),
    {
      label: '接口名称',
      field: 'name',
      sort: true,
      isDefaultShow: true,
    },
    {
      label: '云厂商',
      field: 'vendor',
      sort: true,
      isDefaultShow: true,
      render({ cell }: { cell: string }) {
        return h('span', [CloudType[cell] || '--']);
      },
    },
    {
      label: '地域',
      field: 'region',
      sort: true,
      isDefaultShow: true,
      render: ({ cell, row }: { cell: string; row: { vendor: VendorEnum } }) => getRegionName(row.vendor, cell),
    },
    {
      label: '可用区',
      field: 'zone',
      render({ cell }: { cell: string }) {
        return h('span', [cell || '--']);
      },
    },
    {
      label: '所属VPC',
      field: 'cloud_vpc_id',
      sort: true,
      isDefaultShow: true,
      showOverflowTooltip: true,
      render({ cell }: { cell: string }) {
        return h('span', [cell || '--']);
      },
    },
    {
      label: '所属子网',
      showOverflowTooltip: true,
      field: 'cloud_subnet_id',
      sort: true,
      isDefaultShow: true,
      render({ cell }: { cell: string }) {
        return h('span', [cell || '--']);
      },
    },
    // {
    //   label: '关联的实例',
    //   field: 'instance_id',
    //   showOverflowTooltip: true,
    //   render({ cell }: { cell: string }) {
    //     return h('span', [cell || '--']);
    //   },
    // },
    {
      label: '内网IP',
      field: 'private_ipv4_or_ipv6',
      isDefaultShow: true,
      render({ data }: any) {
        return [h('span', {}, [data?.private_ipv4.join(',') || data?.private_ipv6.join(',') || '--'])];
      },
    },
    {
      label: '关联的公网IP地址',
      field: 'public_ip',
      // 目前公网IP地址不支持排序
      // sort: true,
      isDefaultShow: true,
      render({ data }: any) {
        return [h('span', {}, [data?.public_ipv4.join(',') || data?.public_ipv6.join(',') || '--'])];
      },
    },
    {
      label: '所属业务',
      field: 'bk_biz_id',
      sort: true,
      isOnlyShowInResource: true,
      render: ({ data }: any) => businessMapStore.businessMap.get(data.bk_biz_id) || '未分配',
    },
    {
      label: '创建时间',
      field: 'created_at',
      sort: true,
<<<<<<< HEAD
      render: ({ cell }: { cell: string }) => timeFormatter(cell),
=======
      render: ({ cell }: { cell: string }) =>  timeFormatter(cell),
>>>>>>> cf37fa80
    },
    {
      label: '更新时间',
      field: 'updated_at',
      sort: true,
<<<<<<< HEAD
      render: ({ cell }: { cell: string }) => timeFormatter(cell),
=======
      render: ({ cell }: { cell: string }) =>  timeFormatter(cell),
>>>>>>> cf37fa80
    },
  ];

  const routeColumns = [
    getLinkField('route', '路由表ID', 'cloud_id', 'id'),
    // {
    //   label: '资源 ID',
    //   field: 'cloud_id',
    //   sort: true,
    // },
    {
      label: '路由表名称',
      field: 'name',
      sort: true,
      isDefaultShow: true,
      render: ({ cell }: any) => cell || '--',
    },
    {
      label: '云厂商',
      field: 'vendor',
      sort: true,
      isDefaultShow: true,
      render({ cell }: { cell: string }) {
        return h('span', [CloudType[cell] || '--']);
      },
    },
    {
      label: '地域',
      field: 'region',
      sort: true,
      isDefaultShow: true,
      render: ({ cell, row }: { cell: string; row: { vendor: VendorEnum } }) => getRegionName(row.vendor, cell),
    },
    getLinkField('vpc', '所属网络(VPC)', 'vpc_id', 'vpc_id'),
    // {
    //   label: '关联子网',
    //   field: '',
    //   sort: true,
    // },
    {
      label: '所属业务',
      field: 'bk_biz_id',
      isOnlyShowInResource: true,
      sort: true,
      render: ({ data }: any) => businessMapStore.businessMap.get(data.bk_biz_id) || '未分配',
    },
    {
      label: '创建时间',
      field: 'created_at',
      sort: true,
<<<<<<< HEAD
      render: ({ cell }: { cell: string }) => timeFormatter(cell),
=======
      render: ({ cell }: { cell: string }) =>  timeFormatter(cell),
>>>>>>> cf37fa80
    },
    {
      label: '更新时间',
      field: 'updated_at',
      sort: true,
<<<<<<< HEAD
      render: ({ cell }: { cell: string }) => timeFormatter(cell),
=======
      render: ({ cell }: { cell: string }) =>  timeFormatter(cell),
>>>>>>> cf37fa80
    },
  ];

  const cvmsColumns = [
    {
      type: 'selection',
      width: 32,
      minWidth: 32,
      onlyShowOnList: true,
      align: 'right',
    },
    //   移除 ID 搜索条件
    // {
    //   label: 'ID',
    //   field: 'id',
    //   isDefaultShow: false,
    //   onlyShowOnList: true,
    // },
    {
      label: '主机ID',
      field: 'cloud_id',
      isDefaultShow: false,
      onlyShowOnList: true,
    },
    getLinkField(
      'host',
      '内网IP',
      'private_ipv4_addresses',
      'id',
      false,
      (data) => [...data.private_ipv4_addresses, ...data.private_ipv6_addresses].join(','),
      false,
    ),
    {
      label: '公网IP',
      field: 'vendor',
      isDefaultShow: true,
      onlyShowOnList: true,
      render: ({ data }: any) => [...data.public_ipv4_addresses, ...data.public_ipv6_addresses].join(',') || '--',
    },
    {
      label: '所属VPC',
      field: 'cloud_vpc_ids',
      isDefaultShow: true,
      onlyShowOnList: true,
      render: ({ data }: any) => data.cloud_vpc_ids.join(',') || '--',
    },
    {
      label: '云厂商',
      field: 'vendor',
      sort: true,
      onlyShowOnList: true,
      isDefaultShow: true,
      render({ data }: any) {
        return h('span', {}, [CloudType[data.vendor]]);
      },
    },
    {
      label: '地域',
      onlyShowOnList: true,
      field: 'region',
      sort: true,
      isDefaultShow: true,
      render: ({ cell, row }: { cell: string; row: { vendor: VendorEnum } }) => getRegionName(row.vendor, cell),
    },
    {
      label: '主机名称',
      field: 'name',
      isDefaultShow: true,
    },
    {
      label: '主机状态',
      field: 'status',
      sort: true,
      isDefaultShow: true,
      render({ data }: any) {
        // return h('span', {}, [CLOUD_HOST_STATUS[data.status] || data.status]);
        return (
          <div class={'cvm-status-container'}>
            {HOST_SHUTDOWN_STATUS.includes(data.status) ? (
              data.status.toLowerCase() === 'stopped' ? (
                <img src={StatusUnknown} class={'mr6'} width={14} height={14}></img>
              ) : (
                <img src={StatusAbnormal} class={'mr6'} width={14} height={14}></img>
              )
            ) : HOST_RUNNING_STATUS.includes(data.status) ? (
              <img src={StatusNormal} class={'mr6'} width={14} height={14}></img>
            ) : (
              <img src={StatusUnknown} class={'mr6'} width={14} height={14}></img>
            )}
            <span>{CLOUD_HOST_STATUS[data.status] || data.status}</span>
          </div>
        );
      },
    },
    {
      label: '是否分配',
      field: 'bk_biz_id',
      sort: true,
      isOnlyShowInResource: true,
      isDefaultShow: true,
      render: ({ data, cell }: { data: { bk_biz_id: number }; cell: number }) => (
        <bk-tag
          v-bk-tooltips={{
            content: businessMapStore.businessMap.get(cell),
            disabled: !cell || cell === -1,
            theme: 'light',
          }}
          theme={data.bk_biz_id === -1 ? false : 'success'}>
          {data.bk_biz_id === -1 ? '未分配' : '已分配'}
        </bk-tag>
      ),
    },

    {
      label: '所属业务',
      field: 'bk_biz_id2',
      isOnlyShowInResource: true,
      render: ({ data }: any) => businessMapStore.businessMap.get(data.bk_biz_id) || '未分配',
    },
    {
      label: '管控区域',
      field: 'bk_cloud_id',
      sort: true,
      render({ cell }: { cell: number }) {
        if (cell !== -1) {
          return `[${cell}] ${cloudAreaStore.getNameFromCloudAreaMap(cell)}`;
        }
        return '--';
      },
    },
    {
      label: '实例规格',
      field: 'machine_type',
      sort: true,
      isOnlyShowInResource: true,
    },
    {
      label: '操作系统',
      field: 'os_name',
      render({ data }: any) {
        return h('span', {}, [data.os_name || '--']);
      },
    },
    {
      label: '创建时间',
      field: 'created_at',
      sort: true,
<<<<<<< HEAD
      render: ({ cell }: { cell: string }) => timeFormatter(cell),
=======
      render: ({ cell }: { cell: string }) =>  timeFormatter(cell),
>>>>>>> cf37fa80
    },
    {
      label: '更新时间',
      field: 'updated_at',
      sort: true,
<<<<<<< HEAD
      render: ({ cell }: { cell: string }) => timeFormatter(cell),
=======
      render: ({ cell }: { cell: string }) =>  timeFormatter(cell),
>>>>>>> cf37fa80
    },
  ];

  const securityCommonColumns = [
    {
      label: t('来源'),
      field: 'resource',
      render({ data }: any) {
        return h('span', {}, [
          data.cloud_address_group_id ||
            data.cloud_address_id ||
            data.cloud_service_group_id ||
            data.cloud_service_id ||
            data.cloud_target_security_group_id ||
            data.ipv4_cidr ||
            data.ipv6_cidr ||
            data.cloud_remote_group_id ||
            data.remote_ip_prefix ||
            (data.source_address_prefix === '*' ? t('任何') : data.source_address_prefix) ||
            data.source_address_prefixes ||
            data.cloud_source_security_group_ids ||
            (data.destination_address_prefix === '*' ? t('任何') : data.destination_address_prefix) ||
            data.destination_address_prefixes ||
            data.cloud_destination_security_group_ids ||
            '--',
        ]);
      },
    },
    {
      label: '协议端口',
      render({ data }: any) {
        return h('span', {}, [
          // eslint-disable-next-line no-nested-ternary
          vendor === 'aws' && data.protocol === '-1' && data.to_port === -1
            ? t('全部')
            : vendor === 'huawei' && !data.protocol && !data.port
            ? t('全部')
            : vendor === 'azure' && data.protocol === '*' && data.destination_port_range === '*'
            ? t('全部')
            : `${data.protocol}:${data.port || data.to_port || data.destination_port_range || '--'}`,
        ]);
      },
    },
    {
      label: t('策略'),
      render({ data }: any) {
        return h('span', {}, [
          // eslint-disable-next-line no-nested-ternary
          vendor === 'huawei'
            ? HuaweiSecurityRuleEnum[data.action]
            : vendor === 'azure'
            ? AzureSecurityRuleEnum[data.access]
            : vendor === 'aws'
            ? t('允许')
            : SecurityRuleEnum[data.action] || '--',
        ]);
      },
    },
    {
      label: '备注',
      field: 'memo',
      render({ data }: any) {
        return h('span', {}, [data.memo || '--']);
      },
    },
    {
      label: t('修改时间'),
      field: 'updated_at',
<<<<<<< HEAD
      render: ({ cell }: { cell: string }) => timeFormatter(cell),
=======
      render: ({ cell }: { cell: string }) =>  timeFormatter(cell),
>>>>>>> cf37fa80
    },
  ];

  const eipColumns = [
    {
      type: 'selection',
      width: 32,
      minWidth: 32,
      onlyShowOnList: true,
      align: 'right',
    },
    getLinkField('eips', 'IP资源ID', 'cloud_id', 'id'),
    // {
    //   label: '资源 ID',
    //   field: 'cloud_id',
    //   sort: true,
    // },
    {
      label: 'IP名称',
      field: 'name',
      sort: true,
      isDefaultShow: true,
      render({ cell }: { cell: string }) {
        return h('span', [cell || '--']);
      },
    },
    {
      label: '云厂商',
      field: 'vendor',
      sort: true,
      isDefaultShow: true,
      render({ cell }: { cell: string }) {
        return h('span', [CloudType[cell] || '--']);
      },
    },
    {
      label: '地域',
      field: 'region',
      sort: true,
      isDefaultShow: true,
      render: ({ cell, row }: { cell: string; row: { vendor: VendorEnum } }) => getRegionName(row.vendor, cell),
    },
    {
      label: '公网 IP',
      field: 'public_ip',
      sort: true,
      isDefaultShow: true,
      render({ cell }: { cell: string }) {
        return h('span', [cell || '--']);
      },
    },
    // {
    //   label: '状态',
    //   field: 'status',
    //   render({ cell }: { cell: string }) {
    //     return h('span', [cell || '--']);
    //   },
    // },
    getLinkField('host', '绑定的资源实例', 'cvm_id', 'cvm_id', false, (data) => data.host, false),
    {
      label: '绑定的资源类型',
      field: 'instance_type',
      isDefaultShow: true,
      render({ cell }: { cell: string }) {
        return h('span', [cell || '--']);
      },
    },
    {
      label: '是否分配',
      field: 'bk_biz_id',
      sort: true,
      isOnlyShowInResource: true,
      isDefaultShow: true,
      render: ({ data, cell }: { data: { bk_biz_id: number }; cell: number }) => (
        <bk-tag
          v-bk-tooltips={{
            content: businessMapStore.businessMap.get(cell),
            disabled: !cell || cell === -1,
            theme: 'light',
          }}
          theme={data.bk_biz_id === -1 ? false : 'success'}>
          {data.bk_biz_id === -1 ? '未分配' : '已分配'}
        </bk-tag>
      ),
    },
    {
      label: '所属业务',
      field: 'bk_biz_id2',
      isOnlyShowInResource: true,
      render: ({ data }: any) => businessMapStore.businessMap.get(data.bk_biz_id) || '未分配',
    },
    {
      label: '创建时间',
      field: 'created_at',
      sort: true,
<<<<<<< HEAD
      render: ({ cell }: { cell: string }) => timeFormatter(cell),
=======
      render: ({ cell }: { cell: string }) =>  timeFormatter(cell),
>>>>>>> cf37fa80
    },
    {
      label: '更新时间',
      field: 'updated_at',
      sort: true,
<<<<<<< HEAD
      render: ({ cell }: { cell: string }) => timeFormatter(cell),
    },
  ];

  const clbsColumns = [
    {
      type: 'selection',
      width: 32,
      minWidth: 32,
      onlyShowOnList: true,
      align: 'right',
    },
    getLinkField('clbs', '负载均衡名称'),
    {
      label: '负载均衡域名',
      field: 'clb_domain',
      isDefaultShow: true,
    },
    {
      label: '负载均衡VIP',
      field: 'clb_vip',
      isDefaultShow: true,
    },
    {
      label: '网络类型',
      field: 'net_type',
      isDefaultShow: true,
    },
    {
      label: '监听器数量',
      field: 'listener_count',
      isDefaultShow: true,
    },
    {
      label: '分配状态',
      field: 'is_distibute',
      isDefaultShow: true,
    },
    {
      label: 'IP版本',
      field: 'ip_version',
      isDefaultShow: true,
    },
    {
      label: '云厂商',
      field: 'vendor',
    },
    {
      label: '地域',
      field: 'region',
    },
    {
      label: '可用区域',
      field: 'zone',
    },
    {
      label: '类型',
      field: 'type',
    },
    {
      label: '状态',
      field: 'status',
    },
    {
      label: '所属网络',
      field: 'vpc_id',
    },
  ];

  const targetGroupColumns = [
    {
      type: 'selection',
      width: 32,
      minWidth: 32,
      onlyShowOnList: true,
      align: 'right',
    },
    getLinkField('target_group_name', '目标组名称'),
    {
      label: '关联的负载均衡',
      field: 'clb_name',
      isDefaultShow: true,
    },
    {
      label: '绑定监听器数量',
      field: 'listener_count',
      isDefaultShow: true,
      sort: true,
    },
    {
      label: '协议',
      field: 'protocol',
      isDefaultShow: true,
      filter: true,
    },
    {
      label: '端口',
      field: 'port',
      isDefaultShow: true,
      filter: true,
    },
    {
      label: '云厂商',
      field: 'vendor',
    },
    {
      label: '地域',
      field: 'region',
    },
    {
      label: '可用区域',
      field: 'zone',
    },
    {
      label: '资源类型',
      field: 'type',
    },
    {
      label: '所属VPC',
      field: 'vpc_id',
    },
    {
      label: '健康检查端口',
      field: 'health_check_port',
    },
    {
      label: 'IP地址类型',
      field: 'ip_type',
    },
  ];

  const rsConfigColumns = [
    {
      label: '内网IP',
      field: 'privateIp',
      isDefaultShow: true,
    },
    {
      label: '公网IP',
      field: 'publicIp',
    },
    {
      label: '名称',
      field: 'name',
      isDefaultShow: true,
    },
    {
      label: '地域',
      field: 'region',
    },
    {
      label: '资源类型',
      field: 'resourceType',
    },
    {
      label: '所属网络',
      field: 'network',
    },
  ];

  const domainColumns = [
    {
      label: '协议',
      field: 'protocol',
      isDefaultShow: true,
      filter: true,
    },
    {
      label: '端口',
      field: 'port',
      isDefaultShow: true,
      filter: true,
    },
    {
      label: '轮询方式',
      field: 'polling_method',
      isDefaultShow: true,
      filter: true,
    },
    {
      label: 'URL数量',
      field: 'url_count',
      isDefaultShow: true,
      sort: true,
    },
    {
      label: '同步状态',
      field: 'sync_status',
      isDefaultShow: true,
      filter: true,
      render: ({ cell }: { cell: string }) => {
        let icon;
        switch (cell) {
          case '绑定中':
            icon = StatusLoading;
            break;
          case '成功':
            icon = StatusSuccess;
            break;
          case '失败':
            icon = StatusFailure;
            break;
          case '部分成功':
            icon = StatusPartialSuccess;
            break;
        }
        return (
          <div class='status-column-cell'>
            <img class={`status-icon${cell === '绑定中' ? ' spin-icon' : ''}`} src={icon} alt='' />
            <span
              class={cell === '部分成功' ? 'partial-success-status-text' : ''}
              v-bk-tooltips={{
                content: '成功 89 个，失败 105 个',
                disabled: cell !== '部分成功',
              }}>
              {cell}
            </span>
          </div>
        );
      },
    },
  ];

  const targetGroupListenerColumns = [
    {
      label: '绑定的监听器',
      field: 'listener',
      isDefaultShow: true,
    },
    {
      label: '关联的负载均衡',
      field: 'loadBalancer',
      isDefaultShow: true,
    },
    {
      label: '关联的URL',
      field: 'url',
      isDefaultShow: true,
    },
    {
      label: '资源类型',
      field: 'resourceType',
      isDefaultShow: true,
    },
    {
      label: '协议',
      field: 'protocol',
      isDefaultShow: true,
      filter: true,
    },
    {
      label: '端口',
      field: 'port',
      isDefaultShow: true,
      filter: true,
    },
    {
      label: '异常端口数',
      field: 'abnormalPortCount',
      isDefaultShow: true,
      sort: true,
    },
    {
      label: '所在VPC',
      field: 'vpc',
      isDefaultShow: true,
    },
    {
      label: '云厂商',
      field: 'cloudProvider',
    },
    {
      label: '地域',
      field: 'region',
    },
    {
      label: '可用区域',
      field: 'availabilityZone',
    },
    {
      label: 'IP地址类型',
      field: 'ipAddressType',
    },
  ];

  const urlColumns = [
    {
      type: 'selection',
      width: 32,
      minWidth: 32,
      onlyShowOnList: true,
      align: 'right',
    },
    {
      label: 'URL路径',
      field: 'urlPath',
      isDefaultShow: true,
    },
    {
      label: '协议',
      field: 'protocol',
      isDefaultShow: true,
    },
    {
      label: '端口',
      field: 'port',
      isDefaultShow: true,
    },
    {
      label: '轮询方式',
      field: 'pollingMethod',
      isDefaultShow: true,
    },
  ];

  const certColumns = [
    {
      label: '证书名称',
      field: 'name',
    },
    {
      label: '资源ID',
      field: 'cloud_id',
    },
    {
      label: '云厂商',
      field: 'vendor',
      render: ({ cell }: { cell: string }) => {
        return CloudType[cell];
      },
    },
    {
      label: '证书类型',
      field: 'cert_type',
      filter: {
        list: [
          {
            text: '服务器证书',
            value: 'SVR',
          },
          {
            text: '客户端CA证书',
            value: 'CA',
          },
        ],
        checked: [],
      },
      render: ({ cell }: { cell: string }) => {
        return cell === 'SVR' ? '服务器证书' : '客户端CA证书';
      },
    },
    {
      label: '域名',
      field: 'domain',
      render: ({ cell }: { cell: string[] }) => {
        return cell.join(';');
      },
    },
    {
      label: '上传时间',
      field: 'cloud_created_time',
      sort: true,
      render: ({ cell }: { cell: string }) => timeFormatter(cell),
    },
    {
      label: '过期时间',
      field: 'cloud_expired_time',
      sort: true,
      render: ({ cell }: { cell: string }) => timeFormatter(cell),
    },
    {
      label: '证书状态',
      field: 'cert_status',
      filter: {
        list: [
          {
            text: '正常',
            value: '1',
          },
          {
            text: '已过期',
            value: '3',
          },
        ],
        checked: [],
      },
      render: ({ data, cell }: { data: any; cell: string }) => {
        let icon;
        const getStatusText = (vendor: VendorEnum, cert_status: string) => {
          switch (vendor) {
            case VendorEnum.TCLOUD:
              switch (cert_status) {
                case '1':
                  return '正常';
                case '3':
                  return '已过期';
              }
              break;
          }
        };
        switch (cell) {
          case '1':
            icon = StatusNormal;
            break;
          case '3':
            icon = StatusAbnormal;
            break;
        }
        return (
          <div class='status-column-cell'>
            <img class='status-icon' src={icon} alt='' />
            <span>{getStatusText(data.vendor, cell)}</span>
          </div>
        );
      },
    },
    {
      label: '分配状态',
      field: 'bk_biz_id',
      isOnlyShowInResource: true,
      isDefaultShow: true,
      render: ({ data, cell }: { data: { bk_biz_id: number }; cell: number }) => (
        <bk-tag
          v-bk-tooltips={{
            content: businessMapStore.businessMap.get(cell),
            disabled: !cell || cell === -1,
          }}
          theme={data.bk_biz_id === -1 ? false : 'success'}>
          {data.bk_biz_id === -1 ? '未分配' : '已分配'}
        </bk-tag>
      ),
=======
      render: ({ cell }: { cell: string }) =>  timeFormatter(cell),
>>>>>>> cf37fa80
    },
  ];

  const operationRecordColumns = [
    {
      label: '操作时间',
      field: 'created_at',
      isDefaultShow: true,
      sort: true,
<<<<<<< HEAD
      render: ({ cell }: { cell: string }) => timeFormatter(cell),
=======
      render: ({ cell }: { cell: string }) =>  timeFormatter(cell),
>>>>>>> cf37fa80
    },
    {
      label: '资源类型',
      field: 'res_type',
    },
    {
      label: '资源名称',
      field: 'res_name',
      isDefaultShow: true,
    },
    // {
    //   label: '云资源ID',
    //   field: 'cloud_res_id',
    // },
    {
      label: '操作方式',
      field: 'action',
      isDefaultShow: true,
      filter: true,
    },
    {
      label: '操作来源',
      field: 'source',
      isDefaultShow: true,
      filter: true,
    },
    {
      label: '所属业务',
      field: 'bk_biz_id',
      isOnlyShowInResource: true,
      render: ({ cell }: { cell: number }) => businessMapStore.businessMap.get(cell) || '未分配',
    },
    // {
    //   label: '云厂商',
    //   field: 'vendor',
    // },
    {
      label: '云账号',
      field: 'account_id',
    },
    {
      label: '任务状态',
      field: 'task_status',
      isDefaultShow: true,
      filter: true,
      render: ({ cell }: { cell: string }) => {
        if (!cell) return '--';
        let icon;
        switch (cell) {
          case 'success':
            icon = StatusSuccess;
            break;
          case 'fail':
            icon = StatusFailure;
            break;
          case 'partial_success':
            icon = StatusPartialSuccess;
            break;
        }
        return (
          <div class='status-column-cell'>
            <img class='status-icon' src={icon} alt='' />
            <span>{cell === 'success' ? '成功' : cell === 'fail' ? '失败' : '部分成功'}</span>
          </div>
        );
      },
    },
    {
      label: '操作人',
      field: 'operator',
      isDefaultShow: true,
    },
  ];

  const columnsMap = {
    vpc: vpcColumns,
    subnet: subnetColumns,
    group: groupColumns,
    gcp: gcpColumns,
    drive: driveColumns,
    image: imageColumns,
    networkInterface: networkInterfaceColumns,
    route: routeColumns,
    cvms: cvmsColumns,
    securityCommon: securityCommonColumns,
    eips: eipColumns,
<<<<<<< HEAD
    clbs: clbsColumns,
    targetGroup: targetGroupColumns,
    rsConfig: rsConfigColumns,
    domain: domainColumns,
    url: urlColumns,
    targetGroupListener: targetGroupListenerColumns,
    cert: certColumns,
=======
>>>>>>> cf37fa80
    operationRecord: operationRecordColumns,
  };

  let columns = (columnsMap[type] || []).filter((column: any) => !isSimpleShow || !column.onlyShowOnList);
  if (whereAmI.value !== Senarios.resource) columns = columns.filter((column: any) => !column.isOnlyShowInResource);

  type ColumnsType = typeof columns;
  const generateColumnsSettings = (columns: ColumnsType) => {
    let fields = [];
    for (const column of columns) {
      if (column.field && column.label) {
        fields.push({
          label: column.label,
          field: column.field,
          disabled: type !== 'cvms' && column.field === 'id',
          isDefaultShow: !!column.isDefaultShow,
          isOnlyShowInResource: !!column.isOnlyShowInResource,
        });
      }
    }
    if (whereAmI.value !== Senarios.resource) {
      fields = fields.filter((field) => !field.isOnlyShowInResource);
    }
    const settings: Ref<Settings> = ref({
      fields,
      checked: fields.filter((field) => field.isDefaultShow).map((field) => field.field),
    });

    return settings;
  };

  const settings = generateColumnsSettings(columns);

  return {
    columns,
    settings,
    generateColumnsSettings,
  };
};<|MERGE_RESOLUTION|>--- conflicted
+++ resolved
@@ -19,17 +19,9 @@
 import StatusSuccess from '@/assets/image/success-account.png';
 import StatusFailure from '@/assets/image/failed-account.png';
 import StatusPartialSuccess from '@/assets/image/result-waiting.png';
-<<<<<<< HEAD
 import StatusLoading from '@/assets/image/status_loading.png';
 
 import { HOST_RUNNING_STATUS, HOST_SHUTDOWN_STATUS } from '../common/table/HostOperations';
-=======
-
-import {
-  HOST_RUNNING_STATUS,
-  HOST_SHUTDOWN_STATUS,
-} from '../common/table/HostOperations';
->>>>>>> cf37fa80
 import './use-columns.scss';
 import { timeFormatter } from '@/common/util';
 
@@ -178,21 +170,13 @@
       label: '创建时间',
       field: 'created_at',
       sort: true,
-<<<<<<< HEAD
-      render: ({ cell }: { cell: string }) => timeFormatter(cell),
-=======
-      render: ({ cell }: { cell: string }) =>  timeFormatter(cell),
->>>>>>> cf37fa80
+      render: ({ cell }: { cell: string }) => timeFormatter(cell),
     },
     {
       label: '更新时间',
       field: 'updated_at',
       sort: true,
-<<<<<<< HEAD
-      render: ({ cell }: { cell: string }) => timeFormatter(cell),
-=======
-      render: ({ cell }: { cell: string }) =>  timeFormatter(cell),
->>>>>>> cf37fa80
+      render: ({ cell }: { cell: string }) => timeFormatter(cell),
     },
   ];
 
@@ -300,21 +284,13 @@
       label: '创建时间',
       field: 'created_at',
       sort: true,
-<<<<<<< HEAD
-      render: ({ cell }: { cell: string }) => timeFormatter(cell),
-=======
-      render: ({ cell }: { cell: string }) =>  timeFormatter(cell),
->>>>>>> cf37fa80
+      render: ({ cell }: { cell: string }) => timeFormatter(cell),
     },
     {
       label: '更新时间',
       field: 'updated_at',
       sort: true,
-<<<<<<< HEAD
-      render: ({ cell }: { cell: string }) => timeFormatter(cell),
-=======
-      render: ({ cell }: { cell: string }) =>  timeFormatter(cell),
->>>>>>> cf37fa80
+      render: ({ cell }: { cell: string }) => timeFormatter(cell),
     },
   ];
 
@@ -504,21 +480,13 @@
       label: '创建时间',
       field: 'created_at',
       sort: true,
-<<<<<<< HEAD
-      render: ({ cell }: { cell: string }) => timeFormatter(cell),
-=======
-      render: ({ cell }: { cell: string }) =>  timeFormatter(cell),
->>>>>>> cf37fa80
+      render: ({ cell }: { cell: string }) => timeFormatter(cell),
     },
     {
       label: '更新时间',
       field: 'updated_at',
       sort: true,
-<<<<<<< HEAD
-      render: ({ cell }: { cell: string }) => timeFormatter(cell),
-=======
-      render: ({ cell }: { cell: string }) =>  timeFormatter(cell),
->>>>>>> cf37fa80
+      render: ({ cell }: { cell: string }) => timeFormatter(cell),
     },
   ];
 
@@ -572,21 +540,13 @@
       label: '创建时间',
       field: 'created_at',
       sort: true,
-<<<<<<< HEAD
-      render: ({ cell }: { cell: string }) => timeFormatter(cell),
-=======
-      render: ({ cell }: { cell: string }) =>  timeFormatter(cell),
->>>>>>> cf37fa80
+      render: ({ cell }: { cell: string }) => timeFormatter(cell),
     },
     {
       label: '更新时间',
       field: 'updated_at',
       sort: true,
-<<<<<<< HEAD
-      render: ({ cell }: { cell: string }) => timeFormatter(cell),
-=======
-      render: ({ cell }: { cell: string }) =>  timeFormatter(cell),
->>>>>>> cf37fa80
+      render: ({ cell }: { cell: string }) => timeFormatter(cell),
     },
   ];
 
@@ -678,21 +638,13 @@
       label: '创建时间',
       field: 'created_at',
       sort: true,
-<<<<<<< HEAD
-      render: ({ cell }: { cell: string }) => timeFormatter(cell),
-=======
-      render: ({ cell }: { cell: string }) =>  timeFormatter(cell),
->>>>>>> cf37fa80
+      render: ({ cell }: { cell: string }) => timeFormatter(cell),
     },
     {
       label: '更新时间',
       field: 'updated_at',
       sort: true,
-<<<<<<< HEAD
-      render: ({ cell }: { cell: string }) => timeFormatter(cell),
-=======
-      render: ({ cell }: { cell: string }) =>  timeFormatter(cell),
->>>>>>> cf37fa80
+      render: ({ cell }: { cell: string }) => timeFormatter(cell),
     },
   ];
 
@@ -743,21 +695,13 @@
       label: '创建时间',
       field: 'created_at',
       sort: true,
-<<<<<<< HEAD
-      render: ({ cell }: { cell: string }) => timeFormatter(cell),
-=======
-      render: ({ cell }: { cell: string }) =>  timeFormatter(cell),
->>>>>>> cf37fa80
+      render: ({ cell }: { cell: string }) => timeFormatter(cell),
     },
     {
       label: '更新时间',
       field: 'updated_at',
       sort: true,
-<<<<<<< HEAD
-      render: ({ cell }: { cell: string }) => timeFormatter(cell),
-=======
-      render: ({ cell }: { cell: string }) =>  timeFormatter(cell),
->>>>>>> cf37fa80
+      render: ({ cell }: { cell: string }) => timeFormatter(cell),
     },
   ];
 
@@ -906,21 +850,13 @@
       label: '创建时间',
       field: 'created_at',
       sort: true,
-<<<<<<< HEAD
-      render: ({ cell }: { cell: string }) => timeFormatter(cell),
-=======
-      render: ({ cell }: { cell: string }) =>  timeFormatter(cell),
->>>>>>> cf37fa80
+      render: ({ cell }: { cell: string }) => timeFormatter(cell),
     },
     {
       label: '更新时间',
       field: 'updated_at',
       sort: true,
-<<<<<<< HEAD
-      render: ({ cell }: { cell: string }) => timeFormatter(cell),
-=======
-      render: ({ cell }: { cell: string }) =>  timeFormatter(cell),
->>>>>>> cf37fa80
+      render: ({ cell }: { cell: string }) => timeFormatter(cell),
     },
   ];
 
@@ -989,11 +925,7 @@
     {
       label: t('修改时间'),
       field: 'updated_at',
-<<<<<<< HEAD
-      render: ({ cell }: { cell: string }) => timeFormatter(cell),
-=======
-      render: ({ cell }: { cell: string }) =>  timeFormatter(cell),
->>>>>>> cf37fa80
+      render: ({ cell }: { cell: string }) => timeFormatter(cell),
     },
   ];
 
@@ -1089,18 +1021,94 @@
       label: '创建时间',
       field: 'created_at',
       sort: true,
-<<<<<<< HEAD
-      render: ({ cell }: { cell: string }) => timeFormatter(cell),
-=======
-      render: ({ cell }: { cell: string }) =>  timeFormatter(cell),
->>>>>>> cf37fa80
+      render: ({ cell }: { cell: string }) => timeFormatter(cell),
     },
     {
       label: '更新时间',
       field: 'updated_at',
       sort: true,
-<<<<<<< HEAD
-      render: ({ cell }: { cell: string }) => timeFormatter(cell),
+      render: ({ cell }: { cell: string }) => timeFormatter(cell),
+    },
+  ];
+
+  const operationRecordColumns = [
+    {
+      label: '操作时间',
+      field: 'created_at',
+      isDefaultShow: true,
+      sort: true,
+      render: ({ cell }: { cell: string }) => timeFormatter(cell),
+    },
+    {
+      label: '资源类型',
+      field: 'res_type',
+    },
+    {
+      label: '资源名称',
+      field: 'res_name',
+      isDefaultShow: true,
+    },
+    // {
+    //   label: '云资源ID',
+    //   field: 'cloud_res_id',
+    // },
+    {
+      label: '操作方式',
+      field: 'action',
+      isDefaultShow: true,
+      filter: true,
+    },
+    {
+      label: '操作来源',
+      field: 'source',
+      isDefaultShow: true,
+      filter: true,
+    },
+    {
+      label: '所属业务',
+      field: 'bk_biz_id',
+      isOnlyShowInResource: true,
+      render: ({ cell }: { cell: number }) => businessMapStore.businessMap.get(cell) || '未分配',
+    },
+    // {
+    //   label: '云厂商',
+    //   field: 'vendor',
+    // },
+    {
+      label: '云账号',
+      field: 'account_id',
+    },
+    {
+      label: '任务状态',
+      field: 'task_status',
+      isDefaultShow: true,
+      filter: true,
+      render: ({ cell }: { cell: string }) => {
+        if (!cell) return '--';
+        let icon;
+        switch (cell) {
+          case 'success':
+            icon = StatusSuccess;
+            break;
+          case 'fail':
+            icon = StatusFailure;
+            break;
+          case 'partial_success':
+            icon = StatusPartialSuccess;
+            break;
+        }
+        return (
+          <div class='status-column-cell'>
+            <img class='status-icon' src={icon} alt='' />
+            <span>{cell === 'success' ? '成功' : cell === 'fail' ? '失败' : '部分成功'}</span>
+          </div>
+        );
+      },
+    },
+    {
+      label: '操作人',
+      field: 'operator',
+      isDefaultShow: true,
     },
   ];
 
@@ -1531,94 +1539,6 @@
           {data.bk_biz_id === -1 ? '未分配' : '已分配'}
         </bk-tag>
       ),
-=======
-      render: ({ cell }: { cell: string }) =>  timeFormatter(cell),
->>>>>>> cf37fa80
-    },
-  ];
-
-  const operationRecordColumns = [
-    {
-      label: '操作时间',
-      field: 'created_at',
-      isDefaultShow: true,
-      sort: true,
-<<<<<<< HEAD
-      render: ({ cell }: { cell: string }) => timeFormatter(cell),
-=======
-      render: ({ cell }: { cell: string }) =>  timeFormatter(cell),
->>>>>>> cf37fa80
-    },
-    {
-      label: '资源类型',
-      field: 'res_type',
-    },
-    {
-      label: '资源名称',
-      field: 'res_name',
-      isDefaultShow: true,
-    },
-    // {
-    //   label: '云资源ID',
-    //   field: 'cloud_res_id',
-    // },
-    {
-      label: '操作方式',
-      field: 'action',
-      isDefaultShow: true,
-      filter: true,
-    },
-    {
-      label: '操作来源',
-      field: 'source',
-      isDefaultShow: true,
-      filter: true,
-    },
-    {
-      label: '所属业务',
-      field: 'bk_biz_id',
-      isOnlyShowInResource: true,
-      render: ({ cell }: { cell: number }) => businessMapStore.businessMap.get(cell) || '未分配',
-    },
-    // {
-    //   label: '云厂商',
-    //   field: 'vendor',
-    // },
-    {
-      label: '云账号',
-      field: 'account_id',
-    },
-    {
-      label: '任务状态',
-      field: 'task_status',
-      isDefaultShow: true,
-      filter: true,
-      render: ({ cell }: { cell: string }) => {
-        if (!cell) return '--';
-        let icon;
-        switch (cell) {
-          case 'success':
-            icon = StatusSuccess;
-            break;
-          case 'fail':
-            icon = StatusFailure;
-            break;
-          case 'partial_success':
-            icon = StatusPartialSuccess;
-            break;
-        }
-        return (
-          <div class='status-column-cell'>
-            <img class='status-icon' src={icon} alt='' />
-            <span>{cell === 'success' ? '成功' : cell === 'fail' ? '失败' : '部分成功'}</span>
-          </div>
-        );
-      },
-    },
-    {
-      label: '操作人',
-      field: 'operator',
-      isDefaultShow: true,
     },
   ];
 
@@ -1634,7 +1554,7 @@
     cvms: cvmsColumns,
     securityCommon: securityCommonColumns,
     eips: eipColumns,
-<<<<<<< HEAD
+    operationRecord: operationRecordColumns,
     clbs: clbsColumns,
     targetGroup: targetGroupColumns,
     rsConfig: rsConfigColumns,
@@ -1642,9 +1562,6 @@
     url: urlColumns,
     targetGroupListener: targetGroupListenerColumns,
     cert: certColumns,
-=======
->>>>>>> cf37fa80
-    operationRecord: operationRecordColumns,
   };
 
   let columns = (columnsMap[type] || []).filter((column: any) => !isSimpleShow || !column.onlyShowOnList);
