<script setup lang="ts">
import type { DoublePlainObject, FilterType } from '@/typings';
import { PropType, ref } from 'vue';
import useTableSelection from '@/hooks/useTableSelection';
import businessHostManagePlugin from '@pluginHandler/business-host-manage';
import useFilterHost from '@/views/resource/resource-manage/hooks/use-filter-host';
import { useResourceStore } from '@/store';
import { Senarios, useWhereAmI } from '@/hooks/useWhereAmI';
import { ResourceTypeEnum } from '@/common/resource-constant';
import ResourceSearchSelect from '@/components/resource-search-select/index.vue';
import { ValidateValuesFunc } from 'bkui-vue/lib/search-select/utils';
import { parseIP } from '@/utils';

const { useColumns, useTableListQuery, HostOperations } = businessHostManagePlugin;

const props = defineProps({
  filter: {
    type: Object as PropType<FilterType>,
  },
  isResourcePage: {
    type: Boolean,
  },
  whereAmI: {
    type: String,
  },
});

const isLoadingCloudAreas = ref(false);
const cloudAreaPage = ref(0);
const cloudAreas = ref([]);
const { whereAmI } = useWhereAmI();

const { searchValue, filter } = useFilterHost(props);
const validateValues: ValidateValuesFunc = async (item, values) => {
  if (!item) return '请选择条件';
  // IP值为单选，这里可以简单处理（即便是多IP搜索，粘贴上去也是一个值）
  if (['private_ip', 'public_ip'].includes(item.id)) {
    const { IPv4List, IPv6List } = parseIP(values[0].id);
    return Boolean(IPv4List.length || IPv6List.length) ? true : 'IP格式有误';
  }
  return true;
};

const { selections, handleSelectionChange, resetSelections } = useTableSelection();

const { datas, pagination, isLoading, handlePageChange, handlePageSizeChange, handleSort, triggerApi } =
  useTableListQuery({ filter: filter.value }, 'cvms', () => {
    resetSelections();
  });
// 主机列表分页支持500条
Object.assign(pagination.value, { 'limit-list': [10, 20, 50, 100, 500] });

const hostOperationRef = ref(null);
const tableRef = ref(null);
const { columns, generateColumnsSettings } = useColumns({
  extra: {
    isLoading,
    triggerApi,
    getHostOperationRef: () => hostOperationRef,
    getTableRef: () => tableRef,
  },
});
const resourceStore = useResourceStore();

const tableSettings = generateColumnsSettings(columns);

const isRowSelectEnable = ({ row, isCheckAll }: DoublePlainObject) => {
  if (isCheckAll) return true;
  return isCurRowSelectEnable(row);
};
const isCurRowSelectEnable = (row: any) => {
  if (whereAmI.value === Senarios.business) return true;
  if (row.id) {
    return row.bk_biz_id === -1;
  }
};

const getCloudAreas = () => {
  if (isLoadingCloudAreas.value) return;
  isLoadingCloudAreas.value = true;
  resourceStore
    .getCloudAreas({
      page: {
        start: cloudAreaPage.value,
        limit: 100,
      },
    })
    .then((res: any) => {
      cloudAreaPage.value += 1;
      cloudAreas.value.push(...(res?.data?.info || []));
    })
    .finally(() => {
      isLoadingCloudAreas.value = false;
    });
};

getCloudAreas();
</script>

<template>
  <bk-loading :loading="isLoading" opacity="1">
<<<<<<< HEAD
    <section class="toolbar" :class="isResourcePage ? 'justify-content-end' : 'justify-content-between'">
=======
    <section class="toolbar">
>>>>>>> 398429de
      <slot></slot>
      <HostOperations
        ref="hostOperationRef"
        :selections="selections"
        :on-finished="(type: 'confirm' | 'cancel' = 'confirm') => {
        if(type === 'confirm') triggerApi();
        resetSelections();
      }"
      ></HostOperations>

<<<<<<< HEAD
      <div class="flex-row align-items-center justify-content-arround search-selector-container">
        <resource-search-select
          v-model="searchValue"
          :resource-type="ResourceTypeEnum.CVM"
          :validate-values="validateValues"
        />
=======
      <div class="search-selector-container">
        <resource-search-select v-model="searchValue" :resource-type="ResourceTypeEnum.CVM" value-behavior="need-key" />
>>>>>>> 398429de
        <slot name="recycleHistory"></slot>
      </div>
    </section>

    <bk-table
      ref="tableRef"
      row-hover="auto"
      :columns="columns"
      :data="datas"
      :settings="tableSettings"
      :pagination="pagination"
      remote-pagination
      show-overflow-tooltip
      :is-row-select-enable="isRowSelectEnable"
      @page-limit-change="handlePageSizeChange"
      @page-value-change="handlePageChange"
      @selection-change="(selections: any) => handleSelectionChange(selections, isCurRowSelectEnable)"
      @select-all="(selections: any) => handleSelectionChange(selections, isCurRowSelectEnable, true)"
      @column-sort="handleSort"
      row-key="id"
    />
  </bk-loading>
</template>

<style lang="scss" scoped>
.toolbar {
  display: flex;
  align-items: center;
  gap: 10px;

  .search-selector-container {
    margin-left: auto;
  }
}
<<<<<<< HEAD
.mr10 {
  margin-right: 10px;
}
.search-selector-container {
  margin-left: auto;
}
.toolbar {
  display: flex;
  align-items: center;
  gap: 10px;
}
=======

>>>>>>> 398429de
:deep(.operation-column) {
  height: 100%;
  display: flex;
  align-items: center;

  .more-action {
    position: relative;
    display: flex;
    align-items: center;
    justify-content: center;
    width: 24px;
    height: 24px;
    border-radius: 50%;
    cursor: pointer;

    & > i {
      position: absolute;
    }

    &:hover {
      background-color: #f0f1f5;
    }

    &.current-operate-row {
      background-color: #f0f1f5;
    }

    &.disabled {
      background-color: #fff;
      color: #dcdee5;
      cursor: not-allowed;
    }
  }
}
</style>

<style lang="scss">
.more-action-item {
  &.disabled {
    color: #dcdee5;
    cursor: not-allowed;
  }
}
</style><|MERGE_RESOLUTION|>--- conflicted
+++ resolved
@@ -11,8 +11,6 @@
 import { ValidateValuesFunc } from 'bkui-vue/lib/search-select/utils';
 import { parseIP } from '@/utils';
 
-const { useColumns, useTableListQuery, HostOperations } = businessHostManagePlugin;
-
 const props = defineProps({
   filter: {
     type: Object as PropType<FilterType>,
@@ -20,10 +18,9 @@
   isResourcePage: {
     type: Boolean,
   },
-  whereAmI: {
-    type: String,
-  },
 });
+
+const { useColumns, useTableListQuery, HostOperations } = businessHostManagePlugin;
 
 const isLoadingCloudAreas = ref(false);
 const cloudAreaPage = ref(0);
@@ -99,11 +96,7 @@
 
 <template>
   <bk-loading :loading="isLoading" opacity="1">
-<<<<<<< HEAD
-    <section class="toolbar" :class="isResourcePage ? 'justify-content-end' : 'justify-content-between'">
-=======
     <section class="toolbar">
->>>>>>> 398429de
       <slot></slot>
       <HostOperations
         ref="hostOperationRef"
@@ -114,17 +107,12 @@
       }"
       ></HostOperations>
 
-<<<<<<< HEAD
-      <div class="flex-row align-items-center justify-content-arround search-selector-container">
+      <div class="search-selector-container">
         <resource-search-select
           v-model="searchValue"
           :resource-type="ResourceTypeEnum.CVM"
           :validate-values="validateValues"
         />
-=======
-      <div class="search-selector-container">
-        <resource-search-select v-model="searchValue" :resource-type="ResourceTypeEnum.CVM" value-behavior="need-key" />
->>>>>>> 398429de
         <slot name="recycleHistory"></slot>
       </div>
     </section>
@@ -159,21 +147,7 @@
     margin-left: auto;
   }
 }
-<<<<<<< HEAD
-.mr10 {
-  margin-right: 10px;
-}
-.search-selector-container {
-  margin-left: auto;
-}
-.toolbar {
-  display: flex;
-  align-items: center;
-  gap: 10px;
-}
-=======
 
->>>>>>> 398429de
 :deep(.operation-column) {
   height: 100%;
   display: flex;
