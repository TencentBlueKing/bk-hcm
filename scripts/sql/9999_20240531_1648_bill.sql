--- conflicted
+++ resolved
@@ -25,123 +25,120 @@
 START TRANSACTION;
 
 -- 账单同步器表
-create table if not exists `account_bill_puller`
-(
-    `id`                       varchar(64) not null,
-    `first_account_id`         varchar(64) not null,
-    `second_account_id`        varchar(64) not null,
-    `vendor`                   varchar(16) not null,
-    `product_id`               bigint(1),
-    `bk_biz_id`                bigint(1),
-    `pull_mode`                varchar(64) not null,
-    `sync_period`              varchar(64) not null,
-    `bill_delay`               varchar(64) not null,
-    `final_bill_calendar_date` bigint(1)   not null,
-    `created_at`               timestamp   not null default current_timestamp,
-    `updated_at`               timestamp   not null default current_timestamp on update current_timestamp,
-    primary key (`id`),
-    unique key `idx_account_id` (`first_account_id`, `second_account_id`)
-) engine = innodb
-  default charset = utf8mb4;
-
-insert into id_generator(`resource`, `max_id`)
-values ('account_bill_puller', '0');
+create table if not exists `account_bill_puller` (
+  `id` varchar(64) not null,
+  `first_account_id` varchar(64) not null,
+  `second_account_id` varchar(64) not null,
+  `vendor` varchar(16) not null,
+  `product_id` bigint(1),
+  `bk_biz_id` bigint(1),
+  `pull_mode` varchar(64) not null,
+  `sync_period` varchar(64) not null,
+  `bill_delay` varchar(64) not null,
+  `final_bill_calendar_date` bigint(1) not null,
+  `created_at` timestamp not null default current_timestamp,
+  `updated_at` timestamp not null default current_timestamp on update current_timestamp,
+  primary key (`id`),
+  unique key `idx_account_id` (`first_account_id`, `second_account_id`)
+) engine = innodb default charset = utf8mb4;
+
+insert into
+  id_generator(`resource`, `max_id`)
+values
+  ('account_bill_puller', '0');
 
 -- 月账单汇总版本表
-create table if not exists `account_bill_summary_version`
-(
-    `id`                varchar(64)    not null,
-    `first_account_id`  varchar(64)    not null,
-    `second_account_id` varchar(64)    not null,
-    `vendor`            varchar(16)    not null,
-    `product_id`        bigint(1),
-    `bk_biz_id`         bigint(1),
-    `bill_year`         bigint(1)      not null,
-    `bill_month`        tinyint(1)     not null,
-    `version_id`        varchar(64)    not null,
-    `currency`          varchar(64)    not null,
-    `cost`              decimal(28, 8) not null,
-    `rmb_cost`          decimal(28, 8) not null,
-    `created_at`        timestamp      not null default current_timestamp,
-    `updated_at`        timestamp      not null default current_timestamp on update current_timestamp,
-    primary key (`id`),
-    unique key `idx_bill_date_version` (
-                                        `first_account_id`,
-                                        `second_account_id`,
-                                        `bill_year`,
-                                        `bill_month`,
-                                        `version_id`
-        )
-) engine = innodb
-  default charset = utf8mb4;
-
-insert into id_generator(`resource`, `max_id`)
-values ('account_bill_summary_version', '0');
+create table if not exists `account_bill_summary_version` (
+  `id` varchar(64) not null,
+  `first_account_id` varchar(64) not null,
+  `second_account_id` varchar(64) not null,
+  `vendor` varchar(16) not null,
+  `product_id` bigint(1),
+  `bk_biz_id` bigint(1),
+  `bill_year` bigint(1) not null,
+  `bill_month` tinyint(1) not null,
+  `version_id` varchar(64) not null,
+  `currency` varchar(64) not null,
+  `cost` decimal(28, 8) not null,
+  `rmb_cost` decimal(28, 8) not null,
+  `created_at` timestamp not null default current_timestamp,
+  `updated_at` timestamp not null default current_timestamp on update current_timestamp,
+  primary key (`id`),
+  unique key `idx_bill_date_version` (
+    `first_account_id`,
+    `second_account_id`,
+    `bill_year`,
+    `bill_month`,
+    `version_id`
+  )
+) engine = innodb default charset = utf8mb4;
+
+insert into
+  id_generator(`resource`, `max_id`)
+values
+  ('account_bill_summary_version', '0');
 
 -- 每日账单汇总表
-create table if not exists `account_bill_summary_daily`
-(
-    `id`              varchar(64)     not null,
-    `root_account_id` varchar(64)     not null,
-    `main_account_id` varchar(64)     not null,
-    `vendor`          varchar(16)     not null,
-    `product_id`      bigint(1),
-    `bk_biz_id`       bigint(1),
-    `bill_year`       bigint(1)       not null,
-    `bill_month`      tinyint(1)      not null,
-    `bill_day`        tinyint(1)      not null,
-    `version_id`      bigint(1)       not null,
-    `currency`        varchar(64)     not null,
-    `cost`            decimal(38, 10) not null,
-    `count`           bigint(1)       not null,
-    `creator`         varchar(64)     not null,
-    `reviser`         varchar(64)     not null,
-    `created_at`      timestamp       not null default current_timestamp,
-    `updated_at`      timestamp       not null default current_timestamp on update current_timestamp,
-    primary key (`id`),
-    unique key `idx_bill_date_version` (
-                                        `root_account_id`,
-                                        `main_account_id`,
-                                        `bill_year`,
-                                        `bill_month`,
-                                        `bill_day`,
-                                        `version_id`
-        )
-) engine = innodb
-  default charset = utf8mb4;
-
-insert into id_generator(`resource`, `max_id`)
-values ('account_bill_summary_daily', '0');
+create table if not exists `account_bill_summary_daily` (
+  `id` varchar(64) not null,
+  `root_account_id` varchar(64) not null,
+  `main_account_id` varchar(64) not null,
+  `vendor` varchar(16) not null,
+  `product_id` bigint(1),
+  `bk_biz_id` bigint(1),
+  `bill_year` bigint(1) not null,
+  `bill_month` tinyint(1) not null,
+  `bill_day` tinyint(1) not null,
+  `version_id` bigint(1) not null,
+  `currency` varchar(64) not null,
+  `cost` decimal(38, 10) not null,
+  `count` bigint(1) not null,
+  `creator` varchar(64) not null,
+  `reviser` varchar(64) not null,
+  `created_at` timestamp not null default current_timestamp,
+  `updated_at` timestamp not null default current_timestamp on update current_timestamp,
+  primary key (`id`),
+  unique key `idx_bill_date_version` (
+    `root_account_id`,
+    `main_account_id`,
+    `bill_year`,
+    `bill_month`,
+    `bill_day`,
+    `version_id`
+  )
+) engine = innodb default charset = utf8mb4;
+
+insert into
+  id_generator(`resource`, `max_id`)
+values
+  ('account_bill_summary_daily', '0');
 
 -- 分账后的明细数据
-create table if not exists `account_bill_item`
-(
-    `id`              varchar(64)     not null,
-    `root_account_id` varchar(64)     not null,
-    `main_account_id` varchar(64)     not null,
-    `vendor`          varchar(16)     not null,
-    `product_id`      bigint(1),
-    `bk_biz_id`       bigint(1),
-    `bill_year`       bigint(1)       not null,
-    `bill_month`      tinyint(1)      not null,
-    `bill_day`        tinyint(1)      not null,
-    `version_id`      bigint(1)       not null,
-    `currency`        varchar(64)     not null,
-    `cost`            decimal(38, 10) not null,
-    `hc_product_code` varchar(128),
-    `hc_product_name` varchar(128),
-    `res_amount`      decimal(38, 10),
-    `res_amount_unit` varchar(64),
-    `extension`       json,
-    `creator`         varchar(64)     not null,
-    `reviser`         varchar(64)     not null,
-    `created_at`      timestamp       not null default current_timestamp,
-    `updated_at`      timestamp       not null default current_timestamp on update current_timestamp,
-    primary key (`id`)
-) engine = innodb
-  default charset = utf8mb4;
-
-<<<<<<< HEAD
+create table if not exists `account_bill_item` (
+  `id` varchar(64) not null,
+  `root_account_id` varchar(64) not null,
+  `main_account_id` varchar(64) not null,
+  `vendor` varchar(16) not null,
+  `product_id` bigint(1),
+  `bk_biz_id` bigint(1),
+  `bill_year` bigint(1) not null,
+  `bill_month` tinyint(1) not null,
+  `bill_day` tinyint(1) not null,
+  `version_id` bigint(1) not null,
+  `currency` varchar(64) not null,
+  `cost` decimal(38, 10) not null,
+  `hc_product_code` varchar(128),
+  `hc_product_name` varchar(128),
+  `res_amount` decimal(38, 10),
+  `res_amount_unit` varchar(64),
+  `extension` json,
+  `creator` varchar(64) not null,
+  `reviser` varchar(64) not null,
+  `created_at` timestamp not null default current_timestamp,
+  `updated_at` timestamp not null default current_timestamp on update current_timestamp,
+  primary key (`id`)
+) engine = innodb default charset = utf8mb4;
+
 create index bill_item_index ON account_bill_item(
   `root_account_id`,
   `main_account_id`,
@@ -156,42 +153,37 @@
   id_generator(`resource`, `max_id`)
 values
   ('account_bill_item', '0');
-=======
-insert into id_generator(`resource`, `max_id`)
-values ('account_bill_item', '0');
->>>>>>> 938aae73
 
 -- 调账明细数据
-create table if not exists `account_bill_adjustment_item`
-(
-    `id`                varchar(64)    not null,
-    `root_account_id`  varchar(64)    not null,
-    `main_account_id` varchar(64)    not null,
-    `vendor`            varchar(16)    not null,
-    `product_id`        bigint(1),
-    `bk_biz_id`         bigint(1),
-    `bill_year`         bigint(1)      not null,
-    `bill_month`        tinyint(1)     not null,
-    `bill_day`          tinyint(1)     not null,
-    `type`              varchar(64)    not null,
-    `memo`              varchar(255)            default '',
-    `operator`          varchar(64)    not null,
-    `currency`          varchar(64)    not null,
-    `cost`              decimal(28, 8) not null,
-    `rmb_cost`          decimal(28, 8) not null,
-    `state`             varchar(64) not null,
-  `creator`varchar(64)    not null,
-    `created_at`        timestamp      not null default current_timestamp,
-    `updated_at`        timestamp      not null default current_timestamp on update current_timestamp,
-    primary key (`id`)
-) engine = innodb
-  default charset = utf8mb4;
-
-insert into id_generator(`resource`, `max_id`)
-values ('account_bill_adjustment_item', '0');
+create table if not exists `account_bill_adjustment_item` (
+  `id` varchar(64) not null,
+  `root_account_id` varchar(64) not null,
+  `main_account_id` varchar(64) not null,
+  `vendor` varchar(16) not null,
+  `product_id` bigint(1),
+  `bk_biz_id` bigint(1),
+  `bill_year` bigint(1) not null,
+  `bill_month` tinyint(1) not null,
+  `bill_day` tinyint(1) not null,
+  `type` varchar(64) not null,
+  `memo` varchar(255) default '',
+  `operator` varchar(64) not null,
+  `currency` varchar(64) not null,
+  `cost` decimal(28, 8) not null,
+  `rmb_cost` decimal(28, 8) not null,
+  `state` varchar(64) not null,
+  `creator` varchar(64) not null,
+  `created_at` timestamp not null default current_timestamp,
+  `updated_at` timestamp not null default current_timestamp on update current_timestamp,
+  primary key (`id`)
+) engine = innodb default charset = utf8mb4;
+
+insert into
+  id_generator(`resource`, `max_id`)
+values
+  ('account_bill_adjustment_item', '0');
 
 -- 每日拉取任务状态表
-<<<<<<< HEAD
 create table if not exists `account_bill_daily_pull_task` (
   `id` varchar(64) not null,
   `root_account_id` varchar(64) not null,
@@ -222,124 +214,93 @@
     `version_id`
   )
 ) engine = innodb default charset = utf8mb4;
-=======
-create table if not exists `account_bill_daily_pull_task`
-(
-    `id`              varchar(64)     not null,
-    `root_account_id` varchar(64)     not null,
-    `main_account_id` varchar(64)     not null,
-    `vendor`          varchar(16)     not null,
-    `product_id`      bigint(1),
-    `bk_biz_id`       bigint(1),
-    `bill_year`       bigint(1)       not null,
-    `bill_month`      tinyint(1)      not null,
-    `bill_day`        tinyint(1)      not null,
-    `version_id`      bigint(1)       not null,
-    `state`           varchar(64)     not null,
-    `count`           bigint(1)       not null,
-    `currency`        varchar(64)     not null,
-    `cost`            decimal(30, 10) not null,
-    `flow_id`         varchar(64),
-    `created_at`      timestamp       not null default current_timestamp,
-    `updated_at`      timestamp       not null default current_timestamp on update current_timestamp,
-    primary key (`id`),
-    unique key `idx_bill_date_version` (
-                                        `root_account_id`,
-                                        `main_account_id`,
-                                        `bill_year`,
-                                        `bill_month`,
-                                        `bill_day`,
-                                        `version_id`
-        )
-) engine = innodb
-  default charset = utf8mb4;
->>>>>>> 938aae73
-
-insert into id_generator(`resource`, `max_id`)
-values ('account_bill_daily_pull_task', '0');
+
+insert into
+  id_generator(`resource`, `max_id`)
+values
+  ('account_bill_daily_pull_task', '0');
 
 -- 每月一级账号汇总账单信息表
-create table if not exists `account_bill_summary_root`
-(
-    `id`                            varchar(64)     not null,
-    `root_account_id`               varchar(64)     not null,
-    `root_account_name`             varchar(64)     not null,
-    `vendor`                        varchar(16)     not null,
-    `bill_year`                     bigint(1)       not null,
-    `bill_month`                    tinyint(1)      not null,
-    `last_synced_version`           bigint(1)       not null,
-    `current_version`               bigint(1)       not null,
-    `currency`                      varchar(64)     not null,
-    `last_month_cost_synced`        decimal(38, 10) not null,
-    `last_month_rmb_cost_synced`    decimal(38, 10) not null,
-    `current_month_cost_synced`     decimal(38, 10) not null,
-    `current_month_rmb_cost_synced` decimal(38, 10) not null,
-    `month_on_month_value`          float,
-    `current_month_cost`            decimal(38, 10) not null,
-    `current_month_rmb_cost`        decimal(38, 10) not null,
-    `rate`                          float,
-    `adjustment_cost`               decimal(38, 10) not null,
-    `adjustment_rmb_cost`           decimal(38, 10) not null,
-    `state`                         varchar(64)     not null,
-    `created_at`                    timestamp       not null default current_timestamp,
-    `updated_at`                    timestamp       not null default current_timestamp on update current_timestamp,
-    primary key (`id`),
-    unique key `idx_bill_date` (
-                                `root_account_id`,
-                                `bill_year`,
-                                `bill_month`
-        )
-) engine = innodb
-  default charset = utf8mb4;
-
-insert into id_generator(`resource`, `max_id`)
-values ('account_bill_summary_root', '0');
+create table if not exists `account_bill_summary_root` (
+  `id` varchar(64) not null,
+  `root_account_id` varchar(64) not null,
+  `root_account_name` varchar(64) not null,
+  `vendor` varchar(16) not null,
+  `bill_year` bigint(1) not null,
+  `bill_month` tinyint(1) not null,
+  `last_synced_version` bigint(1) not null,
+  `current_version` bigint(1) not null,
+  `currency` varchar(64) not null,
+  `last_month_cost_synced` decimal(38, 10) not null,
+  `last_month_rmb_cost_synced` decimal(38, 10) not null,
+  `current_month_cost_synced` decimal(38, 10) not null,
+  `current_month_rmb_cost_synced` decimal(38, 10) not null,
+  `month_on_month_value` float,
+  `current_month_cost` decimal(38, 10) not null,
+  `current_month_rmb_cost` decimal(38, 10) not null,
+  `rate` float,
+  `adjustment_cost` decimal(38, 10) not null,
+  `adjustment_rmb_cost` decimal(38, 10) not null,
+  `state` varchar(64) not null,
+  `created_at` timestamp not null default current_timestamp,
+  `updated_at` timestamp not null default current_timestamp on update current_timestamp,
+  primary key (`id`),
+  unique key `idx_bill_date` (
+    `root_account_id`,
+    `bill_year`,
+    `bill_month`
+  )
+) engine = innodb default charset = utf8mb4;
+
+insert into
+  id_generator(`resource`, `max_id`)
+values
+  ('account_bill_summary_root', '0');
 
 -- 每月二级账号汇总账单信息表
-create table if not exists `account_bill_summary_main`
-(
-    `id`                            varchar(64)     not null,
-    `root_account_id`               varchar(64)     not null,
-    `root_account_name`             varchar(64),
-    `main_account_id`               varchar(64)     not null,
-    `main_account_name`             varchar(64)     not null,
-    `vendor`                        varchar(16)     not null,
-    `product_id`                    bigint(1),
-    `product_name`                  varchar(64),
-    `bk_biz_id`                     bigint(1),
-    `bk_biz_name`                   varchar(64),
-    `bill_year`                     bigint(1)       not null,
-    `bill_month`                    tinyint(1)      not null,
-    `last_synced_version`           bigint(1)       not null,
-    `current_version`               bigint(1)       not null,
-    `currency`                      varchar(64)     not null,
-    `last_month_cost_synced`        decimal(38, 10) not null,
-    `last_month_rmb_cost_synced`    decimal(38, 10) not null,
-    `current_month_cost_synced`     decimal(38, 10) not null,
-    `current_month_rmb_cost_synced` decimal(38, 10) not null,
-    `month_on_month_value`          float,
-    `current_month_cost`            decimal(38, 10) not null,
-    `current_month_rmb_cost`        decimal(38, 10) not null,
-    `rate`                          float,
-    `adjustment_cost`               decimal(38, 10) not null,
-    `adjustment_rmb_cost`           decimal(38, 10) not null,
-    `state`                         varchar(64)     not null,
-    `created_at`                    timestamp       not null default current_timestamp,
-    `updated_at`                    timestamp       not null default current_timestamp on update current_timestamp,
-    primary key (`id`),
-    unique key `idx_bill_date` (
-                                `root_account_id`,
-                                `main_account_id`,
-                                `bill_year`,
-                                `bill_month`
-        )
-) engine = innodb
-  default charset = utf8mb4;
-
-insert into id_generator(`resource`, `max_id`)
-values ('account_bill_summary_main', '0');
-
-<<<<<<< HEAD
+create table if not exists `account_bill_summary_main` (
+  `id` varchar(64) not null,
+  `root_account_id` varchar(64) not null,
+  `root_account_name` varchar(64),
+  `main_account_id` varchar(64) not null,
+  `main_account_name` varchar(64) not null,
+  `vendor` varchar(16) not null,
+  `product_id` bigint(1),
+  `product_name` varchar(64),
+  `bk_biz_id` bigint(1),
+  `bk_biz_name` varchar(64),
+  `bill_year` bigint(1) not null,
+  `bill_month` tinyint(1) not null,
+  `last_synced_version` bigint(1) not null,
+  `current_version` bigint(1) not null,
+  `currency` varchar(64) not null,
+  `last_month_cost_synced` decimal(38, 10) not null,
+  `last_month_rmb_cost_synced` decimal(38, 10) not null,
+  `current_month_cost_synced` decimal(38, 10) not null,
+  `current_month_rmb_cost_synced` decimal(38, 10) not null,
+  `month_on_month_value` float,
+  `current_month_cost` decimal(38, 10) not null,
+  `current_month_rmb_cost` decimal(38, 10) not null,
+  `rate` float,
+  `adjustment_cost` decimal(38, 10) not null,
+  `adjustment_rmb_cost` decimal(38, 10) not null,
+  `state` varchar(64) not null,
+  `created_at` timestamp not null default current_timestamp,
+  `updated_at` timestamp not null default current_timestamp on update current_timestamp,
+  primary key (`id`),
+  unique key `idx_bill_date` (
+    `root_account_id`,
+    `main_account_id`,
+    `bill_year`,
+    `bill_month`
+  )
+) engine = innodb default charset = utf8mb4;
+
+insert into
+  id_generator(`resource`, `max_id`)
+values
+  ('account_bill_summary_main', '0');
+
 -- 一级账号账单配置表
 CREATE TABLE `root_account_bill_config` (
   `id` varchar(64) not null,
@@ -362,36 +323,30 @@
 values
   ('root_account_bill_config', '0');
 
+create table account_bill_exchange_rate (
+  `id` varchar(64) not null,
+  `year` int not null,
+  `month` int not null,
+  `from_currency` varchar(32) not null comment '转换前货币',
+  `to_currency` varchar(32) not null comment '转换后货币',
+  `exchange_rate` decimal(38, 10) not null comment '转换汇率，单位转换前货币对应的转换后货币数量',
+  `creator` varchar(64) not null,
+  `reviser` varchar(64) not null,
+  `created_at` timestamp not null default current_timestamp,
+  `updated_at` timestamp not null default current_timestamp on update current_timestamp,
+  primary key (`id`),
+  unique key `idx_uk_year_month_from_currency_to_currency` (`year`, `month`, `from_currency`, `to_currency`)
+) comment '转换汇率';
+
+insert into
+  id_generator(`resource`, `max_id`)
+values
+  ('account_bill_exchange_rate', '0');
+
 CREATE
 OR REPLACE VIEW `hcm_version`(`hcm_ver`, `sql_ver`) AS
 SELECT
   'v9.9.9' as `hcm_ver`,
   '9999' as `sql_ver`;
-=======
->>>>>>> 938aae73
-
-create table account_bill_exchange_rate
-(
-    `id`            varchar(64)     not null,
-    `year`          int             not null,
-    `month`         int             not null,
-    `from_currency` varchar(32)     not null comment '转换前货币',
-    `to_currency`   varchar(32)     not null comment '转换后货币',
-    `exchange_rate` decimal(38, 10) not null comment '转换汇率，单位转换前货币对应的转换后货币数量',
-    `creator`       varchar(64)     not null,
-    `reviser`       varchar(64)     not null,
-    `created_at`    timestamp       not null default current_timestamp,
-    `updated_at`    timestamp       not null default current_timestamp on update current_timestamp,
-    primary key (`id`),
-    unique key `idx_uk_year_month_from_currency_to_currency` (`year`, `month`, `from_currency`, `to_currency`)
-)
-    comment '转换汇率';
-
-insert into id_generator(`resource`, `max_id`)
-values ('account_bill_exchange_rate', '0');
-
-CREATE OR REPLACE VIEW `hcm_version`(`hcm_ver`, `sql_ver`) AS
-SELECT 'v9.9.9' as `hcm_ver`,
-       '9999'   as `sql_ver`;
 
 COMMIT;