--- conflicted
+++ resolved
@@ -491,19 +491,11 @@
 
 // -------------- 新增账号账单管理部分 --------------
 
-<<<<<<< HEAD
-// GetRootAccountBillList get bill list for root account
-func (a *Aws) GetRootAccountBillList(kt *kit.Kit, opt *typesBill.AwsBillListOption,
-	billInfo *billcore.RootAccountBillConfig[billcore.AwsBillConfigExtension]) (int64, interface{}, error) {
-
-	where, err := parseCondition(opt)
-=======
 // GetMainAccountBillList get bill list for main account
 func (a *Aws) GetMainAccountBillList(kt *kit.Kit, opt *typesBill.AwsMainBillListOption,
 	billInfo *billcore.RootAccountBillConfig[billcore.AwsBillConfigExtension]) (int64, []map[string]string, error) {
 
 	where, err := parseRootCondition(opt)
->>>>>>> a6a9ffd3
 	if err != nil {
 		return 0, nil, err
 	}
@@ -529,12 +521,6 @@
 	if err != nil {
 		return 0, nil, err
 	}
-<<<<<<< HEAD
-
-	return total, list, nil
-}
-
-=======
 	for i, item := range list {
 		bill_usage_account_id := item["line_item_usage_account_id"]
 		if bill_usage_account_id != opt.CloudAccountID {
@@ -559,7 +545,6 @@
 	return condition, nil
 }
 
->>>>>>> a6a9ffd3
 // GetRootAccountBillTotal get bill list total for root account
 func (a *Aws) GetRootAccountBillTotal(
 	kt *kit.Kit, where string, billInfo *billcore.RootAccountBillConfig[billcore.AwsBillConfigExtension]) (
