--- conflicted
+++ resolved
@@ -15,12 +15,9 @@
   security_groups = 'security_groups',
   subnets = 'subnets',
   vpcs = 'vpcs',
-<<<<<<< HEAD
+  templates = 'argument_templates',
   clbs = 'clbs',
   certs = 'certs',
-=======
-  templates = 'argument_templates',
->>>>>>> cf37fa80
 }
 
 export const DResourceTypeMap = {
@@ -60,7 +57,10 @@
     key: 'vpc_ids',
     name: 'VPC',
   },
-<<<<<<< HEAD
+  [DResourceType.templates]: {
+    key: 'template_ids',
+    name: '参数模板',
+  },
   [DResourceType.clbs]: {
     key: 'clb_ids',
     name: '负载均衡',
@@ -68,11 +68,6 @@
   [DResourceType.certs]: {
     key: 'cert_ids',
     name: '证书',
-=======
-  [DResourceType.templates]: {
-    key: 'template_ids',
-    name: '参数模板',
->>>>>>> cf37fa80
   },
 };
 
