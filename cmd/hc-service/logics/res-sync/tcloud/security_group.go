--- conflicted
+++ resolved
@@ -133,7 +133,7 @@
 	for id, one := range updateMap {
 		tagMap := core.TagMap{}
 		for _, tag := range one.TagSet {
-			tagMap.Set(converter.PtrToVal(tag.Key), converter.PtrToVal(tag.Value))
+			tagMap.Set(cvt.PtrToVal(tag.Key), cvt.PtrToVal(tag.Value))
 		}
 
 		securityGroup := protocloud.SecurityGroupBatchUpdate[cloudcore.TCloudSecurityGroupExtension]{
@@ -143,8 +143,8 @@
 			Extension: &cloudcore.TCloudSecurityGroupExtension{
 				CloudProjectID: one.ProjectId,
 			},
-			CloudCreatedTime: converter.PtrToVal(one.CreatedTime),
-			CloudUpdateTime:  converter.PtrToVal(one.UpdateTime),
+			CloudCreatedTime: cvt.PtrToVal(one.CreatedTime),
+			CloudUpdateTime:  cvt.PtrToVal(one.UpdateTime),
 			Tags:             tagMap,
 		}
 
@@ -181,7 +181,7 @@
 	for _, one := range addSlice {
 		tagMap := core.TagMap{}
 		for _, tag := range one.TagSet {
-			tagMap.Set(converter.PtrToVal(tag.Key), converter.PtrToVal(tag.Value))
+			tagMap.Set(cvt.PtrToVal(tag.Key), cvt.PtrToVal(tag.Value))
 		}
 		securityGroup := protocloud.SecurityGroupBatchCreate[cloudcore.TCloudSecurityGroupExtension]{
 			CloudID:   cvt.PtrToVal(one.SecurityGroupId),
@@ -193,8 +193,8 @@
 			Extension: &cloudcore.TCloudSecurityGroupExtension{
 				CloudProjectID: one.ProjectId,
 			},
-			CloudCreatedTime: converter.PtrToVal(one.CreatedTime),
-			CloudUpdateTime:  converter.PtrToVal(one.UpdateTime),
+			CloudCreatedTime: cvt.PtrToVal(one.CreatedTime),
+			CloudUpdateTime:  cvt.PtrToVal(one.UpdateTime),
 			Tags:             tagMap,
 		}
 		createReq.SecurityGroups = append(createReq.SecurityGroups, securityGroup)
@@ -344,7 +344,6 @@
 	return result.Details, nil
 }
 
-<<<<<<< HEAD
 // RemoveSecurityGroupDeleteFromCloudV2 根据给定的云id删除数据库中多余的数据
 func (cli *client) RemoveSecurityGroupDeleteFromCloudV2(kt *kit.Kit, accountID string, region string,
 	allCloudIDMap map[string]struct{}) error {
@@ -392,9 +391,6 @@
 }
 
 // RemoveSecurityGroupDeleteFromCloud ...
-=======
-// RemoveSecurityGroupDeleteFromCloud remove security group delete from cloud
->>>>>>> d1c69b38
 func (cli *client) RemoveSecurityGroupDeleteFromCloud(kt *kit.Kit, accountID string, region string) error {
 	req := &core.ListReq{
 		Filter: &filter.Expression{
@@ -499,11 +495,11 @@
 		return true
 	}
 
-	if converter.PtrToVal(cloud.CreatedTime) != db.BaseSecurityGroup.CloudCreatedTime {
+	if cvt.PtrToVal(cloud.CreatedTime) != db.BaseSecurityGroup.CloudCreatedTime {
 		return true
 	}
 
-	if converter.PtrToVal(cloud.UpdateTime) != db.BaseSecurityGroup.CloudUpdateTime {
+	if cvt.PtrToVal(cloud.UpdateTime) != db.BaseSecurityGroup.CloudUpdateTime {
 		return true
 	}
 
@@ -512,11 +508,11 @@
 	}
 
 	for _, tag := range cloud.TagSet {
-		value, ok := db.BaseSecurityGroup.Tags.Get(converter.PtrToVal(tag.Key))
+		value, ok := db.BaseSecurityGroup.Tags.Get(cvt.PtrToVal(tag.Key))
 		if !ok {
 			return true
 		}
-		if value != converter.PtrToVal(tag.Value) {
+		if value != cvt.PtrToVal(tag.Value) {
 			return true
 		}
 	}
