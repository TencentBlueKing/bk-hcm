--- conflicted
+++ resolved
@@ -30,14 +30,9 @@
 import useQueryCommonList from '@/views/resource/resource-manage/hooks/use-query-list-common';
 import useColumns from '@/views/resource/resource-manage/hooks/use-columns';
 import { useRegionsStore } from '@/store/useRegionsStore';
-<<<<<<< HEAD
-import { GLOBAL_BIZS_KEY, VendorEnum, VendorMap } from '@/common/constant';
-import { cloneDeep } from 'lodash';
-=======
 import { useRegionStore } from '@/store/region';
 import { GLOBAL_BIZS_KEY, VendorEnum, VendorMap, FILTER_DATA } from '@/common/constant';
-import { cloneDeep } from 'lodash-es';
->>>>>>> 7281e5cb
+import { cloneDeep } from 'lodash';
 import { useBusinessMapStore } from '@/store/useBusinessMap';
 import { useResourceAccountStore } from '@/store/useResourceAccountStore';
 import useSelection from '../../hooks/use-selection';
@@ -73,14 +68,10 @@
 } from '@/constants/auth-symbols';
 import HcmAuth from '@/components/auth/auth.vue';
 
-<<<<<<< HEAD
-=======
 import useSearchQs from '@/hooks/use-search-qs';
-import { type ISearchCondition } from './typings';
 
 import { transformSimpleCondition, buildSearchValue } from '@/utils/search';
 
->>>>>>> 7281e5cb
 const props = defineProps({
   filter: {
     type: Object as PropType<FilterType>,
@@ -91,15 +82,9 @@
   bkBizId: Number,
 });
 
-<<<<<<< HEAD
-const emit = defineEmits(['handleSecrityType', 'edit', 'editTemplate']);
-
-const { BK_HCM_AJAX_URL_PREFIX } = window.PROJECT_CONFIG;
-=======
 const emit = defineEmits(['handleSecrityType', 'edit', 'editTemplate', 'route-done']);
 
 let firstTime = true;
->>>>>>> 7281e5cb
 
 // use hooks
 const { t } = useI18n();
@@ -1327,8 +1312,6 @@
   },
   { deep: true },
 );
-<<<<<<< HEAD
-=======
 onMounted(() => {
   // 默认进来搜索是 管理类型：业务管理|未确认
   const value = Object.keys(searchQs.get(route.query))?.length
@@ -1338,7 +1321,7 @@
 });
 
 const handleUpdate = (val: [{ id: any; values: any }]) => {
-  const routeVal: ISearchCondition = {};
+  const routeVal: any = {};
   val.forEach((item: { id: any; values: any }) => {
     const { id, values } = item;
     if (!Object.hasOwn(routeVal, id)) routeVal[id] = [];
@@ -1346,7 +1329,6 @@
   });
   searchQs.set(routeVal);
 };
->>>>>>> 7281e5cb
 
 defineExpose({ fetchComponentsData });
 </script>
