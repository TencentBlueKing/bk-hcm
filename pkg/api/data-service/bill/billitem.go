--- conflicted
+++ resolved
@@ -21,11 +21,7 @@
 
 import (
 	"hcm/pkg/api/core"
-<<<<<<< HEAD
-	billcore "hcm/pkg/api/core/bill"
-=======
 	"hcm/pkg/api/core/bill"
->>>>>>> b77ef95e
 	"hcm/pkg/criteria/enumor"
 	"hcm/pkg/criteria/validator"
 	"hcm/pkg/dal/table/types"
@@ -37,8 +33,7 @@
 type BatchBillItemCreateReq[E bill.BillItemExtension] []BillItemCreateReq[E]
 
 // BillItemCreateReq create request
-<<<<<<< HEAD
-type BillItemCreateReq struct {
+type BillItemCreateReq[E bill.BillItemExtension] struct {
 	RootAccountID string          `json:"root_account_id" validate:"required"`
 	MainAccountID string          `json:"main_account_id" validate:"required"`
 	Vendor        enumor.Vendor   `json:"vendor" validate:"required"`
@@ -54,27 +49,7 @@
 	HcProductName string          `json:"hc_product_name,omitempty"`
 	ResAmount     decimal.Decimal `json:"res_amount,omitempty"`
 	ResAmountUnit string          `json:"res_amount_unit,omitempty"`
-	Extension     types.JsonField `json:"extension"`
-=======
-type BillItemCreateReq[E bill.BillItemExtension] struct {
-	FirstAccountID  string          `json:"first_account_id" validate:"required"`
-	SecondAccountID string          `json:"second_account_id" validate:"required"`
-	Vendor          enumor.Vendor   `json:"vendor" validate:"required"`
-	ProductID       int64           `json:"product_id" validate:"omitempty"`
-	BkBizID         int64           `json:"bk_biz_id" validate:"omitempty"`
-	BillYear        int             `json:"bill_year" validate:"required"`
-	BillMonth       int             `json:"bill_month" validate:"required"`
-	BillDay         int             `json:"bill_day" validate:"required"`
-	VersionID       string          `json:"version_id" validate:"required"`
-	Currency        string          `json:"currency" validate:"required"`
-	Cost            decimal.Decimal `json:"cost" validate:"required"`
-	RMBCost         decimal.Decimal `json:"rmb_cost" validate:"required"`
-	HcProductCode   string          `json:"hc_product_code,omitempty"`
-	HcProductName   string          `json:"hc_product_name,omitempty"`
-	ResAmount       decimal.Decimal `json:"res_amount,omitempty"`
-	ResAmountUnit   string          `json:"res_amount_unit,omitempty"`
-	Extension       *E              `json:"extension"`
->>>>>>> b77ef95e
+	Extension     *E              `json:"extension"`
 }
 
 // Validate ...
@@ -88,13 +63,6 @@
 // BillItemBaseListResult ...
 type BillItemBaseListResult = core.ListResultT[*bill.BaseBillItem]
 
-<<<<<<< HEAD
-// BillItemListResult list result
-type BillItemListResult struct {
-	Count   *uint64                     `json:"count,omitempty"`
-	Details []*billcore.AccountBillItem `json:"details"`
-}
-=======
 // TCloudBillItemListResult ...
 type TCloudBillItemListResult = core.ListResultT[*bill.TCloudBillItem]
 
@@ -115,7 +83,6 @@
 
 // ZenlayerBillItemListResult ...
 type ZenlayerBillItemListResult = core.ListResultT[*bill.ZenlayerBillItem]
->>>>>>> b77ef95e
 
 // BillItemUpdateReq update request
 type BillItemUpdateReq struct {
