import http from '@/http';
import { computed, defineComponent, PropType, ref, watch } from 'vue';
import { Button, Select } from 'bkui-vue';

import { QueryRuleOPEnum } from '@/typings/common';
import { VendorEnum } from '@/common/constant';
import { Senarios, useWhereAmI } from '@/hooks/useWhereAmI';
import './vpc-selector.scss';

const { BK_HCM_AJAX_URL_PREFIX } = window.PROJECT_CONFIG;
const { Option } = Select;

export default defineComponent({
  props: {
    modelValue: String as PropType<string>,
    bizId: Number as PropType<number | string>,
    accountId: String as PropType<string>,
    vendor: String as PropType<VendorEnum>,
    region: String as PropType<string>,
    zone: String as PropType<string>,
    isSubnet: {
      type: Boolean as PropType<boolean>,
      required: false,
      default: false,
    },
    onRefreshVpcList: {
      type: Function,
      required: false,
    },
  },
  emits: ['update:modelValue', 'change'],
  setup(props, { emit, attrs }) {
    const list = ref([]);
    const loading = ref(false);
    const { isResourcePage, whereAmI } = useWhereAmI();

    const selected = computed({
      get() {
        return props.modelValue;
      },
      set(val) {
        emit('update:modelValue', val);
      },
    });

    watch(
      [
        () => props.bizId,
        () => props.accountId,
        () => props.vendor,
        () => props.region,
        () => props.zone,
      ],
      async ([bizId, accountId, vendor, region, zone]) => {
        console.log(accountId, region, zone, bizId);
        if (
          !accountId
          || !region
          || !zone
          || (whereAmI.value === Senarios.business && !bizId)
        ) {
          list.value = [];
          return;
        }
        await refreshList(bizId, accountId, vendor, region);
        props.onRefreshVpcList?.(async () => {
          await refreshList(bizId, accountId, vendor, region);
          handleChange(props.modelValue);
        });
      },
    );

    const handleChange = (val: string) => {
      const data = list.value.find(item => item.cloud_id === val);
      emit('change', data);
    };

    const refreshList = async (
      bizId: string|number = props.bizId,
      accountId: string = props.accountId,
      vendor: VendorEnum = props.vendor,
      region: string = props.region,
    ) => {
      try {
        loading.value = true;
        const filter = {
          op: 'and',
          rules: [
            {
              field: 'account_id',
              op: QueryRuleOPEnum.EQ,
              value: accountId,
            },
          ],
        };
        if (vendor !== VendorEnum.GCP) {
          filter.rules.push({
            field: 'region',
            op: QueryRuleOPEnum.EQ,
            value: region,
          });
        }
        const url = isResourcePage
          ? `${BK_HCM_AJAX_URL_PREFIX}/api/v1/web/vendors/${props.vendor}/vpcs/with/subnet_count/list`
          : `${BK_HCM_AJAX_URL_PREFIX}/api/v1/web/bizs/${bizId}/vendors/${props.vendor}/vpcs/with/subnet_count/list`;
        const result = await http.post(url, {
          // const result = await http.post(`${BK_HCM_AJAX_URL_PREFIX}/api/v1/cloud/vpcs/list`, {
          zone: Array.isArray(props.zone) ? props.zone.join(',') : props.zone,
          filter,
          page: {
            count: false,
            start: 0,
            limit: 50,
          },
        });
        list.value = result?.data?.details ?? [];

        // 用户体验优化项
        const vendorFlag = [VendorEnum.TCLOUD, VendorEnum.AWS].includes(props.vendor);
        // 1.过滤
        let canUseVpcList = null;
        if (!props.isSubnet) {
          canUseVpcList = vendorFlag
            ? list.value.filter(({ current_zone_subnet_count }) => current_zone_subnet_count > 0)
            : list.value.filter(({ subnet_count }) => subnet_count > 0);
        }
        // 2.排序
        vendorFlag
          ? list.value.sort((prev, next) => next.current_zone_subnet_count - prev.current_zone_subnet_count)
          : list.value.sort((prev, next) => next.subnet_count - prev.subnet_count);
        // 3.自动填充
        if (canUseVpcList?.length === 1) {
          selected.value = canUseVpcList[0].cloud_id;
          emit('change', canUseVpcList[0]);
        }
      } finally {
        loading.value = false;
      }
    };

    return () => (
<<<<<<< HEAD
      <Select
        filterable={true}
        modelValue={selected.value}
        onUpdate:modelValue={val => (selected.value = val)}
        onChange={handleChange}
        loading={loading.value}
        {...{ attrs }}
      >
        {list.value.map(({ cloud_id, name, current_zone_subnet_count, subnet_count, extension }) => {
          return <Option
              key={cloud_id}
              value={cloud_id}
              // eslint-disable-next-line max-len
              disabled={
                !(
                  props.isSubnet
                  || ([VendorEnum.AZURE, VendorEnum.GCP, VendorEnum.HUAWEI].includes(props.vendor) && subnet_count > 0)
                  || current_zone_subnet_count > 0
                )
              }
              label={`${cloud_id} ${name} ${
                extension?.cidr ? extension?.cidr[0]?.cidr : ''
              } 该VPC共${subnet_count}个子网
                ${props.vendor === VendorEnum.TCLOUD || props.vendor === VendorEnum.AWS
                ? `${`该可用区有${current_zone_subnet_count}个子网 ${current_zone_subnet_count === 0 ? '不可用' : '可用'}`}`
                : ''
                }`}></Option>;
        })}
      </Select>
=======
      <div class={'vpc-selector-container'}>
        <Select
          filterable={true}
          modelValue={selected.value}
          onUpdate:modelValue={val => (selected.value = val)}
          onChange={handleChange}
          loading={loading.value}
          {...{ attrs }}
        >
          {list.value.map(({ cloud_id, name, current_zone_subnet_count, subnet_count, extension }) => {
            return <Option
                key={cloud_id}
                value={cloud_id}
                // eslint-disable-next-line max-len
                disabled={
                  !(
                    props.isSubnet
                    // eslint-disable-next-line max-len
                    || ([VendorEnum.AZURE, VendorEnum.GCP, VendorEnum.HUAWEI].includes(props.vendor) && subnet_count > 0)
                    || current_zone_subnet_count > 0
                  )
                }
                label={`${cloud_id} ${name} ${
                  extension?.cidr ? extension?.cidr[0]?.cidr : ''
                } 该VPC共${subnet_count}个子网
                  ${props.vendor === VendorEnum.TCLOUD || props.vendor === VendorEnum.AWS
                  ? `${`该可用区有${current_zone_subnet_count}个子网 ${current_zone_subnet_count === 0 ? '不可用' : '可用'}`}`
                  : ''
                  }`}></Option>;
          })}
        </Select>
        {
          props.region && props.zone && !list.value.length ? (
            <span class={'vpc-selector-list-tip'}>
              该地域无可用的VPC网络，可切换地域，或点击
              <Button theme='primary' text onClick={() => {
                const url = whereAmI.value === Senarios.business
                  ? '/#/business/vpc'
                  : '/#/resource/resource?type=vpc';
                window.open(url, '_blank');
              }}>新建</Button>
            </span>
          ) : null
        }
      </div>
>>>>>>> 74908f57
    );
  },
});<|MERGE_RESOLUTION|>--- conflicted
+++ resolved
@@ -139,37 +139,6 @@
     };
 
     return () => (
-<<<<<<< HEAD
-      <Select
-        filterable={true}
-        modelValue={selected.value}
-        onUpdate:modelValue={val => (selected.value = val)}
-        onChange={handleChange}
-        loading={loading.value}
-        {...{ attrs }}
-      >
-        {list.value.map(({ cloud_id, name, current_zone_subnet_count, subnet_count, extension }) => {
-          return <Option
-              key={cloud_id}
-              value={cloud_id}
-              // eslint-disable-next-line max-len
-              disabled={
-                !(
-                  props.isSubnet
-                  || ([VendorEnum.AZURE, VendorEnum.GCP, VendorEnum.HUAWEI].includes(props.vendor) && subnet_count > 0)
-                  || current_zone_subnet_count > 0
-                )
-              }
-              label={`${cloud_id} ${name} ${
-                extension?.cidr ? extension?.cidr[0]?.cidr : ''
-              } 该VPC共${subnet_count}个子网
-                ${props.vendor === VendorEnum.TCLOUD || props.vendor === VendorEnum.AWS
-                ? `${`该可用区有${current_zone_subnet_count}个子网 ${current_zone_subnet_count === 0 ? '不可用' : '可用'}`}`
-                : ''
-                }`}></Option>;
-        })}
-      </Select>
-=======
       <div class={'vpc-selector-container'}>
         <Select
           filterable={true}
@@ -215,7 +184,6 @@
           ) : null
         }
       </div>
->>>>>>> 74908f57
     );
   },
 });