--- conflicted
+++ resolved
@@ -3,15 +3,10 @@
 import allVendors from '@/assets/image/all-vendors.png';
 import DynamicTree from '../components/dynamic-tree';
 import LoadBalancerDropdownMenu from '../components/clb-dropdown-menu';
-<<<<<<< HEAD
+import AllClbsManager from './all-clbs-manager';
+import ListenerManager from './listener-manager';
 import SpecificClbManager from './specific-clb-manager';
 import SpecificDomainManager from './specific-domain-manager';
-// import Funnel from 'bkui-vue/lib/icon/funnel';
-// import AllClbsManager from './all-clbs-manager';
-=======
-import AllClbsManager from './all-clbs-manager';
-import ListenerManager from './listener-manager';
->>>>>>> 972f98d2
 
 export default defineComponent({
   name: 'LoadBalancerView',
@@ -40,16 +35,10 @@
     };
 
     const componentMap = {
-<<<<<<< HEAD
-      clb: <SpecificClbManager/>,
-      lisenter: <div>lisenter</div>,
-      domain: <SpecificDomainManager/>,
-=======
       all: <AllClbsManager />,
-      clb: <div>clb</div>,
+      clb: <SpecificClbManager />,
       listener: <ListenerManager />,
-      domain: <div>domain</div>,
->>>>>>> 972f98d2
+      domain: <SpecificDomainManager />,
     };
     const renderComponent = (type: 'all' | 'clb' | 'listener' | 'domain') => {
       return componentMap[type];
@@ -71,26 +60,6 @@
         handleToggleResultExpand(false);
       }
     });
-<<<<<<< HEAD
-
-    const isAllClbsSelected = ref(true);
-    const handleSelectAllClbs = () => {
-      isAllClbsSelected.value = !isAllClbsSelected.value;
-      if (isAllClbsSelected.value) {
-        router.replace({
-          query: {
-            ...route.query,
-            type: 'all',
-          },
-        });
-      }
-    };
-
-    const renderComponent = (type: 'clb' | 'listener' | 'domain') => {
-      return componentMap[type];
-    };
-=======
->>>>>>> 972f98d2
 
     return () => (
       <div class='clb-view-page'>
@@ -133,28 +102,13 @@
                     <LoadBalancerDropdownMenu uuid='all' type='all' />
                   </div>
                 </div>
-<<<<<<< HEAD
-                )
-            }
-            <DynamicTree searchValue={searchValue.value} />
-          </div>
-        </div>
-        {
-          isAdvancedSearchShow.value && <div class='advanced-search'>高级搜索</div>
-        }
-        <div class='main-container'>
-          <div class='common-card-wrap'>
-            {
-              renderComponent('domain')
-=======
               )
->>>>>>> 972f98d2
             }
             <DynamicTree searchValue={searchValue.value} onHandleTypeChange={handleTypeChange} />
           </div>
         </div>
         {isAdvancedSearchShow.value && <div class='advanced-search'>高级搜索</div>}
-        <div class='main-container'>{renderComponent('listener')}</div>
+        <div class='main-container'>{renderComponent(activeType.value)}</div>
       </div>
     );
   },
