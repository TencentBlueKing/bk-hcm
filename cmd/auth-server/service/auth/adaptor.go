/*
 * TencentBlueKing is pleased to support the open source community by making
 * 蓝鲸智云 - 混合云管理平台 (BlueKing - Hybrid Cloud Management System) available.
 * Copyright (C) 2022 THL A29 Limited,
 * a Tencent company. All rights reserved.
 * Licensed under the MIT License (the "License");
 * you may not use this file except in compliance with the License.
 * You may obtain a copy of the License at http://opensource.org/licenses/MIT
 * Unless required by applicable law or agreed to in writing,
 * software distributed under the License is distributed on
 * an "AS IS" BASIS, WITHOUT WARRANTIES OR CONDITIONS OF ANY KIND,
 * either express or implied. See the License for the
 * specific language governing permissions and limitations under the License.
 *
 * We undertake not to change the open source license (MIT license) applicable
 *
 * to the current version of the project delivered to anyone in the future.
 */

package auth

import (
	"hcm/pkg/criteria/errf"
	"hcm/pkg/iam/client"
	"hcm/pkg/iam/meta"
	"hcm/pkg/iam/sys"
)

// AdaptAuthOptions convert hcm auth resource to iam action id and resources
func AdaptAuthOptions(a *meta.ResourceAttribute) (client.ActionID, []client.Resource, error) {
	if a == nil {
		return "", nil, errf.New(errf.InvalidParameter, "resource attribute is not set")
	}

	// skip actions do not need to relate to resources
	if a.Basic.Action == meta.SkipAction {
		return genSkipResource(a)
	}

	switch a.Basic.Type {
	case meta.Biz:
		return genBizResource(a)
	case meta.Account:
		return genAccountResource(a)
	case meta.SubAccount:
		return genSubAccountResource(a)
	case meta.Vpc:
		return genVpcResource(a)
	case meta.Subnet:
		return genSubnetResource(a)
	case meta.Disk:
		return genDiskResource(a)
	case meta.SecurityGroup:
		return genSecurityGroupResource(a)
	case meta.SecurityGroupRule:
		return genSecurityGroupRuleResource(a)
	case meta.GcpFirewallRule:
		return genGcpFirewallRuleResource(a)
	case meta.RouteTable:
		return genRouteTableResource(a)
	case meta.Route:
		return genRouteResource(a)
	case meta.RecycleBin:
		return genRecycleBinResource(a)
	case meta.Audit:
		return genAuditResource(a)
	case meta.Cvm:
		return genCvmResource(a)
	case meta.NetworkInterface:
		return genNetworkInterfaceResource(a)
	case meta.Eip:
		return genEipResource(a)
	case meta.CloudResource:
		return genCloudResResource(a)
	case meta.Quota:
		return genProxyResourceFind(a)
	case meta.InstanceType:
		return genProxyResourceFind(a)
	case meta.CostManage:
		return genCostManageResource(a)
	case meta.BizCollection:
		return genBizCollectionResource(a)
	case meta.CloudSelectionScheme:
		return genCloudSelectionSchemeResource(a)
	case meta.CloudSelectionIdc:
		return sys.CloudSelectionRecommend, make([]client.Resource, 0), nil
	case meta.CloudSelectionBizType:
		return sys.CloudSelectionRecommend, make([]client.Resource, 0), nil
	case meta.CloudSelectionDataSource:
		return sys.CloudSelectionRecommend, make([]client.Resource, 0), nil
	case meta.ArgumentTemplate:
		return genArgumentTemplateResource(a)
	case meta.Cert:
		return genCertResource(a)
	case meta.LoadBalancer:
		return genLoadBalancerResource(a)
	case meta.Listener:
		return genListenerResource(a)
	case meta.TargetGroup:
		return genTargetGroupResource(a)
	case meta.UrlRuleAuditResType:
		return genUrlRuleResource(a)
	case meta.MainAccount:
		return genMainAccountRuleResource(a)
	case meta.RootAccount:
		return genRootAccountRuleResource(a)
	case meta.AccountBill:
		return genAccountBillResource(a)
	case meta.Application:
		return genApplicationResources(a)
	case meta.AccountBillThirdParty:
		return genAccountBillThirdPartyResource(a)
<<<<<<< HEAD
	case meta.TaskManagement:
		return genTaskManagementResource(a)
=======
	case meta.Image:
		return genImageResource(a)
>>>>>>> d1c69b38
	default:
		return "", nil, errf.Newf(errf.InvalidParameter, "unsupported hcm auth type: %s", a.Basic.Type)
	}
}

func genApplicationResources(a *meta.ResourceAttribute) (client.ActionID, []client.Resource, error) {
	switch a.Basic.Action {
	case meta.Find, meta.Delete, meta.Update:
		return sys.ApplicationManage, make([]client.Resource, 0), nil
	default:
		return "", nil, errf.Newf(errf.InvalidParameter, "unsupported hcm action: %s", a.Basic.Action)
	}
}<|MERGE_RESOLUTION|>--- conflicted
+++ resolved
@@ -110,13 +110,10 @@
 		return genApplicationResources(a)
 	case meta.AccountBillThirdParty:
 		return genAccountBillThirdPartyResource(a)
-<<<<<<< HEAD
+	case meta.Image:
+		return genImageResource(a)
 	case meta.TaskManagement:
 		return genTaskManagementResource(a)
-=======
-	case meta.Image:
-		return genImageResource(a)
->>>>>>> d1c69b38
 	default:
 		return "", nil, errf.Newf(errf.InvalidParameter, "unsupported hcm auth type: %s", a.Basic.Type)
 	}
