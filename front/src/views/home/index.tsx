import { defineComponent, computed, watch, ref, nextTick, onMounted } from 'vue';
import { RouterLink, RouterView, useRoute } from 'vue-router';

import { Menu, Navigation, Dropdown, Button } from 'bkui-vue';
import ReleaseNote from './release-note/index.vue';
import Breadcrumb from './breadcrumb';
import BusinessSelector from './business-selector';
import NoPermission from '@/views/resource/NoPermission';
import AccountVendorGroup from '@/views/resource/resource-manage/account/vendor-group/index.vue';
import GlobalPermissionDialog from '@/components/global-permission-dialog';

import Cookies from 'js-cookie';
import { useI18n } from 'vue-i18n';
import { useVerify } from '@/hooks';
import { useUserStore, useAccountStore, useCommonStore } from '@/store';
import { useRegionsStore } from '@/store/useRegionsStore';
import { useCloudAreaStore } from '@/store/useCloudAreaStore';
import { useBusinessMapStore } from '@/store/useBusinessMap';
import usePagePermissionStore from '@/store/usePagePermissionStore';

import { Senarios, useWhereAmI } from '@/hooks/useWhereAmI';
import useChangeHeaderTab from './hooks/useChangeHeaderTab';
import { GLOBAL_BIZS_KEY, LANGUAGE_TYPE, VendorEnum } from '@/common/constant';
import { classes } from '@/common/util';

import { headRouteConfig } from '@/router/header-config';
import logo from '@/assets/image/logo.png';
import './index.scss';

import { MENU_BUSINESS_TASK_MANAGEMENT } from '@/constants/menu-symbol';
<<<<<<< HEAD
import http from '@/http';
=======
import { jsonp } from '@/http';
import i18n from '@/language/i18n';
>>>>>>> ebad9bc1

// import { CogShape } from 'bkui-vue/lib/icon';
// import { useProjectList } from '@/hooks';
// import AddProjectDialog from '@/components/AddProjectDialog';

const { DropdownMenu, DropdownItem } = Dropdown;
const { VERSION, USER_MANAGE_URL, BK_HCM_DOMAIN, ENABLE_CLOUD_SELECTION, ENABLE_ACCOUNT_BILL } = window.PROJECT_CONFIG;

export default defineComponent({
  name: 'Home',
  setup() {
    const NAV_WIDTH = 240;
    const NAV_TYPE = 'top-bottom';

    const { t } = useI18n();
    const route = useRoute();
    const userStore = useUserStore();
    const accountStore = useAccountStore();
    const { fetchBusinessMap } = useBusinessMapStore();
    const { fetchAllCloudAreas } = useCloudAreaStore();
    const { fetchRegions } = useRegionsStore();
    const { whereAmI } = useWhereAmI();
    const { getAuthVerifyData, authVerifyData } = useVerify(); // 权限中心权限

    const openedKeys: string[] = [];
    const isRouterAlive = ref<Boolean>(true);
    const curYear = ref(new Date().getFullYear());
    const isMenuOpen = ref<boolean>(true);
    const language = ref(Cookies.get('blueking_language') || i18n.global.locale.value);

    const isNeedSideMenu = computed(
      () => ![Senarios.resource, Senarios.scheme, Senarios.unauthorized].includes(whereAmI.value),
    );

    const { hasPagePermission, permissionMsg, logout } = usePagePermissionStore();

    const { topMenuActiveItem, menus, curPath, handleHeaderMenuClick } = useChangeHeaderTab();

    const saveLanguage = async (language: string) => {
      return http.put(
        `${USER_MANAGE_URL}/api/v3/open-web/tenant/current-user/language/`,
        { language },
        {
          globalHeaders: false,
          globalError: false,
          headers: { 'X-Bk-Tenant-Id': userStore.tenantId },
        },
      );
    };

    // 过渡方式，最终希望所有路由通过name跳转
    const getRouteLinkParams = (config: any) => {
      if ([MENU_BUSINESS_TASK_MANAGEMENT].includes(config.name)) {
        return { name: config.name };
      }
      return { path: config.path };
    };

    // 切换路由
    const reload = () => {
      isRouterAlive.value = false;
      nextTick(() => {
        isRouterAlive.value = true;
      });
    };

    // 点击
    const handleToggle = (val: any) => {
      isMenuOpen.value = val;
    };

    const renderRouterView = () => {
      if (whereAmI.value !== Senarios.resource) return <RouterView />;
      return (
        <div class={'resource-manage-container'}>
          <div class='fixed-account-list-container'>
            <AccountVendorGroup />
          </div>
          <RouterView class={'router-view-content'} />
        </div>
      );
    };

    /**
     * 在这里获取项目公共数据并缓存
     */
    onMounted(() => {
      fetchRegions(VendorEnum.TCLOUD);
      fetchRegions(VendorEnum.HUAWEI);
      fetchBusinessMap();
      fetchAllCloudAreas();
    });

    watch(
      () => accountStore.bizs,
      async (bizs) => {
        if (!bizs) return;
        const commonStore = useCommonStore();
        const { pageAuthData } = commonStore; // 所有需要检验的查看权限数据
        const bizsPageAuthData = pageAuthData.map((e: any) => {
          // eslint-disable-next-line no-prototype-builtins
          if (e.hasOwnProperty('bk_biz_id')) {
            e.bk_biz_id = bizs;
          }
          return e;
        });
        commonStore.updatePageAuthData(bizsPageAuthData);
        await getAuthVerifyData(bizsPageAuthData);
      },
      { immediate: true },
    );

    watch(
      () => language.value,
      async (val) => {
        document.cookie = `blueking_language=${val}; domain=${BK_HCM_DOMAIN}`;
        await saveLanguage(val);
        location.reload();
      },
    );

    if (!hasPagePermission) return () => <NoPermission message={permissionMsg} />;

    return () => (
      <main class='home-page'>
        <Navigation
          navigationType={NAV_TYPE}
          hoverWidth={NAV_WIDTH}
          defaultOpen={isMenuOpen.value}
          needMenu={isNeedSideMenu.value}
          onToggle={handleToggle}
          class={['flex-1', { 'no-footer': route.path !== '/business/host' }]}
        >
          {{
            'side-header': () => (
              <div class='left-header flex-row justify-content-between align-items-center'>
                <img class='logo-icon' src={logo} />
                <div class='title-text'>{t('海垒')}</div>
              </div>
            ),
            header: () => (
              <header class='bk-hcm-header'>
                <section class='flex-row justify-content-between header-width'>
                  {headRouteConfig
                    .filter(
                      ({ id }) =>
                        ((ENABLE_CLOUD_SELECTION !== 'true' && id !== 'scheme') || ENABLE_CLOUD_SELECTION === 'true') &&
                        ((ENABLE_ACCOUNT_BILL !== 'true' && id !== 'bill') || ENABLE_ACCOUNT_BILL === 'true'),
                    )
                    .map(({ id, name, path }) => (
                      <Button
                        text
                        class={classes(
                          {
                            active: topMenuActiveItem.value === id,
                          },
                          'header-title',
                        )}
                        key={id}
                        aria-current='page'
                        onClick={() => handleHeaderMenuClick(id, path)}
                      >
                        {t(name)}
                      </Button>
                    ))}
                </section>
                <aside class='header-lang'>
                  <Dropdown>
                    {{
                      default: () => (
                        <span class='cursor-pointer flex-row align-items-center '>
                          {language.value === LANGUAGE_TYPE.en ? (
                            <span class='hcm-icon bkhcm-icon-yuyanqiehuanyingwen'></span>
                          ) : (
                            <span class='hcm-icon bkhcm-icon-yuyanqiehuanzhongwen'></span>
                          )}
                        </span>
                      ),
                      content: () => (
                        <DropdownMenu>
                          <DropdownItem
                            onClick={() => {
                              language.value = LANGUAGE_TYPE.zh_cn;
                            }}
                          >
                            <span
                              class='hcm-icon bkhcm-icon-yuyanqiehuanzhongwen pr5'
                              style={{ fontSize: '16px' }}
                            ></span>
                            {'中文'}
                          </DropdownItem>
                          <DropdownItem
                            onClick={() => {
                              language.value = LANGUAGE_TYPE.en;
                            }}
                          >
                            <span
                              class='hcm-icon bkhcm-icon-yuyanqiehuanyingwen pr5'
                              style={{ fontSize: '16px' }}
                            ></span>
                            {'English'}
                          </DropdownItem>
                        </DropdownMenu>
                      ),
                    }}
                  </Dropdown>
                </aside>
                <ReleaseNote />
                <aside class='header-user'>
                  <Dropdown>
                    {{
                      default: () => (
                        <span class='cursor-pointer flex-row align-items-center '>
                          <hcm-user-value value={userStore.username} />
                          <span class='hcm-icon bkhcm-icon-down-shape pl5'></span>
                        </span>
                      ),
                      content: () => (
                        <DropdownMenu>
                          <DropdownItem onClick={logout}>{t('退出登录')}</DropdownItem>
                        </DropdownMenu>
                      ),
                    }}
                  </Dropdown>
                </aside>
              </header>
            ),
            menu: () => (
              <div class={'home-menu'}>
                {topMenuActiveItem.value === 'business' && isMenuOpen.value && <BusinessSelector reload={reload} />}
                <Menu
                  class='menu-warp'
                  style={{ width: `${NAV_WIDTH}px` }}
                  uniqueOpen={false}
                  openedKeys={openedKeys}
<<<<<<< HEAD
                  activeKey={route.meta.activeKey as string}
=======
                  activeKey={route.meta.activeKey?.toString()}
>>>>>>> ebad9bc1
                >
                  {menus.value
                    .map((menuItem) => {
                      // menuItem.children 是一个数组, 且没有配置 hasPageRoute(页面级子路由)
                      if (Array.isArray(menuItem.children) && !menuItem.meta?.hasPageRoute) {
                        const children = menuItem.children
                          // 过滤掉非菜单的路由项
                          .filter((child) => !child.meta?.notMenu)
                          // 构建子菜单项
                          .map((child) => {
                            // 如果配置了 checkAuth, 则检查菜单是否具有访问权限
                            if (
                              child.meta?.checkAuth &&
                              !authVerifyData.value?.permissionAction[child.meta?.checkAuth as string]
                            ) {
                              return null;
                            }

                            return (
                              <RouterLink
                                to={{
                                  ...getRouteLinkParams(child),
                                  query: {
                                    [GLOBAL_BIZS_KEY]:
                                      whereAmI.value === Senarios.business ? accountStore.bizs : undefined,
                                  },
                                }}
                              >
<<<<<<< HEAD
                                <Menu.Item key={child.meta?.activeKey as string}>
=======
                                <Menu.Item key={child.meta?.activeKey?.toString()}>
>>>>>>> ebad9bc1
                                  {{
                                    icon: () => <i class={child.meta?.icon} />,
                                    default: () => (
                                      <p class='flex-row flex-1 justify-content-between align-items-center pr16'>
                                        <span class='flex-1 text-ov'>{child.meta?.title}</span>
                                      </p>
                                    ),
                                  }}
                                </Menu.Item>
                              </RouterLink>
                            );
                          })
                          // 过滤掉 null 项
                          .filter((item) => !!item);

                        // 如果构建的子菜单项为空, 则表明子菜单都不具备访问权限, 直接隐藏 group
                        if (!children.length) return null;

                        return (
                          <Menu.Group key={menuItem.path as string} name={menuItem.meta?.groupTitle as string}>
                            {{ default: () => children }}
                          </Menu.Group>
                        );
                      }

                      // 如果配置了 notMenu、或者配置了 checkAuth 且不具备访问权限, 则隐藏菜单
                      if (
                        menuItem.meta?.notMenu ||
                        (menuItem.meta?.checkAuth &&
                          !authVerifyData.value?.permissionAction[menuItem.meta.checkAuth as string])
                      ) {
                        return null;
                      }

                      // 正常显示菜单
                      return (
                        <RouterLink to={getRouteLinkParams(menuItem)}>
                          <Menu.Item key={menuItem.meta?.activeKey?.toString()}>
                            {{
                              icon: () => <i class={menuItem.meta.icon} />,
                              default: () => menuItem.meta?.title,
                            }}
                          </Menu.Item>
                        </RouterLink>
                      );
                    })
                    // 过滤掉 null 项
                    .filter((item) => !!item)}
                </Menu>
              </div>
            ),
            default: () => (
              <>
                {whereAmI.value === Senarios.resource ? null : <Breadcrumb></Breadcrumb>}
                <div class={['/service/my-apply'].includes(curPath.value) ? 'view-warp no-padding' : 'view-warp'}>
                  {isRouterAlive.value ? renderRouterView() : null}
                </div>
              </>
            ),
            footer: () => `Copyright © ${curYear.value} Tencent BlueKing. All Rights Reserved. ${VERSION}`,
          }}
        </Navigation>
        <GlobalPermissionDialog />
      </main>
    );
  },
});<|MERGE_RESOLUTION|>--- conflicted
+++ resolved
@@ -10,6 +10,7 @@
 import GlobalPermissionDialog from '@/components/global-permission-dialog';
 
 import Cookies from 'js-cookie';
+import i18n from '@/language/i18n';
 import { useI18n } from 'vue-i18n';
 import { useVerify } from '@/hooks';
 import { useUserStore, useAccountStore, useCommonStore } from '@/store';
@@ -28,12 +29,7 @@
 import './index.scss';
 
 import { MENU_BUSINESS_TASK_MANAGEMENT } from '@/constants/menu-symbol';
-<<<<<<< HEAD
 import http from '@/http';
-=======
-import { jsonp } from '@/http';
-import i18n from '@/language/i18n';
->>>>>>> ebad9bc1
 
 // import { CogShape } from 'bkui-vue/lib/icon';
 // import { useProjectList } from '@/hooks';
@@ -269,11 +265,7 @@
                   style={{ width: `${NAV_WIDTH}px` }}
                   uniqueOpen={false}
                   openedKeys={openedKeys}
-<<<<<<< HEAD
-                  activeKey={route.meta.activeKey as string}
-=======
                   activeKey={route.meta.activeKey?.toString()}
->>>>>>> ebad9bc1
                 >
                   {menus.value
                     .map((menuItem) => {
@@ -302,11 +294,7 @@
                                   },
                                 }}
                               >
-<<<<<<< HEAD
-                                <Menu.Item key={child.meta?.activeKey as string}>
-=======
                                 <Menu.Item key={child.meta?.activeKey?.toString()}>
->>>>>>> ebad9bc1
                                   {{
                                     icon: () => <i class={child.meta?.icon} />,
                                     default: () => (
