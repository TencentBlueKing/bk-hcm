--- conflicted
+++ resolved
@@ -185,13 +185,9 @@
         ),
       },
     ]);
-<<<<<<< HEAD
     const scene = ref<'blank' | 'preview' | 'detail'>('blank');
-=======
-    const scene = ref<'blank' | 'preview'>('blank');
     const formRef = ref();
     const formRules = {};
->>>>>>> 4ad508eb
 
     const getInitData = async () => {
       initLoading.value = true;
@@ -244,16 +240,8 @@
             <div class='content-wrap'>
               <bk-form form-type='vertical' ref={formRef} model={formData} rules={formRules} >
                 {formItemOptions.value.map(
-<<<<<<< HEAD
-                  ({ label, required, content, extClass }) => (
-                    <bk-form-item
-                      label={label}
-                      required={required}
-                      class={extClass}>
-=======
                   ({ label, required, content, extClass, property }) => (
                     <bk-form-item label={label} required={required} class={extClass} property={property}>
->>>>>>> 4ad508eb
                       {Array.isArray(content) ? (
                         <div class='sub-form-item-wrap'>
                           {content.map((sub) => (
