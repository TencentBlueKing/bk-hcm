--- conflicted
+++ resolved
@@ -20,10 +20,7 @@
 import FormNumber from './form/number.vue';
 import FormCert from './form/cert.vue';
 import FormCa from './form/ca.vue';
-<<<<<<< HEAD
-=======
 import FormBusiness from './form/business.vue';
->>>>>>> 168c86cf
 import FormUser from './form/user.vue';
 
 // 权限组件
@@ -45,10 +42,7 @@
   FormNumber,
   FormCert,
   FormCa,
-<<<<<<< HEAD
-=======
   FormBusiness,
->>>>>>> 168c86cf
   FormUser,
   Auth,
 ];
