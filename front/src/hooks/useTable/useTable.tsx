--- conflicted
+++ resolved
@@ -15,10 +15,7 @@
 import { VendorReverseMap } from '@/common/constant';
 import { LB_NETWORK_TYPE_REVERSE_MAP, LISTENER_BINDING_STATUS_REVERSE_MAP, SCHEDULER_REVERSE_MAP } from '@/constants';
 import usePagination from '../usePagination';
-<<<<<<< HEAD
-=======
 import useBillStore from '@/store/useBillStore';
->>>>>>> f4ae1da7
 import { defaults, isEqual } from 'lodash';
 import { fetchData } from '@pluginHandler/useTable';
 
@@ -123,10 +120,6 @@
    * @param type 资源类型
    * @param type 标志当前为独立的请求，无需合并之前的filter
    */
-<<<<<<< HEAD
-  const getListData = async (customRules: Array<RulesItem> = [], type?: string, differenceFields?: Array<string>) => {
-    buildFilter({ rules: customRules, differenceFields });
-=======
   const getListData = async (
     customRules: Array<RulesItem> | (() => Array<RulesItem>) = [],
     type?: string,
@@ -138,7 +131,6 @@
       isInvidual,
       differenceFields,
     });
->>>>>>> f4ae1da7
     // 预览
     if (props.tableOptions.reviewData) {
       dataList.value = props.tableOptions.reviewData;
@@ -291,11 +283,7 @@
     differenceFields?: string[]; // search-select 移除条件时的搜索字段差集(只用于 search-select 组件)
     isInvidual?: Boolean; // 标志当前为独立的请求，无需合并之前的filter
   }) => {
-<<<<<<< HEAD
-    const { rules, differenceFields } = options;
-=======
     const { rules, differenceFields, isInvidual } = options;
->>>>>>> f4ae1da7
     const filterMap = new Map();
     // 先添加新的规则
     rules.forEach((rule) => {
@@ -403,11 +391,7 @@
       pagination.start = 0;
       // 如果 search-select 的条件减少, 则移除差集中的规则
       if (oldSearchFieldList.length > searchFieldList.length) {
-<<<<<<< HEAD
-        getListData(searchRules, null, getDifferenceSet(oldSearchFieldList, searchFieldList));
-=======
         getListData(searchRules, null, null, getDifferenceSet(oldSearchFieldList, searchFieldList));
->>>>>>> f4ae1da7
       } else {
         getListData(searchRules);
       }
