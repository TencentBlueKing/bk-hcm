/* eslint-disable no-nested-ternary */
// table 字段相关信息
import i18n from '@/language/i18n';
import { CloudType, SecurityRuleEnum, HuaweiSecurityRuleEnum, AzureSecurityRuleEnum } from '@/typings';
import { useAccountStore, useLoadBalancerStore } from '@/store';
import { Button } from 'bkui-vue';
import { type Settings } from 'bkui-vue/lib/table/props';
import { h, ref } from 'vue';
import type { Ref } from 'vue';
import { RouteLocationRaw, useRoute, useRouter } from 'vue-router';
import { CLB_BINDING_STATUS, CLOUD_HOST_STATUS, VendorEnum, VendorMap } from '@/common/constant';
import { useRegionsStore } from '@/store/useRegionsStore';
import { Senarios, useWhereAmI } from '@/hooks/useWhereAmI';
import { useBusinessMapStore } from '@/store/useBusinessMap';
import { useCloudAreaStore } from '@/store/useCloudAreaStore';
import StatusAbnormal from '@/assets/image/Status-abnormal.png';
import StatusNormal from '@/assets/image/Status-normal.png';
import StatusUnknown from '@/assets/image/Status-unknown.png';
import StatusSuccess from '@/assets/image/success-account.png';
import StatusLoading from '@/assets/image/status_loading.png';
import StatusFailure from '@/assets/image/failed-account.png';

import { HOST_RUNNING_STATUS, HOST_SHUTDOWN_STATUS } from '../common/table/HostOperations';
import './use-columns.scss';
import { defaults } from 'lodash';
import { timeFormatter } from '@/common/util';
import { IP_VERSION_MAP, LBRouteName, LB_NETWORK_TYPE_MAP, SCHEDULER_MAP } from '@/constants/clb';
import { getInstVip } from '@/utils';
import { Spinner } from 'bkui-vue/lib/icon';
<<<<<<< HEAD
import { APPLICATION_TYPE_MAP } from '@/views/service/apply-list/constants';
=======
import dayjs from 'dayjs';
import { BILL_TYPE__MAP_HW, CURRENCY_MAP } from '@/constants';
>>>>>>> 4825da80

interface LinkFieldOptions {
  type: string; // 资源类型
  label?: string; // 显示文本
  field?: string; // 字段
  idFiled?: string; // id字段
  onlyShowOnList?: boolean; // 只在列表中显示
  onLinkInBusiness?: boolean; // 只在业务下可链接
  render?: (data: any) => any; // 自定义渲染内容
  sort?: boolean; // 是否支持排序
}

export default (type: string, isSimpleShow = false, vendor?: string) => {
  const router = useRouter();
  const route = useRoute();
  const accountStore = useAccountStore();
  const loadBalancerStore = useLoadBalancerStore();
  const { t } = i18n.global;
  const { getRegionName } = useRegionsStore();
  const { whereAmI } = useWhereAmI();
  const businessMapStore = useBusinessMapStore();
  const cloudAreaStore = useCloudAreaStore();

  const getLinkField = (options: LinkFieldOptions) => {
    // 设置options的默认值
    defaults(options, {
      label: 'ID',
      field: 'id',
      idFiled: 'id',
      onlyShowOnList: true,
      onLinkInBusiness: false,
      render: undefined,
      sort: true,
    });

    const { type, label, field, idFiled, onlyShowOnList, onLinkInBusiness, render, sort } = options;

    return {
      label,
      field,
      sort,
      width: label === 'ID' ? '120' : 'auto',
      onlyShowOnList,
      isDefaultShow: true,
      render({ data }: { cell: string; data: any }) {
        if (data[idFiled] < 0 || !data[idFiled]) return '--';
        // 如果设置了onLinkInBusiness=true, 则只在业务下可以链接至指定路由
        if (onLinkInBusiness && whereAmI.value !== Senarios.business) return data[field] || '--';
        return (
          <Button
            text
            theme='primary'
            onClick={() => {
              const routeInfo: any = {
                query: {
                  ...route.query,
                  id: data[idFiled],
                  type: data.vendor,
                },
              };
              // 业务下
              if (route.path.includes('business')) {
                routeInfo.query.bizs = accountStore.bizs;
                Object.assign(routeInfo, {
                  name: `${type}BusinessDetail`,
                });
              } else {
                Object.assign(routeInfo, {
                  name: 'resourceDetail',
                  params: {
                    type,
                  },
                });
              }
              router.push(routeInfo);
            }}>
            {render ? render(data) : data[field] || '--'}
          </Button>
        );
      },
    };
  };

  /**
   * 自定义 render field 的 push 导航
   * @param to 目标路由信息
   */
  const renderFieldPushState = (to: RouteLocationRaw, cb?: (...args: any) => any) => {
    return (e: Event) => {
      // 阻止事件冒泡
      e.stopPropagation();
      // 导航
      router.push(to);
      // 执行回调
      typeof cb === 'function' && cb();
    };
  };

  const vpcColumns = [
    {
      type: 'selection',
      width: 32,
      minWidth: 32,
      onlyShowOnList: true,
      align: 'right',
    },
    getLinkField({ type: 'vpc', label: 'VPC ID', field: 'cloud_id' }),
    // {
    //   label: '资源 ID',
    //   field: 'cloud_id',
    //   sort: true,
    //   isDefaultShow: true,
    //   render({ cell }: { cell: string }) {
    //     return h('span', [cell || '--']);
    //   },
    // },
    {
      label: 'VPC 名称',
      field: 'name',
      sort: true,
      isDefaultShow: true,
      render({ cell }: { cell: string }) {
        return h('span', [cell || '--']);
      },
    },
    {
      label: '云厂商',
      field: 'vendor',
      sort: true,
      isDefaultShow: true,
      render({ cell }: { cell: string }) {
        return h('span', [CloudType[cell] || '--']);
      },
    },
    {
      label: '地域',
      field: 'region',
      sort: true,
      isDefaultShow: true,
      render: ({ cell, row }: { cell: string; row: { vendor: VendorEnum } }) => getRegionName(row.vendor, cell) || '--',
    },
    {
      label: '是否分配',
      field: 'bk_biz_id',
      sort: true,
      isOnlyShowInResource: true,
      isDefaultShow: true,
      render: ({ data, cell }: { data: { bk_biz_id: number }; cell: number }) => (
        <bk-tag
          v-bk-tooltips={{
            content: businessMapStore.businessMap.get(cell),
            disabled: !cell || cell === -1,
            theme: 'light',
          }}
          theme={data.bk_biz_id === -1 ? false : 'success'}>
          {data.bk_biz_id === -1 ? '未分配' : '已分配'}
        </bk-tag>
      ),
    },
    {
      label: '所属业务',
      field: 'bk_biz_id2',
      isOnlyShowInResource: true,
      render: ({ data }: any) => businessMapStore.businessMap.get(data.bk_biz_id) || '未分配',
    },
    {
      label: '管控区域',
      field: 'bk_cloud_id',
      isDefaultShow: true,
      render({ cell }: { cell: number }) {
        if (cell !== -1) {
          return `[${cell}] ${cloudAreaStore.getNameFromCloudAreaMap(cell)}`;
        }
        return '--';
      },
    },
    {
      label: '创建时间',
      field: 'created_at',
      sort: true,
      render: ({ cell }: { cell: string }) => timeFormatter(cell),
    },
    {
      label: '更新时间',
      field: 'updated_at',
      sort: true,
      render: ({ cell }: { cell: string }) => timeFormatter(cell),
    },
  ];

  const subnetColumns = [
    {
      type: 'selection',
      width: 32,
      minWidth: 32,
      onlyShowOnList: true,
      align: 'right',
    },
    getLinkField({ type: 'subnet', label: '子网 ID', field: 'cloud_id', idFiled: 'id', onlyShowOnList: false }),
    // {
    //   label: '资源 ID',
    //   field: 'cloud_id',
    //   sort: true,
    //   render({ cell }: { cell: string }) {
    //     const index =          cell.lastIndexOf('/') <= 0 ? 0 : cell.lastIndexOf('/') + 1;
    //     const value = cell.slice(index);
    //     return h('span', [value || '--']);
    //   },
    // },
    {
      label: '子网名称',
      field: 'name',
      sort: true,
      render({ cell }: { cell: string }) {
        return h('span', [cell || '--']);
      },
    },
    {
      label: '云厂商',
      field: 'vendor',
      sort: true,
      isDefaultShow: true,
      render({ cell }: { cell: string }) {
        return h('span', [CloudType[cell] || '--']);
      },
    },
    {
      label: '地域',
      field: 'region',
      sort: true,
      isDefaultShow: true,
      render: ({ cell, row }: { cell: string; row: { vendor: VendorEnum } }) => getRegionName(row.vendor, cell),
    },
    {
      label: '可用区',
      field: 'zone',
      sort: true,
      isDefaultShow: true,
      render({ cell }: { cell: string }) {
        return h('span', [cell || '--']);
      },
    },
    getLinkField({ type: 'vpc', label: '所属 VPC', field: 'cloud_vpc_id', idFiled: 'vpc_id', onlyShowOnList: false }),
    {
      label: 'IPv4 CIDR',
      field: 'ipv4_cidr',
      isDefaultShow: true,
      render({ cell }: { cell: string }) {
        return h('span', [cell || '--']);
      },
    },
    // getLinkField(
    //   'route',
    //   '关联路由表',
    //   'route_table_id',
    //   'route_table_id',
    //   false,
    // ),
    // {
    //   label: '可用IPv4地址数',
    //   field: 'count_of_ipv4_cidr',
    //   isDefaultShow: true,
    //   render({ data }: any) {
    //     return data.ipv4_cidr.length;
    //   },
    // },
    {
      label: '是否分配',
      field: 'bk_biz_id',
      sort: true,
      isOnlyShowInResource: true,
      isDefaultShow: true,
      render: ({ data, cell }: { data: { bk_biz_id: number }; cell: number }) => (
        <bk-tag
          v-bk-tooltips={{
            content: businessMapStore.businessMap.get(cell),
            disabled: !cell || cell === -1,
            theme: 'light',
          }}
          theme={data.bk_biz_id === -1 ? false : 'success'}>
          {data.bk_biz_id === -1 ? '未分配' : '已分配'}
        </bk-tag>
      ),
    },
    {
      label: '所属业务',
      field: 'bk_biz_id2',
      isOnlyShowInResource: true,
      render: ({ data }: any) => businessMapStore.businessMap.get(data.bk_biz_id) || '未分配',
    },
    {
      label: '创建时间',
      field: 'created_at',
      sort: true,
      render: ({ cell }: { cell: string }) => timeFormatter(cell),
    },
    {
      label: '更新时间',
      field: 'updated_at',
      sort: true,
      render: ({ cell }: { cell: string }) => timeFormatter(cell),
    },
  ];

  const groupColumns = [
    {
      type: 'selection',
      width: 32,
      minWidth: 32,
      onlyShowOnList: true,
      align: 'right',
    },
    getLinkField({ type: 'subnet' }),
    {
      label: '资源 ID',
      field: 'account_id',
      sort: true,
    },
    {
      label: '名称',
      field: 'name',
      sort: true,
    },
    {
      label: t('云厂商'),
      render({ data }: any) {
        return h('span', {}, [CloudType[data.vendor]]);
      },
    },
    {
      label: '地域',
      field: 'region',
      render: ({ cell, row }: { cell: string; row: { vendor: VendorEnum } }) => getRegionName(row.vendor, cell),
    },
    {
      label: '描述',
      field: 'memo',
    },
  ];

  const gcpColumns = [
    {
      type: 'selection',
      width: 32,
      minWidth: 32,
      onlyShowOnList: true,
      align: 'right',
    },
    getLinkField({ type: 'subnet' }),
    {
      label: '资源 ID',
      field: 'account_id',
      sort: true,
    },
    {
      label: '名称',
      field: 'name',
      sort: true,
    },
    // {
    //   label: '业务',
    //   render({ cell }: any) {
    //     return h(
    //       'span',
    //       {},
    //       [
    //         cell,
    //       ],
    //     );
    //   },
    // },
    // {
    //   label: '业务拓扑',
    //   field: 'zone',
    // },
    {
      label: 'VPC',
      field: 'vpc_id',
    },
    {
      label: '描述',
      field: 'memo',
    },
  ];

  const driveColumns: any[] = [
    {
      type: 'selection',
      width: 32,
      minWidth: 32,
      onlyShowOnList: true,
      align: 'right',
    },
    getLinkField({ type: 'drive', label: '云硬盘ID', field: 'cloud_id' }),
    // {
    //   label: '资源 ID',
    //   field: 'cloud_id',
    //   sort: true,
    // },
    {
      label: '云硬盘名称',
      field: 'name',
      sort: true,
      isDefaultShow: true,
      render: ({ cell }: any) => cell || '--',
    },
    {
      label: '云厂商',
      field: 'vendor',
      sort: true,
      isDefaultShow: true,
      render({ cell }: { cell: string }) {
        return h('span', [CloudType[cell] || '--']);
      },
    },
    {
      label: '地域',
      field: 'region',
      sort: true,
      isDefaultShow: true,
      render: ({ cell, row }: { cell: string; row: { vendor: VendorEnum } }) => getRegionName(row.vendor, cell),
    },
    {
      label: '可用区',
      field: 'zone',
      sort: true,
      isDefaultShow: true,
      render({ cell }: { cell: string }) {
        return h('span', [cell || '--']);
      },
    },
    {
      label: '云硬盘状态',
      field: 'status',
      sort: true,
      isDefaultShow: true,
      render({ cell }: { cell: string }) {
        return h('span', [cell || '--']);
      },
    },
    {
      label: '硬盘分类',
      field: 'is_system_disk',
      sort: true,
      isDefaultShow: true,
      render({ cell }: { cell: boolean }) {
        return h('span', [cell ? '系统盘' : '数据盘']);
      },
    },
    {
      label: '类型',
      field: 'disk_type',
      sort: true,
      isDefaultShow: true,
      render({ cell }: { cell: string }) {
        return h('span', [cell || '--']);
      },
    },
    {
      label: '容量(GB)',
      field: 'disk_size',
      sort: true,
      isDefaultShow: true,
      render({ cell }: { cell: string }) {
        return h('span', [cell || '--']);
      },
    },
    getLinkField({ type: 'host', label: '挂载的主机', field: 'instance_id', idFiled: 'instance_id' }),
    {
      label: '是否分配',
      field: 'bk_biz_id',
      sort: true,
      isOnlyShowInResource: true,
      isDefaultShow: true,
      render: ({ data, cell }: { data: { bk_biz_id: number }; cell: number }) => (
        <bk-tag
          v-bk-tooltips={{
            content: businessMapStore.businessMap.get(cell),
            disabled: !cell || cell === -1,
            theme: 'light',
          }}
          theme={data.bk_biz_id === -1 ? false : 'success'}>
          {data.bk_biz_id === -1 ? '未分配' : '已分配'}
        </bk-tag>
      ),
    },
    {
      label: '创建时间',
      field: 'created_at',
      sort: true,
      render: ({ cell }: { cell: string }) => timeFormatter(cell),
    },
    {
      label: '更新时间',
      field: 'updated_at',
      sort: true,
      render: ({ cell }: { cell: string }) => timeFormatter(cell),
    },
  ];

  const imageColumns = [
    getLinkField({ type: 'image', label: '镜像ID', field: 'cloud_id', idFiled: 'id' }),
    // {
    //   label: '资源 ID',
    //   field: 'cloud_id',
    //   sort: true,
    // },
    {
      label: '镜像名称',
      field: 'name',
      sort: true,
      isDefaultShow: true,
    },
    {
      label: '云厂商',
      field: 'vendor',
      sort: true,
      isDefaultShow: true,
      render({ cell }: { cell: string }) {
        return h('span', [CloudType[cell] || '--']);
      },
    },
    {
      label: '操作系统类型',
      field: 'platform',
      sort: true,
      isDefaultShow: true,
    },
    {
      label: '架构',
      field: 'architecture',
      sort: true,
      isDefaultShow: true,
    },
    {
      label: '状态',
      field: 'state',
      sort: true,
      isDefaultShow: true,
    },
    {
      label: '类型',
      field: 'type',
      sort: true,
      isDefaultShow: true,
    },
    {
      label: '创建时间',
      field: 'created_at',
      sort: true,
      render: ({ cell }: { cell: string }) => timeFormatter(cell),
    },
    {
      label: '更新时间',
      field: 'updated_at',
      sort: true,
      render: ({ cell }: { cell: string }) => timeFormatter(cell),
    },
  ];

  const networkInterfaceColumns = [
    getLinkField({ type: 'network-interface', label: '接口 ID', field: 'cloud_id', idFiled: 'id' }),
    {
      label: '接口名称',
      field: 'name',
      sort: true,
      isDefaultShow: true,
    },
    {
      label: '云厂商',
      field: 'vendor',
      sort: true,
      isDefaultShow: true,
      render({ cell }: { cell: string }) {
        return h('span', [CloudType[cell] || '--']);
      },
    },
    {
      label: '地域',
      field: 'region',
      sort: true,
      isDefaultShow: true,
      render: ({ cell, row }: { cell: string; row: { vendor: VendorEnum } }) => getRegionName(row.vendor, cell),
    },
    {
      label: '可用区',
      field: 'zone',
      render({ cell }: { cell: string }) {
        return h('span', [cell || '--']);
      },
    },
    {
      label: '所属VPC',
      field: 'cloud_vpc_id',
      sort: true,
      isDefaultShow: true,
      showOverflowTooltip: true,
      render({ cell }: { cell: string }) {
        return h('span', [cell || '--']);
      },
    },
    {
      label: '所属子网',
      showOverflowTooltip: true,
      field: 'cloud_subnet_id',
      sort: true,
      isDefaultShow: true,
      render({ cell }: { cell: string }) {
        return h('span', [cell || '--']);
      },
    },
    // {
    //   label: '关联的实例',
    //   field: 'instance_id',
    //   showOverflowTooltip: true,
    //   render({ cell }: { cell: string }) {
    //     return h('span', [cell || '--']);
    //   },
    // },
    {
      label: '内网IP',
      field: 'private_ipv4_or_ipv6',
      isDefaultShow: true,
      render({ data }: any) {
        return [h('span', {}, [data?.private_ipv4.join(',') || data?.private_ipv6.join(',') || '--'])];
      },
    },
    {
      label: '关联的公网IP地址',
      field: 'public_ip',
      // 目前公网IP地址不支持排序
      // sort: true,
      isDefaultShow: true,
      render({ data }: any) {
        return [h('span', {}, [data?.public_ipv4.join(',') || data?.public_ipv6.join(',') || '--'])];
      },
    },
    {
      label: '所属业务',
      field: 'bk_biz_id',
      sort: true,
      isOnlyShowInResource: true,
      render: ({ data }: any) => businessMapStore.businessMap.get(data.bk_biz_id) || '未分配',
    },
    {
      label: '创建时间',
      field: 'created_at',
      sort: true,
      render: ({ cell }: { cell: string }) => timeFormatter(cell),
    },
    {
      label: '更新时间',
      field: 'updated_at',
      sort: true,
      render: ({ cell }: { cell: string }) => timeFormatter(cell),
    },
  ];

  const routeColumns = [
    getLinkField({ type: 'route', label: '路由表ID', field: 'cloud_id', idFiled: 'id' }),
    // {
    //   label: '资源 ID',
    //   field: 'cloud_id',
    //   sort: true,
    // },
    {
      label: '路由表名称',
      field: 'name',
      sort: true,
      isDefaultShow: true,
      render: ({ cell }: any) => cell || '--',
    },
    {
      label: '云厂商',
      field: 'vendor',
      sort: true,
      isDefaultShow: true,
      render({ cell }: { cell: string }) {
        return h('span', [CloudType[cell] || '--']);
      },
    },
    {
      label: '地域',
      field: 'region',
      sort: true,
      isDefaultShow: true,
      render: ({ cell, row }: { cell: string; row: { vendor: VendorEnum } }) => getRegionName(row.vendor, cell),
    },
    getLinkField({ type: 'vpc', label: '所属网络(VPC)', field: 'vpc_id', idFiled: 'vpc_id' }),
    // {
    //   label: '关联子网',
    //   field: '',
    //   sort: true,
    // },
    {
      label: '所属业务',
      field: 'bk_biz_id',
      isOnlyShowInResource: true,
      sort: true,
      render: ({ data }: any) => businessMapStore.businessMap.get(data.bk_biz_id) || '未分配',
    },
    {
      label: '创建时间',
      field: 'created_at',
      sort: true,
      render: ({ cell }: { cell: string }) => timeFormatter(cell),
    },
    {
      label: '更新时间',
      field: 'updated_at',
      sort: true,
      render: ({ cell }: { cell: string }) => timeFormatter(cell),
    },
  ];

  const cvmsColumns = [
    {
      type: 'selection',
      width: 32,
      minWidth: 32,
      onlyShowOnList: true,
      align: 'right',
    },
    //   移除 ID 搜索条件
    // {
    //   label: 'ID',
    //   field: 'id',
    //   isDefaultShow: false,
    //   onlyShowOnList: true,
    // },
    {
      label: '主机ID',
      field: 'cloud_id',
      isDefaultShow: false,
      onlyShowOnList: true,
    },
    getLinkField({
      type: 'host',
      label: '内网IP',
      field: 'private_ipv4_addresses',
      idFiled: 'id',
      onlyShowOnList: false,
      render: (data) =>
        [...(data.private_ipv4_addresses || []), ...(data.private_ipv6_addresses || [])].join(',') || '--',
      sort: false,
    }),
    {
      label: '公网IP',
      field: 'vendor',
      isDefaultShow: true,
      onlyShowOnList: true,
      render: ({ data }: any) =>
        [...(data.public_ipv4_addresses || []), ...(data.public_ipv6_addresses || [])].join(',') || '--',
    },
    {
      label: '所属VPC',
      field: 'cloud_vpc_ids',
      isDefaultShow: true,
      onlyShowOnList: true,
      render: ({ data }: any) => data.cloud_vpc_ids?.join(',') || '--',
    },
    {
      label: '云厂商',
      field: 'vendor',
      sort: true,
      onlyShowOnList: true,
      isDefaultShow: true,
      render({ data }: any) {
        return h('span', {}, [CloudType[data.vendor]]);
      },
    },
    {
      label: '地域',
      onlyShowOnList: true,
      field: 'region',
      sort: true,
      isDefaultShow: true,
      render: ({ cell, row }: { cell: string; row: { vendor: VendorEnum } }) => getRegionName(row.vendor, cell),
    },
    {
      label: '主机名称',
      field: 'name',
      sort: true,
      isDefaultShow: true,
    },
    {
      label: '主机状态',
      field: 'status',
      sort: true,
      isDefaultShow: true,
      render({ data }: any) {
        // return h('span', {}, [CLOUD_HOST_STATUS[data.status] || data.status]);
        return (
          <div class={'cvm-status-container'}>
            {HOST_SHUTDOWN_STATUS.includes(data.status) ? (
              data.status.toLowerCase() === 'stopped' ? (
                <img src={StatusUnknown} class={'mr6'} width={14} height={14}></img>
              ) : (
                <img src={StatusAbnormal} class={'mr6'} width={14} height={14}></img>
              )
            ) : HOST_RUNNING_STATUS.includes(data.status) ? (
              <img src={StatusNormal} class={'mr6'} width={14} height={14}></img>
            ) : (
              <img src={StatusUnknown} class={'mr6'} width={14} height={14}></img>
            )}
            <span>{CLOUD_HOST_STATUS[data.status] || data.status}</span>
          </div>
        );
      },
    },
    {
      label: '是否分配',
      field: 'bk_biz_id',
      sort: true,
      isOnlyShowInResource: true,
      isDefaultShow: true,
      render: ({ data, cell }: { data: { bk_biz_id: number }; cell: number }) => (
        <bk-tag
          v-bk-tooltips={{
            content: businessMapStore.businessMap.get(cell),
            disabled: !cell || cell === -1,
            theme: 'light',
          }}
          theme={data.bk_biz_id === -1 ? false : 'success'}>
          {data.bk_biz_id === -1 ? '未分配' : '已分配'}
        </bk-tag>
      ),
    },

    {
      label: '所属业务',
      field: 'bk_biz_id2',
      isOnlyShowInResource: true,
      render: ({ data }: any) => businessMapStore.businessMap.get(data.bk_biz_id) || '未分配',
    },
    {
      label: '管控区域',
      field: 'bk_cloud_id',
      sort: true,
      render({ cell }: { cell: number }) {
        if (cell !== -1) {
          return `[${cell}] ${cloudAreaStore.getNameFromCloudAreaMap(cell)}`;
        }
        return '--';
      },
    },
    {
      label: '实例规格',
      field: 'machine_type',
      sort: true,
      isOnlyShowInResource: true,
    },
    {
      label: '操作系统',
      field: 'os_name',
      render({ data }: any) {
        return h('span', {}, [data.os_name || '--']);
      },
    },
    {
      label: '创建时间',
      field: 'created_at',
      sort: true,
      render: ({ cell }: { cell: string }) => timeFormatter(cell),
    },
    {
      label: '更新时间',
      field: 'updated_at',
      sort: true,
      render: ({ cell }: { cell: string }) => timeFormatter(cell),
    },
  ];

  const securityCommonColumns = [
    {
      label: t('来源'),
      field: 'resource',
      render({ data }: any) {
        return h('span', {}, [
          data.cloud_address_group_id ||
            data.cloud_address_id ||
            data.cloud_service_group_id ||
            data.cloud_service_id ||
            data.cloud_target_security_group_id ||
            data.ipv4_cidr ||
            data.ipv6_cidr ||
            data.cloud_remote_group_id ||
            data.remote_ip_prefix ||
            (data.source_address_prefix === '*' ? t('任何') : data.source_address_prefix) ||
            data.source_address_prefixes ||
            data.cloud_source_security_group_ids ||
            (data.destination_address_prefix === '*' ? t('任何') : data.destination_address_prefix) ||
            data.destination_address_prefixes ||
            data.cloud_destination_security_group_ids ||
            '--',
        ]);
      },
    },
    {
      label: '协议端口',
      render({ data }: any) {
        return h('span', {}, [
          // eslint-disable-next-line no-nested-ternary
          vendor === 'aws' && data.protocol === '-1' && data.to_port === -1
            ? t('全部')
            : vendor === 'huawei' && !data.protocol && !data.port
            ? t('全部')
            : vendor === 'azure' && data.protocol === '*' && data.destination_port_range === '*'
            ? t('全部')
            : `${data.protocol}:${data.port || data.to_port || data.destination_port_range || '--'}`,
        ]);
      },
    },
    {
      label: t('策略'),
      render({ data }: any) {
        return h('span', {}, [
          // eslint-disable-next-line no-nested-ternary
          vendor === 'huawei'
            ? HuaweiSecurityRuleEnum[data.action]
            : vendor === 'azure'
            ? AzureSecurityRuleEnum[data.access]
            : vendor === 'aws'
            ? t('允许')
            : SecurityRuleEnum[data.action] || '--',
        ]);
      },
    },
    {
      label: '备注',
      field: 'memo',
      render({ data }: any) {
        return h('span', {}, [data.memo || '--']);
      },
    },
    {
      label: t('修改时间'),
      field: 'updated_at',
      render: ({ cell }: { cell: string }) => timeFormatter(cell),
    },
  ];

  const eipColumns = [
    {
      type: 'selection',
      width: 32,
      minWidth: 32,
      onlyShowOnList: true,
      align: 'right',
    },
    getLinkField({ type: 'eips', label: 'IP资源ID', field: 'cloud_id', idFiled: 'id' }),
    // {
    //   label: '资源 ID',
    //   field: 'cloud_id',
    //   sort: true,
    // },
    {
      label: 'IP名称',
      field: 'name',
      sort: true,
      isDefaultShow: true,
      render({ cell }: { cell: string }) {
        return h('span', [cell || '--']);
      },
    },
    {
      label: '云厂商',
      field: 'vendor',
      sort: true,
      isDefaultShow: true,
      render({ cell }: { cell: string }) {
        return h('span', [CloudType[cell] || '--']);
      },
    },
    {
      label: '地域',
      field: 'region',
      sort: true,
      isDefaultShow: true,
      render: ({ cell, row }: { cell: string; row: { vendor: VendorEnum } }) => getRegionName(row.vendor, cell),
    },
    {
      label: '公网 IP',
      field: 'public_ip',
      sort: true,
      isDefaultShow: true,
      render({ cell }: { cell: string }) {
        return h('span', [cell || '--']);
      },
    },
    // {
    //   label: '状态',
    //   field: 'status',
    //   render({ cell }: { cell: string }) {
    //     return h('span', [cell || '--']);
    //   },
    // },
    getLinkField({
      type: 'host',
      label: '绑定的资源实例',
      field: 'cvm_id',
      idFiled: 'cvm_id',
      onlyShowOnList: false,
      render: (data) => data.host,
      sort: false,
    }),
    {
      label: '绑定的资源类型',
      field: 'instance_type',
      isDefaultShow: true,
      render({ cell }: { cell: string }) {
        return h('span', [cell || '--']);
      },
    },
    {
      label: '是否分配',
      field: 'bk_biz_id',
      sort: true,
      isOnlyShowInResource: true,
      isDefaultShow: true,
      render: ({ data, cell }: { data: { bk_biz_id: number }; cell: number }) => (
        <bk-tag
          v-bk-tooltips={{
            content: businessMapStore.businessMap.get(cell),
            disabled: !cell || cell === -1,
            theme: 'light',
          }}
          theme={data.bk_biz_id === -1 ? false : 'success'}>
          {data.bk_biz_id === -1 ? '未分配' : '已分配'}
        </bk-tag>
      ),
    },
    {
      label: '所属业务',
      field: 'bk_biz_id2',
      isOnlyShowInResource: true,
      render: ({ data }: any) => businessMapStore.businessMap.get(data.bk_biz_id) || '未分配',
    },
    {
      label: '创建时间',
      field: 'created_at',
      sort: true,
      render: ({ cell }: { cell: string }) => timeFormatter(cell),
    },
    {
      label: '更新时间',
      field: 'updated_at',
      sort: true,
      render: ({ cell }: { cell: string }) => timeFormatter(cell),
    },
  ];

  const operationRecordColumns = [
    {
      label: '操作时间',
      field: 'created_at',
      isDefaultShow: true,
      sort: true,
      render: ({ cell }: { cell: string }) => timeFormatter(cell),
    },
    {
      label: '资源类型',
      field: 'res_type',
    },
    {
      label: '资源名称',
      field: 'res_name',
      isDefaultShow: true,
    },
    // {
    //   label: '云资源ID',
    //   field: 'cloud_res_id',
    // },
    {
      label: '操作方式',
      field: 'action',
      isDefaultShow: true,
      filter: true,
    },
    {
      label: '操作来源',
      field: 'source',
      isDefaultShow: true,
      filter: true,
    },
    {
      label: '所属业务',
      field: 'bk_biz_id',
      isOnlyShowInResource: true,
      render: ({ cell }: { cell: number }) => businessMapStore.businessMap.get(cell) || '未分配',
    },
    // {
    //   label: '云厂商',
    //   field: 'vendor',
    // },
    {
      label: '云账号',
      field: 'account_id',
    },
    {
      label: '操作人',
      field: 'operator',
      isDefaultShow: true,
    },
  ];

  const lbColumns = [
    {
      type: 'selection',
      width: 32,
      minWidth: 32,
      onlyShowOnList: true,
      align: 'right',
    },
    getLinkField({
      type: 'lb',
      label: '负载均衡名称',
      field: 'name',
      onLinkInBusiness: true,
      render: (data) => (
        <Button
          text
          theme='primary'
          onClick={renderFieldPushState(
            {
              name: LBRouteName.lb,
              params: { id: data.id },
              query: { ...route.query, type: 'detail' },
            },
            () => {
              loadBalancerStore.setLbTreeSearchTarget({ ...data, searchK: 'lb_name', searchV: data.name, type: 'lb' });
            },
          )}>
          {data.name || '--'}
        </Button>
      ),
    }),
    {
      label: () => (
        <span v-bk-tooltips={{ content: '用户通过该域名访问负载均衡流量', placement: 'top' }}>负载均衡域名</span>
      ),
      field: 'domain',
      isDefaultShow: true,
      render: ({ cell }: { cell: string }) => cell || '--',
    },
    {
      label: '负载均衡VIP',
      field: 'vip',
      isDefaultShow: true,
      render: ({ data }: any) => {
        return getInstVip(data);
      },
    },
    {
      label: '网络类型',
      field: 'lb_type',
      isDefaultShow: true,
      sort: true,
      filter: {
        list: [
          { text: LB_NETWORK_TYPE_MAP.OPEN, value: LB_NETWORK_TYPE_MAP.OPEN },
          { text: LB_NETWORK_TYPE_MAP.INTERNAL, value: LB_NETWORK_TYPE_MAP.INTERNAL },
        ],
      },
    },
    {
      label: '监听器数量',
      field: 'listenerNum',
      isDefaultShow: true,
      render: ({ cell }: { cell: number }) => cell || '0',
    },
    {
      label: '分配状态',
      field: 'bk_biz_id',
      isDefaultShow: true,
      isOnlyShowInResource: true,
      render: ({ cell }: { cell: number }) => (
        <bk-tag
          v-bk-tooltips={{
            content: businessMapStore.businessMap.get(cell),
            disabled: !cell || cell === -1,
          }}
          theme={cell === -1 ? false : 'success'}>
          {cell === -1 ? '未分配' : '已分配'}
        </bk-tag>
      ),
    },
    {
      label: '删除保护',
      field: 'delete_protect',
      isDefaultShow: true,
      render: ({ cell }: { cell: boolean }) => (cell ? <bk-tag theme='success'>开启</bk-tag> : <bk-tag>关闭</bk-tag>),
      filter: {
        list: [
          { text: '开启', value: true },
          { text: '关闭', value: false },
        ],
      },
    },
    {
      label: 'IP版本',
      field: 'ip_version',
      isDefaultShow: true,
      render: ({ cell }: { cell: string }) => IP_VERSION_MAP[cell],
      sort: true,
    },
    {
      label: '云厂商',
      field: 'vendor',
      render({ cell }: { cell: string }) {
        return h('span', [CloudType[cell] || '--']);
      },
      sort: true,
    },
    {
      label: '地域',
      field: 'region',
      render: ({ cell, row }: { cell: string; row: { vendor: VendorEnum } }) => getRegionName(row.vendor, cell) || '--',
      sort: true,
    },
    {
      label: '可用区域',
      field: 'zones',
      render: ({ cell }: { cell: string[] }) => cell?.join(','),
      sort: true,
    },
    {
      label: '状态',
      field: 'status',
      sort: true,
      render: ({ cell }: { cell: string }) => {
        let icon = StatusSuccess;
        switch (cell) {
          case '创建中':
            icon = StatusLoading;
            break;
          case '正常运行':
            icon = StatusSuccess;
            break;
        }
        return cell ? (
          <div class='status-column-cell'>
            <img class={`status-icon${cell === 'binding' ? ' spin-icon' : ''}`} src={icon} alt='' />
            <span>{cell}</span>
          </div>
        ) : (
          '--'
        );
      },
    },
    {
      label: '所属vpc',
      field: 'cloud_vpc_id',
      sort: true,
    },
  ];

  const listenerColumns = [
    getLinkField({
      type: 'listener',
      label: '监听器名称',
      field: 'name',
      render: (data) => (
        <Button
          text
          theme='primary'
          onClick={renderFieldPushState(
            {
              name: LBRouteName.listener,
              params: { id: data.id },
              query: { ...route.query, type: 'detail', protocol: data.protocol },
            },
            () => {
              loadBalancerStore.setLbTreeSearchTarget({
                ...data,
                searchK: 'listener_name',
                searchV: data.name,
                type: 'listener',
              });
            },
          )}>
          {data.name || '--'}
        </Button>
      ),
    }),
    {
      label: '监听器ID',
      field: 'cloud_id',
    },
    {
      label: '协议',
      field: 'protocol',
      isDefaultShow: true,
    },
    {
      label: '端口',
      field: 'port',
      isDefaultShow: true,
      render: ({ data, cell }: any) => `${cell}${data.end_port ? `-${data.end_port}` : ''}`,
    },
    {
      label: '均衡方式',
      field: 'scheduler',
      isDefaultShow: true,
      render: ({ cell }: { cell: string }) => SCHEDULER_MAP[cell] || '--',
    },
    {
      label: '域名数量',
      field: 'domain_num',
      isDefaultShow: true,
    },
    {
      label: 'URL数量',
      field: 'url_num',
      isDefaultShow: true,
    },
    {
      label: '同步状态',
      field: 'binding_status',
      isDefaultShow: true,
      render: ({ cell }: { cell: string }) => {
        let icon = StatusSuccess;
        switch (cell) {
          case 'binding':
            icon = StatusLoading;
            break;
          case 'success':
            icon = StatusSuccess;
            break;
        }
        return cell ? (
          <div class='status-column-cell'>
            <img class={`status-icon${cell === 'binding' ? ' spin-icon' : ''}`} src={icon} alt='' />
            <span>{CLB_BINDING_STATUS[cell]}</span>
          </div>
        ) : (
          '--'
        );
      },
    },
  ];

  const targetGroupColumns = [
    {
      type: 'selection',
      width: 32,
      minWidth: 32,
      onlyShowOnList: true,
      align: 'right',
    },
    getLinkField({
      type: 'name',
      label: '目标组名称',
      field: 'name',
      idFiled: 'name',
      onlyShowOnList: false,
      render: ({ id, name }) => (
        <Button
          text
          theme='primary'
          onClick={renderFieldPushState(
            {
              name: LBRouteName.tg,
              params: { id },
              query: { ...route.query, type: 'detail' },
            },
            () => {
              loadBalancerStore.setTgSearchTarget(name);
            },
          )}>
          {name}
        </Button>
      ),
    }),
    {
      label: '关联的负载均衡',
      field: 'lb_name',
      isDefaultShow: true,
      render({ cell }: any) {
        return cell?.trim() || '--';
      },
    },
    {
      label: '绑定监听器数量',
      field: 'listener_num',
      isDefaultShow: true,
    },
    {
      label: '协议',
      field: 'protocol',
      render({ cell }: any) {
        return cell?.trim() || '--';
      },
      isDefaultShow: true,
      sort: true,
      filter: {
        list: [
          { value: 'TCP', text: 'TCP' },
          { value: 'UDP', text: 'UDP' },
          { value: 'HTTP', text: 'HTTP' },
          { value: 'HTTPS', text: 'HTTPS' },
        ],
      },
    },
    {
      label: '端口',
      field: 'port',
      isDefaultShow: true,
      sort: true,
    },
    {
      label: '健康检查',
      field: 'health_check.health_switch',
      isDefaultShow: true,
      filter: {
        list: [
          { value: 1, text: '已开启' },
          { value: 0, text: '未开启' },
        ],
      },
      render({ cell }: { cell: Number }) {
        return cell ? <bk-tag theme='success'>已开启</bk-tag> : <bk-tag>未开启</bk-tag>;
      },
    },
    {
      label: '云厂商',
      field: 'vendor',
      render({ cell }: { cell: string }) {
        return h('span', [CloudType[cell] || '--']);
      },
      sort: true,
      filter: {
        list: [{ value: VendorEnum.TCLOUD, text: VendorMap[VendorEnum.TCLOUD] }],
      },
    },
    {
      label: '地域',
      field: 'region',
      render: ({ cell, row }: { cell: string; row: { vendor: VendorEnum } }) => getRegionName(row.vendor, cell) || '--',
      sort: true,
    },
    {
      label: '所属VPC',
      field: 'cloud_vpc_id',
      sort: true,
    },
    {
      label: '健康检查端口',
      field: 'health_check',
      render: ({ cell }: any) => {
        const { health_num, un_health_num } = cell;
        const total = health_num + un_health_num;
        if (!health_num || !un_health_num) return '--';
        return (
          <div class='port-status-col'>
            <span class={un_health_num ? 'un-health' : total ? 'health' : 'special-health'}>{un_health_num}</span>/
            <span>{health_num + un_health_num}</span>
          </div>
        );
      },
    },
  ];

  const rsConfigColumns = [
    {
      label: '内网IP',
      field: 'private_ip_address',
      isDefaultShow: true,
      render: ({ data }: any) => {
        return [
          ...(data.private_ipv4_addresses || []),
          ...(data.private_ipv6_addresses || []),
          // 更新目标组detail中的rs字段
          ...(data.private_ip_address || []),
        ].join(',');
      },
    },
    {
      label: '公网IP',
      field: 'public_ip_address',
      render: ({ data }: any) => {
        return (
          [
            ...(data.public_ipv4_addresses || []),
            ...(data.public_ipv6_addresses || []),
            // 更新目标组detail中的rs字段
            ...(data.public_ip_address || []),
          ].join(',') || '--'
        );
      },
    },
    {
      label: '名称',
      field: 'name',
      isDefaultShow: true,
      render: ({ data }: any) => {
        return data.name || data.inst_name;
      },
    },
    {
      label: '地域',
      field: 'region',
      render: ({ cell }: { cell: string }) => getRegionName(VendorEnum.TCLOUD, cell) || '--',
    },
    {
      label: '资源类型',
      field: 'inst_type',
      render: ({ data }: any) => {
        return data.machine_type || data.inst_type;
      },
    },
    {
      label: '所属VPC',
      field: 'cloud_vpc_ids',
      isDefaultShow: true,
      render: ({ cell }: { cell: string[] }) => cell?.join(','),
    },
  ];

  const domainColumns = [
    {
      label: 'URL数量',
      field: 'url_count',
      isDefaultShow: true,
      sort: true,
    },
    {
      label: '同步状态',
      field: 'sync_status',
      isDefaultShow: true,
      render: ({ cell }: { cell: string }) => {
        let icon = StatusSuccess;
        switch (cell) {
          case 'binding':
            icon = StatusLoading;
            break;
          case 'success':
            icon = StatusSuccess;
            break;
        }
        return cell ? (
          <div class='status-column-cell'>
            <img class={`status-icon${cell === 'binding' ? ' spin-icon' : ''}`} src={icon} alt='' />
            <span>{CLB_BINDING_STATUS[cell]}</span>
          </div>
        ) : (
          '--'
        );
      },
    },
  ];

  const targetGroupListenerColumns = [
    getLinkField({
      type: 'targetGroup',
      label: '绑定的监听器',
      field: 'lbl_name',
      render: ({ lbl_id, lbl_name, protocol }: any) => (
        <Button
          text
          theme='primary'
          onClick={renderFieldPushState({
            name: LBRouteName.listener,
            params: { id: lbl_id },
            query: {
              ...route.query,
              type: 'detail',
              protocol,
            },
          })}>
          {lbl_name}
        </Button>
      ),
    }),
    {
      label: '关联的负载均衡',
      field: 'lb_name',
      isDefaultShow: true,
      width: 300,
      render: ({ data }: any) => {
        const vip = getInstVip(data);
        const { lb_name } = data;
        return `${lb_name}（${vip}）`;
      },
    },
    {
      label: '关联的URL',
      field: 'url',
      isDefaultShow: true,
      render: ({ cell }: { cell: string }) => cell || '--',
    },
    {
      label: '协议',
      field: 'protocol',
      isDefaultShow: true,
      filter: {
        list: [
          { value: 'TCP', text: 'TCP' },
          { value: 'UDP', text: 'UDP' },
          { value: 'HTTP', text: 'HTTP' },
          { value: 'HTTPS', text: 'HTTPS' },
        ],
      },
    },
    {
      label: '端口',
      field: 'port',
      isDefaultShow: true,
      render: ({ data, cell }: any) => `${cell}${data.end_port ? `-${data.end_port}` : ''}`,
    },
    {
      label: '异常端口数',
      field: 'healthCheck',
      isDefaultShow: true,
      render: ({ cell }: any) => {
        if (!cell) return '--';
        const { health_num, un_health_num } = cell;
        return (
          <div class='port-status-col'>
            <span class={un_health_num ? 'un-health' : 'health'}>{un_health_num}</span>/
            <span>{health_num + un_health_num}</span>
          </div>
        );
      },
    },
  ];

  const urlColumns = [
    {
      type: 'selection',
      width: 32,
      minWidth: 32,
      onlyShowOnList: true,
      align: 'right',
    },
    {
      label: 'URL路径',
      field: 'url',
      isDefaultShow: true,
      sort: true,
    },
    {
      label: '轮询方式',
      field: 'scheduler',
      isDefaultShow: true,
      render: ({ cell }: { cell: string }) => SCHEDULER_MAP[cell] || '--',
      sort: true,
    },
  ];

  const certColumns = [
    {
      label: '证书名称',
      field: 'name',
    },
    {
      label: '资源ID',
      field: 'cloud_id',
    },
    {
      label: '云厂商',
      field: 'vendor',
      render({ cell }: { cell: string }) {
        return h('span', [CloudType[cell] || '--']);
      },
    },
    {
      label: '证书类型',
      field: 'cert_type',
      filter: {
        list: [
          {
            text: '服务器证书',
            value: '服务器证书',
          },
          {
            text: '客户端CA证书',
            value: '客户端CA证书',
          },
        ],
      },
    },
    {
      label: '域名',
      field: 'domain',
      render: ({ cell }: { cell: string[] }) => {
        return cell?.join(';') || '--';
      },
    },
    {
      label: '上传时间',
      field: 'cloud_created_time',
      sort: true,
      render: ({ cell }: { cell: string }) => {
        // 由于云上返回的是(UTC+8)时间, 所以先转零时区
        const utcTime = dayjs(cell).subtract(8, 'hour');
        return timeFormatter(utcTime);
      },
    },
    {
      label: '过期时间',
      field: 'cloud_expired_time',
      sort: true,
      render: ({ cell }: { cell: string }) => {
        // 由于云上返回的是(UTC+8)时间, 所以先转零时区
        const utcTime = dayjs(cell).subtract(8, 'hour');
        return timeFormatter(utcTime);
      },
    },
    {
      label: '证书状态',
      field: 'cert_status',
      filter: {
        list: [
          {
            text: '正常',
            value: '正常',
          },
          {
            text: '已过期',
            value: '已过期',
          },
        ],
      },
      render: ({ cell }: { cell: string }) => {
        let icon;
        switch (cell) {
          case '正常':
            icon = StatusNormal;
            break;
          case '已过期':
            icon = StatusAbnormal;
            break;
        }
        return (
          <div class='status-column-cell'>
            <img class='status-icon' src={icon} alt='' />
            <span>{cell}</span>
          </div>
        );
      },
    },
    {
      label: '分配状态',
      field: 'bk_biz_id',
      isOnlyShowInResource: true,
      isDefaultShow: true,
      render: ({ data, cell }: { data: { bk_biz_id: number }; cell: number }) => (
        <bk-tag
          v-bk-tooltips={{
            content: businessMapStore.businessMap.get(cell),
            disabled: !cell || cell === -1,
          }}
          theme={data.bk_biz_id === -1 ? false : 'success'}>
          {data.bk_biz_id === -1 ? '未分配' : '已分配'}
        </bk-tag>
      ),
    },
  ];

  const firstAccountColumns = [
    {
      label: '一级帐号ID',
      field: 'id',
    },
    {
      label: '云厂商',
      field: 'vendor',
    },
    {
      label: '帐号邮箱',
      field: 'email',
    },
    {
      label: '主负责人',
      field: 'managers',
      render: ({ cell }: any) => cell.join(','),
    },
    // {
    //   label: '组织架构',
    //   field: 'dept_id',
    // },
  ];

  const secondaryAccountColumns = [
    {
      label: '所属一级帐号',
      field: 'parent_account_name',
    },
    {
      label: '云厂商',
      field: 'vendor',
    },
    {
      label: '站点类型',
      field: 'site',
    },
    {
      label: '帐号邮箱',
      field: 'email',
    },
    {
      label: '主负责人',
      field: 'managers',
      render: ({ cell }: any) => cell.join(','),
    },
    {
      label: '运营产品',
      field: 'op_product_id',
    },
  ];

  const myApplyColumns = [
    // {
    //   label: '申请ID',
    //   field: 'id',
    // },
    // {
    //   label: '来源',
    //   field: 'source',
    // },
    {
      label: '申请类型',
      field: 'type',
      render: ({ cell }: { cell: string }) => APPLICATION_TYPE_MAP[cell],
    },
    {
      label: '单据状态',
      field: 'status',
      render({ data }: any) {
        let icon = StatusAbnormal;
        let txt = '审批拒绝';
        switch (data.status) {
          case 'pending':
          case 'delivering':
            icon = StatusLoading;
            txt = '审批中';
            break;
          case 'pass':
          case 'completed':
          case 'deliver_partial':
            icon = StatusSuccess;
            txt = '审批通过';
            break;
          case 'rejected':
          case 'cancelled':
          case 'deliver_error':
            icon = StatusFailure;
            txt = '审批拒绝';
            break;
        }
        return (
          <div class={'cvm-status-container'}>
            {txt === '审批中' ? (
              <Spinner fill='#3A84FF' class={'mr6'} width={14} height={14} />
            ) : (
              <img src={icon} class={'mr6'} width={14} height={14} />
            )}

            {txt}
          </div>
        );
      },
    },
    {
      label: '申请人',
      field: 'applicant',
    },
    {
      label: '创建时间',
      field: 'created_at',
      render({ cell }: any) {
        return timeFormatter(cell);
      },
    },
    {
      label: '更新时间',
      field: 'updated_at',
      render({ cell }: any) {
        return timeFormatter(cell);
      },
    },
    {
      label: '备注',
      field: 'memo',
      render({ cell }: any) {
        return cell || '--';
      },
    },
  ];

  const billsRootAccountSummaryColumns = [
    {
      label: '一级账号ID',
      field: 'root_account_id',
    },
    {
      label: '一级账号名称',
      field: 'root_account_name',
    },
    {
      label: '账号状态',
      field: 'state',
    },
    {
      label: '账单同步（人民币-元）当月',
      field: 'current_month_rmb_cost_synced',
    },
    {
      label: '账单同步（人民币-元）上月',
      field: 'last_month_rmb_cost_synced',
    },
    {
      label: '账单同步（美金-美元）当月',
      field: 'current_month_cost_synced',
    },
    {
      label: '账单同步（美金-美元）上月',
      field: 'last_month_cost_synced',
    },
    {
      label: '账单同步环比',
      field: 'month_on_month_value',
    },
    {
      label: '当前账单人民币（元）',
      field: 'current_month_rmb_cost',
    },
    {
      label: '当前账单美金（美元）',
      field: 'current_month_cost',
    },
    {
      label: '调账人民币（元）',
      field: 'adjustment_cost',
    },
    {
      label: '调账美金（美元）',
      field: 'adjustment_cost',
    },
  ];

  const billsMainAccountSummaryColumns = [
    {
      label: '二级账号ID',
      field: 'main_account_id',
    },
    {
      label: '二级账号名称',
      field: 'main_account_name',
    },
    {
      label: '运营产品',
      field: 'product_name',
    },
    {
      label: '已确认账单人民币（元）',
      field: 'current_month_rmb_cost_synced',
    },
    {
      label: '已确认账单美金（美元）',
      field: 'current_month_cost_synced',
    },
    {
      label: '当前账单人民币（元）',
      field: 'current_month_rmb_cost',
    },
    {
      label: '当前账单美金（美元）',
      field: 'current_month_cost',
    },
  ];

  const billDetailAwsColumns = [
    {
      label: '核算年月',
      field: 'accounting_month_year',
    },
    {
      label: '业务分类',
      field: 'business_category',
    },
    {
      label: '事业群',
      field: 'business_group',
    },
    {
      label: '业务部门',
      field: 'business_department',
    },
    {
      label: '规划产品',
      field: 'planned_product',
    },
    {
      label: '运营产品',
      field: 'operational_product',
      isDefaultShow: true,
    },
    {
      label: '主帐号ID',
      field: 'main_account_id',
    },
    {
      label: '子帐号ID',
      field: 'sub_account_id',
      isDefaultShow: true,
    },
    {
      label: '子账户名称',
      field: 'sub_account_name',
      isDefaultShow: true,
    },
    {
      label: '发票ID',
      field: 'invoice_id',
    },
    {
      label: '账单实体',
      field: 'billing_entity',
    },
    {
      label: '产品代号',
      field: 'product_code',
      isDefaultShow: true,
    },
    {
      label: '服务组',
      field: 'service_group',
    },
    {
      label: '产品名称',
      field: 'product_name',
    },
    {
      label: 'API操作',
      field: 'api_action',
    },
    {
      label: '产品规格',
      field: 'product_specifications',
    },
    {
      label: '实例类型',
      field: 'instance_type',
    },
    {
      label: '地区',
      field: 'region',
      isDefaultShow: true,
    },
    {
      label: '区域',
      field: 'zone',
      isDefaultShow: true,
    },
    {
      label: '地区名称',
      field: 'region_name',
    },
    {
      label: '资源ID',
      field: 'resource_id',
      isDefaultShow: true,
    },
    {
      label: '计费方式',
      field: 'billing_method',
      isDefaultShow: true,
    },
    {
      label: '计费类型',
      field: 'billing_type',
      isDefaultShow: true,
    },
    {
      label: '计费说明',
      field: 'billing_description',
      isDefaultShow: true,
    },
    {
      label: '用量',
      field: 'usage',
      isDefaultShow: true,
    },
    {
      label: '单位',
      field: 'unit',
      isDefaultShow: true,
    },
    {
      label: '折扣前成本（外币）',
      field: 'cost_before_discount_foreign_currency',
      isDefaultShow: true,
    },
    {
      label: '外币种类',
      field: 'foreign_currency_type',
      isDefaultShow: true,
    },
    {
      label: '人民币成本（元）',
      field: 'cost_rmb',
      isDefaultShow: true,
    },
    {
      label: '汇率',
      field: 'exchange_rate',
    },
  ];

  const billDetailAzureColumns = [
    {
      label: '区域',
      field: 'region',
    },
    {
      label: '地区编码',
      field: 'region_code',
    },
    {
      label: '核算年月',
      field: 'accounting_month_year',
    },
    {
      label: '业务分类',
      field: 'business_category',
    },
    {
      label: '事业群',
      field: 'business_group',
    },
    {
      label: '业务部门',
      field: 'business_department',
    },
    {
      label: '规划产品',
      field: 'planned_product',
    },
    {
      label: '运营产品',
      field: 'operational_product',
      isDefaultShow: true,
    },
    {
      label: '账号邮箱',
      field: 'account_email',
    },
    {
      label: '子账号名称',
      field: 'sub_account_name',
      isDefaultShow: true,
    },
    {
      label: '服务一级类别名称',
      field: 'service_primary_category_name',
    },
    {
      label: '服务二级类别名称',
      field: 'service_secondary_category_name',
    },
    {
      label: '服务三级类别名称',
      field: 'service_tertiary_category_name',
    },
    {
      label: '产品名称',
      field: 'product_name',
    },
    {
      label: '资源类别',
      field: 'resource_category',
    },
    {
      label: '计量地区',
      field: 'measurement_region',
    },
    {
      label: '资源地区编码',
      field: 'resource_region_code',
      isDefaultShow: true,
    },
    {
      label: '单位',
      field: 'unit',
    },
    {
      label: '用量',
      field: 'usage',
    },
    {
      label: '折后税前成本（外币）',
      field: 'post_discount_pretax_cost_foreign_currency',
    },
    {
      label: '币种',
      field: 'currency',
    },
    {
      label: '汇率',
      field: 'exchange_rate',
    },
    {
      label: 'RMB成本（元）',
      field: 'cost_rmb',
    },
  ];

  const billDetailGcpColumns = [
    {
      label: '核算年月',
      field: 'accounting_month_year',
    },
    {
      label: '业务分类',
      field: 'business_category',
    },
    {
      label: '事业群',
      field: 'business_group',
    },
    {
      label: '业务部门',
      field: 'business_department',
    },
    {
      label: '规划产品',
      field: 'planned_product',
    },
    {
      label: '运营产品',
      field: 'operational_product',
      isDefaultShow: true,
    },
    {
      label: 'BillingAccountId',
      field: 'billing_account_id',
    },
    {
      label: '项目ID',
      field: 'project_id',
    },
    {
      label: '项目名称',
      field: 'project_name',
      isDefaultShow: true,
    },
    {
      label: '服务分类',
      field: 'service_category',
      isDefaultShow: true,
    },
    {
      label: '服务分类名称',
      field: 'service_category_name',
    },
    {
      label: 'Sku名称',
      field: 'sku_name',
    },
    {
      label: 'Location',
      field: 'location',
    },
    {
      label: '国家',
      field: 'country',
    },
    {
      label: 'Region代码',
      field: 'region_code',
    },
    {
      label: 'Region位置',
      field: 'region_position',
      isDefaultShow: true,
    },
    {
      label: '外币类型',
      field: 'foreign_currency_type',
      isDefaultShow: true,
    },
    {
      label: '用量单位',
      field: 'usage_unit',
      isDefaultShow: true,
    },
    {
      label: '用量',
      field: 'usage',
      isDefaultShow: true,
    },
    {
      label: '外币成本(元)',
      field: 'foreign_currency_cost',
      isDefaultShow: true,
    },
    {
      label: '汇率',
      field: 'exchange_rate',
      isDefaultShow: true,
    },
    {
      label: '人民币成本(元)',
      field: 'cost_rmb',
      isDefaultShow: true,
    },
  ];

  const billDetailHuaweiColumns = [
    {
      label: '核算日期',
      field: 'bill_date',
      render: ({ data: { bill_year, bill_month, bill_day } }: any) =>
        dayjs(new Date(bill_year, bill_month - 1, bill_day)).format('YYYYMMDD'),
    },
    {
      label: 'ID',
      field: 'id',
    },
    {
      label: '一级账号ID',
      field: 'root_account_id',
      isDefaultShow: true,
    },
    {
      label: '二级账号ID',
      field: 'main_account_id',
      isDefaultShow: true,
    },
    {
      label: '云厂商',
      field: 'vendor',
      isDefaultShow: true,
    },
    {
      label: '运营产品',
      field: 'product_id',
      isDefaultShow: true,
    },
    {
      label: '业务ID',
      field: 'bk_biz_id',
      isDefaultShow: true,
    },
    {
      label: '币种',
      field: 'currency',
      isDefaultShow: true,
      render: ({ cell }: any) => CURRENCY_MAP[cell],
    },
    {
      label: '本期应付金额',
      field: 'cost',
      isDefaultShow: true,
    },
    {
      label: '金额单位',
      field: 'extension.measure_id',
      isDefaultShow: true,
    },
    {
      label: '资源类型编码',
      field: 'hc_product_code',
      isDefaultShow: true,
    },
    {
      label: '产品名称',
      field: 'hc_product_name',
      isDefaultShow: true,
    },
    {
      label: '预留实例使用量',
      field: 'res_amount',
      isDefaultShow: true,
    },
    {
      label: '预留实例使用单位',
      field: 'res_amount_unit',
      isDefaultShow: true,
    },
    {
      label: '使用量类型',
      field: 'extension.usage_type',
    },
    {
      label: '使用量',
      field: 'extension.usage',
    },
    {
      label: '使用量度量单位',
      field: 'extension.unit',
    },
    {
      label: '云服务类型编码',
      field: 'extension.cloud_service_type',
    },
    {
      label: '云服务类型名称',
      field: 'extension.cloud_service_type_name',
    },
    {
      label: '云服务区编码',
      field: 'extension.region',
    },
    {
      label: '云服务区名称',
      field: 'extension.region_name',
    },
    {
      label: '资源类型编码',
      field: 'extension.resource_type',
    },
    {
      label: '资源类型名称',
      field: 'extension.resource_type_name',
    },
    {
      label: '计费模式',
      field: 'extension.charge_mode',
    },
    {
      label: '账单类型',
      field: 'extension.bill_type',
      render: ({ cell }: any) => BILL_TYPE__MAP_HW[cell],
    },
  ];

  const billDetailZenlayerColumns = [
    {
      label: '核算年月',
      field: 'accounting_month_year',
    },
    {
      label: '业务分类',
      field: 'business_category',
    },
    {
      label: '事业群',
      field: 'business_group',
    },
    {
      label: '业务部门',
      field: 'business_department',
    },
    {
      label: '规划产品',
      field: 'planned_product',
    },
    {
      label: '运营产品',
      field: 'operational_product',
      isDefaultShow: true,
    },
    {
      label: '主账号CID',
      field: 'main_account_cid',
    },
    {
      label: '业务组(子账号)',
      field: 'business_unit_sub_account',
      isDefaultShow: true,
    },
    {
      label: '城市',
      field: 'city',
    },
    {
      label: '合约周期',
      field: 'contract_period',
    },
    {
      label: 'group_uid',
      field: 'group_uid',
    },
    {
      label: '付费数量',
      field: 'paid_quantity',
      isDefaultShow: true,
    },
    {
      label: '付费内容',
      field: 'paid_content',
      isDefaultShow: true,
    },
    {
      label: '单价(USD)',
      field: 'unit_price_usd',
      isDefaultShow: true,
    },
    {
      label: '类型',
      field: 'type',
      isDefaultShow: true,
    },
    {
      label: '账单ID',
      field: 'bill_id',
      isDefaultShow: true,
    },
    {
      label: '账单月份',
      field: 'billing_month',
      isDefaultShow: true,
    },
    {
      label: '外币成本(元)',
      field: 'foreign_currency_cost',
      isDefaultShow: true,
    },
    {
      label: '币种',
      field: 'currency',
      isDefaultShow: true,
    },
    {
      label: '汇率',
      field: 'exchange_rate',
      isDefaultShow: true,
    },
    {
      label: '人民币成本(元)',
      field: 'cost_rmb',
      isDefaultShow: true,
    },
    {
      label: 'CPU',
      field: 'cpu',
    },
    {
      label: '磁盘',
      field: 'disk',
    },
    {
      label: '内存',
      field: 'memory',
    },
    {
      label: '备注',
      field: 'note',
    },
  ];

  const billsSummaryOperationRecordColumns = [
    {
      label: '操作时间',
      field: 'operationTime',
    },
    {
      label: '状态',
      field: 'status',
    },
    {
      label: '账单月份',
      field: 'billingMonth',
    },
    {
      label: '云厂商',
      field: 'cloudVendor',
    },
    {
      label: '一级账号ID',
      field: 'primaryAccountId',
    },
    {
      label: '操作人',
      field: 'operator',
    },
    {
      label: '人民币（元）',
      field: 'rmbAmount',
    },
    {
      label: '美金（美元）',
      field: 'usdAmount',
    },
  ];

  const columnsMap = {
    vpc: vpcColumns,
    subnet: subnetColumns,
    group: groupColumns,
    gcp: gcpColumns,
    drive: driveColumns,
    image: imageColumns,
    networkInterface: networkInterfaceColumns,
    route: routeColumns,
    cvms: cvmsColumns,
    securityCommon: securityCommonColumns,
    eips: eipColumns,
    operationRecord: operationRecordColumns,
    lb: lbColumns,
    listener: listenerColumns,
    targetGroup: targetGroupColumns,
    rsConfig: rsConfigColumns,
    domain: domainColumns,
    url: urlColumns,
    targetGroupListener: targetGroupListenerColumns,
    cert: certColumns,
    firstAccount: firstAccountColumns,
    secondaryAccount: secondaryAccountColumns,
    myApply: myApplyColumns,
    billsRootAccountSummary: billsRootAccountSummaryColumns,
    billsMainAccountSummary: billsMainAccountSummaryColumns,
    billDetailAws: billDetailAwsColumns,
    billDetailAzure: billDetailAzureColumns,
    billDetailGcp: billDetailGcpColumns,
    billDetailHuawei: billDetailHuaweiColumns,
    billDetailZenlayer: billDetailZenlayerColumns,
    billsSummaryOperationRecord: billsSummaryOperationRecordColumns,
  };

  let columns = (columnsMap[type] || []).filter((column: any) => !isSimpleShow || !column.onlyShowOnList);
  if (whereAmI.value !== Senarios.resource) columns = columns.filter((column: any) => !column.isOnlyShowInResource);

  type ColumnsType = typeof columns;
  const generateColumnsSettings = (columns: ColumnsType) => {
    let fields = [];
    for (const column of columns) {
      if (column.field && column.label) {
        fields.push({
          label: column.label,
          field: column.field,
          disabled: type !== 'cvms' && column.field === 'id',
          isDefaultShow: !!column.isDefaultShow,
          isOnlyShowInResource: !!column.isOnlyShowInResource,
        });
      }
    }
    if (whereAmI.value !== Senarios.resource) {
      fields = fields.filter((field) => !field.isOnlyShowInResource);
    }
    const settings: Ref<Settings> = ref({
      fields,
      checked: fields.filter((field) => field.isDefaultShow).map((field) => field.field),
    });

    return settings;
  };

  const settings = generateColumnsSettings(columns);

  return {
    columns,
    settings,
    generateColumnsSettings,
  };
};<|MERGE_RESOLUTION|>--- conflicted
+++ resolved
@@ -27,12 +27,9 @@
 import { IP_VERSION_MAP, LBRouteName, LB_NETWORK_TYPE_MAP, SCHEDULER_MAP } from '@/constants/clb';
 import { getInstVip } from '@/utils';
 import { Spinner } from 'bkui-vue/lib/icon';
-<<<<<<< HEAD
 import { APPLICATION_TYPE_MAP } from '@/views/service/apply-list/constants';
-=======
 import dayjs from 'dayjs';
 import { BILL_TYPE__MAP_HW, CURRENCY_MAP } from '@/constants';
->>>>>>> 4825da80
 
 interface LinkFieldOptions {
   type: string; // 资源类型
