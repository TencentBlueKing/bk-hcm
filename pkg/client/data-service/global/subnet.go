--- conflicted
+++ resolved
@@ -45,10 +45,7 @@
 // List subnets.
 func (v *SubnetClient) List(ctx context.Context, h http.Header, req *core.ListReq) (*protocloud.SubnetListResult,
 	error) {
-<<<<<<< HEAD
-=======
 
->>>>>>> 531d1442
 	resp := new(protocloud.SubnetListResp)
 
 	err := v.client.Post().
