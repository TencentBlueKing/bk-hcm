import { computed, defineComponent, ref, watch } from 'vue';
// import components
import { Button, Form, Input, Select, Slider } from 'bkui-vue';
import { BkRadioButton, BkRadioGroup } from 'bkui-vue/lib/radio';
import { BkButtonGroup } from 'bkui-vue/lib/button';
import { EditLine, Plus } from 'bkui-vue/lib/icon';
import ZoneSelector from '@/components/zone-selector/index.vue';
import PrimaryStandZoneSelector from '../../components/common/primary-stand-zone-selector';
import RegionVpcSelector from '../../components/common/region-vpc-selector';
import SubnetSelector from '../../components/common/subnet-selector';
import InputNumber from '@/components/input-number';
import ConditionOptions from '../../components/common/condition-options.vue';
import CommonCard from '@/components/CommonCard';
// import types
import { type ISubnetItem } from '../../cvm/children/SubnetPreviewDialog';
import type { ApplyClbModel } from '@/api/load_balancers/apply-clb/types';
// import constants
import { CLB_SPECS, LB_ISP, ResourceTypeEnum } from '@/common/constant';
import { LOAD_BALANCER_TYPE, ADDRESS_IP_VERSION, ZONE_TYPE, INTERNET_CHARGE_TYPE } from '@/constants/clb';
// import utils
import bus from '@/common/bus';
import { useI18n } from 'vue-i18n';
import { reqAccountNetworkType } from '@/api/load_balancers/apply-clb';
// import custom hooks
import useFilterResource from './useFilterResource';
import { CLB_QUOTA_NAME } from '@/typings';
import { useBusinessStore, useResourceStore } from '@/store';
import { useWhereAmI } from '@/hooks/useWhereAmI';

const { Option } = Select;
const { FormItem } = Form;

// apply-clb, 渲染表单
export default (formModel: ApplyClbModel) => {
  // use hooks
  const { t } = useI18n();
  const { isBusinessPage } = useWhereAmI();
  const resourceStore = useResourceStore();
  const businessStore = useBusinessStore();

  // define data
  const vpcId = ref('');
  const vpcData = ref(null); // 预览vpc
  const isVpcPreviewDialogShow = ref(false);
  const subnetData = ref(null); // 预览子网
  const isSubnetPreviewDialogShow = ref(false);
  const formRef = ref();
  // define computed properties
  const isIntranet = computed(() => formModel.load_balancer_type === 'INTERNAL');

  // define handler function
  const handleZoneChange = () => {
    vpcId.value = '';
    formModel.cloud_vpc_id = '';
    formModel.cloud_subnet_id = undefined;
  };
  const handleVpcChange = async (vpc: any) => {
    // 获取 vpc 详情用于预览
    const detailApi = isBusinessPage ? businessStore.detail : resourceStore.detail;
    detailApi('vpcs', vpc.id).then(({ data }: any) => (vpcData.value = data));
    if (!vpc) return;
    if (vpcId.value !== vpc.id) {
      vpcId.value = vpc.id;
      formModel.cloud_subnet_id = undefined;
    }
  };
  const handleSubnetDataChange = (data: ISubnetItem) => {
    subnetData.value = data;
  };

  // use custom hooks
  const { ispList, isResourceListLoading, quotas } = useFilterResource(formModel);

  // 当前地域下负载均衡的配额
  const currentLbQuota = computed(() => {
    const quotaName =
      formModel.load_balancer_type === 'OPEN'
        ? CLB_QUOTA_NAME.TOTAL_OPEN_CLB_QUOTA
        : CLB_QUOTA_NAME.TOTAL_INTERNAL_CLB_QUOTA;
    return quotas.value.find(({ quota_id }) => quotaName === quota_id);
  });
  // 购买数量的最大值
  const requireCountMax = computed(() => currentLbQuota.value?.quota_limit - currentLbQuota.value?.quota_current || 1);
  // 配额余量
  const quotaRemaining = computed(() =>
    currentLbQuota.value?.quota_limit ? requireCountMax.value - formModel.require_count : 0,
  );

  const rules = {
    name: [
      {
        validator: (value: string) => /^[a-zA-Z0-9]([-a-zA-Z0-9]{58})[a-zA-Z0-9]$/.test(value),
        message: '60个字符，字母、数字、“-”，且必须以字母、数字开头和结尾。',
        trigger: 'change',
      },
    ],
  };
  // form item options
  const formItemOptions = computed(() => [
    {
      id: 'config',
      title: '配置信息',
      children: [
        [
          {
            label: '网络类型',
            required: true,
            property: 'load_balancer_type',
            description: '公网：面向公网使用的负载均衡。\n内网：面向内网使用的负载均衡。',
            content: () => (
              <BkRadioGroup v-model={formModel.load_balancer_type}>
                {LOAD_BALANCER_TYPE.map(({ label, value }) => (
                  <BkRadioButton label={value} class='w120'>
                    {t(label)}
                  </BkRadioButton>
                ))}
              </BkRadioGroup>
            ),
          },
          {
            label: 'IP版本',
            required: true,
            property: 'address_ip_version',
            description: '支持IPv4, IPv6, 以及IPv6 NAT64（负载均衡通过IPv6地址，将用户请求转发给后端IPv4地址的服务器）',
            hidden: isIntranet.value,
            content: () => (
              <BkRadioGroup v-model={formModel.address_ip_version}>
                {ADDRESS_IP_VERSION.map(({ label, value, isDisabled }) => {
                  const disabled = typeof isDisabled === 'function' ? isDisabled(formModel.region) : false;
                  return (
                    <BkRadioButton
                      label={value}
                      class='w120'
                      disabled={disabled}
                      v-bk-tooltips={{
                        content: t('当前地域不支持IPv6 NAT64'),
                        disabled: !disabled,
                      }}>
                      {t(label)}
                    </BkRadioButton>
                  );
                })}
              </BkRadioGroup>
            ),
          },
        ],
        {
          label: 'VPC',
          required: true,
          property: 'cloud_vpc_id',
          content: () => (
            <div class='component-with-preview'>
              <RegionVpcSelector
                class='base'
                v-model={formModel.cloud_vpc_id}
                accountId={formModel.account_id}
                region={formModel.region}
                onChange={handleVpcChange}
              />
              <Button
                class='preview-btn'
                text
                theme='primary'
                disabled={!vpcData.value?.id}
                onClick={() => (isVpcPreviewDialogShow.value = true)}>
                {t('预览')}
              </Button>
            </div>
          ),
        },
        [
          {
<<<<<<< HEAD
            label: '可用区类型',
            property: 'zoneType',
            description:
              '单可用区：仅支持一个可用区。\n主备可用区：主可用区是当前承载流量的可用区。备可用区默认不承载流量，主可用区不可用时才使用备可用区。',
            hidden: isIntranet.value || formModel.address_ip_version !== 'IPV4',
            content: () => (
              <BkRadioGroup v-model={formModel.zoneType}>
                {ZONE_TYPE.map(({ label, value, isDisabled }) => {
                  const disabled =
                    typeof isDisabled === 'function' ? isDisabled(formModel.region, formModel.account_type) : false;
                  return (
                    <BkRadioButton
                      label={value}
                      class='w120'
                      disabled={disabled}
                      v-bk-tooltips={{
                        content:
                          formModel.account_type === 'LEGACY' ? (
                            <span>
                              {t('仅标准型账号支持主备可用区')}账号类型说明，参考
                              <a
                                href='https://cloud.tencent.com/document/product/1199/49090#judge'
                                target='_blank'
                                style={{ color: '#3A84FF' }}>
                                https://cloud.tencent.com/document/product/1199/49090#judge
                              </a>
                            </span>
                          ) : (
                            t('仅广州、上海、南京、北京、中国香港、首尔地域的 IPv4 版本的 CLB 支持主备可用区')
                          ),
                        disabled: !disabled,
                      }}>
                      {t(label)}
                    </BkRadioButton>
                  );
                })}
              </BkRadioGroup>
            ),
          },
          {
=======
>>>>>>> 50ef864c
            label: '可用区',
            property: 'zones',
            hidden: !isIntranet.value && formModel.address_ip_version !== 'IPV4',
            content: () => {
              let zoneSelectorVNode = null;
              if (isIntranet.value || formModel.zoneType === 'single') {
                zoneSelectorVNode = (
                  <ZoneSelector
                    class='w240'
                    v-model={formModel.zones}
                    vendor={formModel.vendor}
                    region={formModel.region}
                    onChange={handleZoneChange}
                    delayed={true}
                    isLoading={isResourceListLoading.value}
                  />
                );
              } else {
                zoneSelectorVNode = (
                  <PrimaryStandZoneSelector
                    class='w240'
                    v-model:zones={formModel.zones}
                    v-model:backupZones={formModel.backup_zones}
                    vendor={formModel.vendor}
                    region={formModel.region}
                    onResetVipIsp={() => (formModel.vip_isp = '')}
                  />
                );
              }
              return zoneSelectorVNode;
            },
          },
          {
            label: '可用区类型',
            property: 'zoneType',
            description:
              '单可用区：仅支持一个可用区。\n主备可用区：主可用区是当前承载流量的可用区。备可用区默认不承载流量，主可用区不可用时才使用备可用区。',
            hidden: isIntranet.value || formModel.address_ip_version !== 'IPV4',
            content: () => (
              <BkRadioGroup v-model={formModel.zoneType}>
                {ZONE_TYPE.map(({ label, value, isDisabled }) => {
                  const disabled =
                    typeof isDisabled === 'function' ? isDisabled(formModel.region, formModel.account_type) : false;
                  return (
                    <BkRadioButton
                      label={value}
                      class='w120'
                      disabled={disabled}
                      v-bk-tooltips={{
                        content:
                          formModel.account_type === 'LEGACY'
                            ? t('仅标准型账号支持主备可用区')
                            : t('仅广州、上海、南京、北京、中国香港、首尔地域的 IPv4 版本的 CLB 支持主备可用区'),
                        disabled: !disabled,
                      }}>
                      {t(label)}
                    </BkRadioButton>
                  );
                })}
              </BkRadioGroup>
            ),
          },
        ],
        {
          label: '子网',
          required: true,
          property: 'cloud_subnet_id',
          hidden: !isIntranet.value,
          content: () => (
            <div class='component-with-preview'>
              <SubnetSelector
                class='base'
                v-model={formModel.cloud_subnet_id}
                bizId={formModel.bk_biz_id}
                vpcId={vpcId.value}
                vendor={formModel.vendor}
                region={formModel.region}
                accountId={formModel.account_id}
                zone={formModel.zones}
                clearable={false}
                handleChange={handleSubnetDataChange}
              />
              <Button
                class='preview-btn'
                text
                theme='primary'
                disabled={!formModel.cloud_subnet_id}
                onClick={() => {
                  isSubnetPreviewDialogShow.value = true;
                }}>
                {t('预览')}
              </Button>
            </div>
          ),
        },
        {
          label: '运营商类型',
          required: true,
          property: 'vip_isp',
          hidden: isIntranet.value,
<<<<<<< HEAD
=======
          description: '运营商类型选择范围由主可用区, 备可用区, IP版本决定',
>>>>>>> 50ef864c
          content: () => (
            <Select v-model={formModel.vip_isp} loading={isResourceListLoading.value}>
              {ispList.value?.map((item) => (
                <Option key={item} id={item} name={LB_ISP[item]}>
                  {LB_ISP[item]}
                </Option>
              ))}
            </Select>
          ),
        },
        {
          label: '负载均衡规格类型',
          required: true,
          property: 'sla_type',
          description:
            '共享型实例：按照规格提供性能保障，单实例最大支持并发连接数5万、每秒新建连接数5000、每秒查询数（QPS）5000。\n性能容量型实例：按照规格提供性能保障，单实例最大可支持并发连接数1000万、每秒新建连接数100万、每秒查询数（QPS）30万。',
          hidden: isIntranet.value,
          content: () => (
            <>
              <BkButtonGroup>
                <Button
                  selected={formModel.sla_type === 'shared'}
                  onClick={() => (formModel.sla_type = 'shared')}
                  class='w120'>
                  {t('共享型')}
                </Button>
                <Button
                  selected={formModel.sla_type !== 'shared'}
                  onClick={() => bus.$emit('showSelectClbSpecTypeDialog')}
                  disabled={!formModel.vip_isp}
                  v-bk-tooltips={{ content: '请选择运营商类型', disabled: !!formModel.vip_isp }}
                  class='w120'>
                  {t('性能容量型')}
                </Button>
              </BkButtonGroup>
              {formModel.sla_type !== 'shared' && (
                <div class='flex-row align-items-center'>
                  <span class='text-desc'>规格为:</span>
                  <Button text theme='primary' class='ml10' onClick={() => bus.$emit('showSelectClbSpecTypeDialog')}>
                    {CLB_SPECS[formModel.sla_type]} <EditLine class='ml5 text-link' />
                  </Button>
                </div>
              )}
            </>
          ),
        },
        {
          label: '弹性公网 IP',
          // 弹性IP，仅内网可绑定。公网类型无法指定IP。绑定弹性IP后，内网CLB当做公网CLB使用
          hidden: !isIntranet.value,
          content: () => {
            if (formModel.cloud_eip_id) {
              return (
                <div style=''>
                  <div class={'image-selector-selected-block-container'}>
                    <div class={'selected-block mr8'}>{formModel.cloud_eip_id} </div>
                    <EditLine
                      fill='#3A84FF'
                      width={13.5}
                      height={13.5}
                      onClick={() => bus.$emit('showBindEipDialog')}
                    />
                  </div>
                </div>
              );
            }
            return (
              <Button theme='primary' onClick={() => bus.$emit('showBindEipDialog')}>
                <Plus class='f24' />
                {t('绑定弹性 IP')}
              </Button>
            );
          },
        },
      ],
    },
    {
      id: 'applyInfo',
      title: '购买信息',
      children: [
        {
          label: '实例计费模式',
          simpleShow: true,
          content: () => (
            <div class='simple-show-container'>
              <span class='label'>{t('实例计费模式')}</span>:<span class='value'>{t('按量计费')}</span>
              <i
                v-bk-tooltips={{ content: t('本期只支持按量计费'), placement: 'right' }}
                class='hcm-icon bkhcm-icon-prompt'></i>
            </div>
          ),
        },
        {
          label: '网络计费模式',
          required: true,
          property: 'internet_charge_type',
          hidden: (!isIntranet.value && formModel.account_type === 'LEGACY') || isIntranet.value,
          content: () => (
            <BkRadioGroup v-model={formModel.internet_charge_type}>
              {INTERNET_CHARGE_TYPE.map(({ label, value }) => (
                <BkRadioButton
                  key={value}
                  label={value}
                  class='w88'
                  disabled={!value}
                  v-bk-tooltips={{
                    content: '云平台当前API接口暂不支持包月参数',
                    disabled: value,
                  }}>
                  {t(label)}
                </BkRadioButton>
              ))}
            </BkRadioGroup>
          ),
        },
        {
          label: '带宽上限（Mbps）',
          required: true,
          property: 'internet_max_bandwidth_out',
          hidden: (!isIntranet.value && formModel.account_type === 'LEGACY') || isIntranet.value,
          content: () => (
            <div class='slider-wrap'>
              <Slider
                v-model={formModel.internet_max_bandwidth_out}
                minValue={1}
                maxValue={5120}
                customContent={{
                  1: { label: '1' },
                  256: { label: '256' },
                  512: { label: '512' },
                  1024: { label: '1024' },
                  2048: { label: '2048' },
                  5120: { label: '5120' },
                }}
                showInput
              />
              <div class='slider-unit-suffix'>Mbps</div>
            </div>
          ),
        },
        [
          {
            label: '购买数量',
            required: true,
            property: 'require_count',
            content: () => (
              <>
                <InputNumber v-model={formModel.require_count} min={1} max={requireCountMax.value} />
                <div class='quota-info'>
                  {t('所在地域配额为')}
                  <span class='quota-number ml5'>{quotaRemaining.value}</span>
                  <span class='ml5 mr5'>/</span>
                  {currentLbQuota.value?.quota_limit || 0}
                </div>
              </>
            ),
          },
          // {
          //   label: '购买时长',
          //   required: true,
          //   property: 'duration',
          //   content: () => (
          //     <div class='flex-row'>
          //       <Input
          //         v-model={formModel.duration}
          //         class='input-select-wrap'
          //         type='number'
          //         placeholder='0'
          //         min={1}
          //         max={unit.value === 'month' ? 11 : 5}>
          //         {{
          //           suffix: () => (
          //             <Select v-model={unit.value} clearable={false} class='input-suffix-select'>
          //               <Option label='月' value='month' />
          //               <Option label='年' value='year' />
          //             </Select>
          //           ),
          //         }}
          //       </Input>
          //       <Checkbox class='ml24' v-model={formModel.auto_renew}>
          //         自动续费
          //       </Checkbox>
          //     </div>
          //   ),
          // },
        ],
        {
          label: '实例名称',
          required: true,
          property: 'name',
          description: '单个实例：以填写的名称命名。\n多个实例：以填写的名称为前缀，由系统自动补充随机的后缀。',
          content: () => <Input class='w500' v-model={formModel.name}></Input>,
        },
        {
          label: '申请单备注',
          property: 'memo',
          content: () => (
            <Input type='textarea' v-model={formModel.memo} rows={3} maxlength={255} resize={false}></Input>
          ),
        },
      ],
    },
  ]);

  // define component
  const ApplyClbForm = defineComponent({
    setup() {
      return () => (
        <Form class='apply-clb-form-container' formType='vertical' model={formModel} ref={formRef} rules={rules}>
          <ConditionOptions
            type={ResourceTypeEnum.CLB}
            v-model:bizId={formModel.bk_biz_id}
            v-model:cloudAccountId={formModel.account_id}
            v-model:vendor={formModel.vendor}
            v-model:region={formModel.region}
          />
          {formItemOptions.value.map(({ id, title, children }) => (
            <CommonCard key={id} title={() => t(title)} class='form-card-container'>
              {children.map((item) => {
                let contentVNode = null;
                if (Array.isArray(item)) {
                  contentVNode = (
                    <div class='flex-row'>
                      {item.map(({ label, required, property, content, description, hidden }) => {
                        if (hidden) return null;
                        return (
                          <FormItem
                            key={property}
                            label={t(label)}
                            required={required}
                            property={property}
                            description={description}>
                            {content()}
                          </FormItem>
                        );
                      })}
                    </div>
                  );
                } else if (item.simpleShow) {
                  contentVNode = item.content();
                } else {
                  if (item.hidden) {
                    contentVNode = null;
                  } else {
                    contentVNode = (
                      <FormItem
                        key={item.property}
                        label={item.label}
                        required={item.required}
                        property={item.property}
                        description={item.description}>
                        {item.content()}
                      </FormItem>
                    );
                  }
                }
                return contentVNode;
              })}
            </CommonCard>
          ))}
        </Form>
      );
    },
  });

  watch(
    () => formModel.account_id,
    (val) => {
      // 当云账号变更时, 查询用户网络类型
      reqAccountNetworkType(val).then(({ data: { NetworkAccountType } }) => {
        formModel.account_type = NetworkAccountType;
      });
    },
  );

  return { vpcData, isVpcPreviewDialogShow, subnetData, isSubnetPreviewDialogShow, ApplyClbForm, formRef };
};<|MERGE_RESOLUTION|>--- conflicted
+++ resolved
@@ -170,7 +170,6 @@
         },
         [
           {
-<<<<<<< HEAD
             label: '可用区类型',
             property: 'zoneType',
             description:
@@ -211,8 +210,6 @@
             ),
           },
           {
-=======
->>>>>>> 50ef864c
             label: '可用区',
             property: 'zones',
             hidden: !isIntranet.value && formModel.address_ip_version !== 'IPV4',
@@ -313,10 +310,7 @@
           required: true,
           property: 'vip_isp',
           hidden: isIntranet.value,
-<<<<<<< HEAD
-=======
           description: '运营商类型选择范围由主可用区, 备可用区, IP版本决定',
->>>>>>> 50ef864c
           content: () => (
             <Select v-model={formModel.vip_isp} loading={isResourceListLoading.value}>
               {ispList.value?.map((item) => (
