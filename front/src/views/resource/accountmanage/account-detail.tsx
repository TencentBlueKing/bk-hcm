--- conflicted
+++ resolved
@@ -81,7 +81,6 @@
       ...initProjectModel,
     });
 
-<<<<<<< HEAD
     const {
       curExtension,
       isValidateLoading,
@@ -89,10 +88,6 @@
       isValidateDiasbled,
       extensionPayload,
     } = useSecretExtension({ ...projectModel, isValidate: true });
-=======
-    const { curExtension, isValidateLoading, handleValidate, isValidateDiasbled, extensionPayload } =
-      useSecretExtension(projectModel);
->>>>>>> 6c47981c
 
     const secretModel = reactive<SecretModel>({
       ...initSecretModel,
