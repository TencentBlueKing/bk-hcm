--- conflicted
+++ resolved
@@ -52,14 +52,13 @@
 		cli.client, rest.GET, kt, nil, "/clbs/%s", id)
 }
 
-<<<<<<< HEAD
-// GetListener 获取监听器详情
-func (cli *LoadBalancerClient) GetListener(kt *kit.Kit, id string) (*clb.BaseListener, error) {
-	return common.Request[common.Empty, clb.BaseListener](cli.client, rest.GET, kt, nil, "/listeners/%s", id)
-=======
 // BatchUpdate 批量更新CLB
 func (cli *LoadBalancerClient) BatchUpdate(kt *kit.Kit, req *dataproto.TCloudClbBatchUpdateReq) error {
 	return common.RequestNoResp[dataproto.TCloudClbBatchUpdateReq](cli.client,
 		rest.PATCH, kt, req, "clbs/batch/update")
->>>>>>> c31a2131
+}
+
+// GetListener 获取监听器详情
+func (cli *LoadBalancerClient) GetListener(kt *kit.Kit, id string) (*clb.BaseListener, error) {
+	return common.Request[common.Empty, clb.BaseListener](cli.client, rest.GET, kt, nil, "/listeners/%s", id)
 }