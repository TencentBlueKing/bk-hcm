--- conflicted
+++ resolved
@@ -174,8 +174,7 @@
                       v-bk-tooltips={{
                         content: t('当前地域不支持IPv6 NAT64'),
                         disabled: !disabled,
-                      }}
-                    >
+                      }}>
                       {t(label)}
                     </BkRadioButton>
                   );
@@ -229,8 +228,7 @@
                                 <a
                                   href='https://cloud.tencent.com/document/product/1199/49090#judge'
                                   target='_blank'
-                                  style={{ color: '#3A84FF' }}
-                                >
+                                  style={{ color: '#3A84FF' }}>
                                   https://cloud.tencent.com/document/product/1199/49090#judge
                                 </a>
                               </span>
@@ -238,8 +236,7 @@
                               t('仅广州、上海、南京、北京、中国香港、首尔地域的 IPv4 版本的 CLB 支持主备可用区')
                             ),
                           disabled: !disabled,
-                        }}
-                      >
+                        }}>
                         {t(label)}
                       </Option>
                     );
@@ -304,8 +301,7 @@
                 disabled={!formModel.cloud_subnet_id}
                 onClick={() => {
                   isSubnetPreviewDialogShow.value = true;
-                }}
-              >
+                }}>
                 {t('预览')}
               </Button>
             </div>
@@ -341,8 +337,7 @@
                       key={Isp}
                       label={Isp}
                       disabled={disabled}
-                      v-bk-tooltips={{ content: '当前地域不支持', disabled: !disabled }}
-                    >
+                      v-bk-tooltips={{ content: '当前地域不支持', disabled: !disabled }}>
                       {LB_ISP[Isp]}
                     </BkRadioButton>
                   );
@@ -393,8 +388,7 @@
                   filterable={false}
                   clearable={false}
                   class='w220'
-                  onChange={handleSlaTypeChange}
-                >
+                  onChange={handleSlaTypeChange}>
                   <Option id='0' name={t('共享型')} />
                   <Option id='1' name={t('性能容量型')} />
                 </Select>
@@ -415,15 +409,7 @@
                 return <SelectedItemPreviewComp content={CLB_SPECS[formModel.sla_type]} onClick={handleClick} />;
               }
               return (
-<<<<<<< HEAD
-                <Button
-                  v-bk-tooltips={{ content: '请选择运营商类型', disabled: !!formModel.vip_isp }}
-                  disabled={!formModel.vip_isp}
-                  onClick={handleClick}
-                >
-=======
                 <Button onClick={handleClick}>
->>>>>>> 7281e5cb
                   <Plus class='f24' />
                   {t('选择实例规格')}
                 </Button>
@@ -445,8 +431,7 @@
               <span class='label'>{t('实例计费模式')}</span>:<span class='value'>{t('按量计费')}</span>
               <i
                 v-bk-tooltips={{ content: t('本期只支持按量计费'), placement: 'right' }}
-                class='hcm-icon bkhcm-icon-prompt'
-              ></i>
+                class='hcm-icon bkhcm-icon-prompt'></i>
             </div>
           ),
         },
@@ -460,8 +445,7 @@
               v-model={formModel.internet_charge_type}
               onChange={(val) => {
                 if (val !== 'BANDWIDTH_PACKAGE') formModel.bandwidth_package_id = undefined;
-              }}
-            >
+              }}>
               {INTERNET_CHARGE_TYPE.map(({ label, value, isDisabled, tipsContent }) => (
                 <BkRadioButton
                   key={value}
@@ -471,8 +455,7 @@
                   v-bk-tooltips={{
                     content: tipsContent,
                     disabled: !isDisabled(formModel.vip_isp),
-                  }}
-                >
+                  }}>
                   {t(label)}
                 </BkRadioButton>
               ))}
@@ -509,8 +492,7 @@
                 maxValue={internetMaxBandwidthOutConfig.value.max}
                 customContent={internetMaxBandwidthOutConfig.value.content}
                 showInput
-                labelClick
-              >
+                labelClick>
                 {{
                   end: () => <div class='slider-unit-suffix'>Mbps</div>,
                 }}
@@ -554,8 +536,7 @@
               rows={3}
               maxlength={255}
               resize={false}
-              placeholder='请输入申请单备注'
-            ></Input>
+              placeholder='请输入申请单备注'></Input>
           ),
         },
       ],
@@ -590,8 +571,7 @@
                               label={t(label)}
                               required={required}
                               property={property}
-                              description={description}
-                            >
+                              description={description}>
                               {content()}
                             </FormItem>
                           );
@@ -610,8 +590,7 @@
                           label={item.label}
                           required={item.required}
                           property={item.property}
-                          description={item.description}
-                        >
+                          description={item.description}>
                           {item.content()}
                         </FormItem>
                       );
