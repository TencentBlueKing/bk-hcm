/*
 * TencentBlueKing is pleased to support the open source community by making
 * 蓝鲸智云 - 混合云管理平台 (BlueKing - Hybrid Cloud Management System) available.
 * Copyright (C) 2022 THL A29 Limited,
 * a Tencent company. All rights reserved.
 * Licensed under the MIT License (the "License");
 * you may not use this file except in compliance with the License.
 * You may obtain a copy of the License at http://opensource.org/licenses/MIT
 * Unless required by applicable law or agreed to in writing,
 * software distributed under the License is distributed on
 * an "AS IS" BASIS, WITHOUT WARRANTIES OR CONDITIONS OF ANY KIND,
 * either express or implied. See the License for the
 * specific language governing permissions and limitations under the License.
 *
 * We undertake not to change the open source license (MIT license) applicable
 *
 * to the current version of the project delivered to anyone in the future.
 */

package tcloud

import (
	"context"
	"net/http"

	"hcm/pkg/adaptor/types"
	"hcm/pkg/criteria/errf"
	"hcm/pkg/rest"
)

// SubnetClient is hc service tencent cloud subnet api client.
type SubnetClient struct {
	client rest.ClientInterface
}

// NewSubnetClient create a new subnet api client.
func NewSubnetClient(client rest.ClientInterface) *SubnetClient {
	return &SubnetClient{
		client: client,
	}
}

// Update subnet.
<<<<<<< HEAD
func (v *SubnetClient) Update(ctx context.Context, h http.Header, id string,
	req *types.TCloudSubnetUpdateOption) error {
=======
func (v *SubnetClient) Update(ctx context.Context, h http.Header, id string, op *types.TCloudSubnetUpdateOption) error {
>>>>>>> 531d1442
	resp := new(rest.BaseResp)

	err := v.client.Patch().
		WithContext(ctx).
<<<<<<< HEAD
		Body(req).
=======
		Body(op).
>>>>>>> 531d1442
		SubResourcef("/subnets/%s", id).
		WithHeaders(h).
		Do().
		Into(resp)
	if err != nil {
		return err
	}

	if resp.Code != errf.OK {
		return errf.New(resp.Code, resp.Message)
	}

	return nil
}

// Delete subnet.
func (v *SubnetClient) Delete(ctx context.Context, h http.Header, id string) error {
	resp := new(rest.BaseResp)

	err := v.client.Delete().
		WithContext(ctx).
		Body(nil).
		SubResourcef("/subnets/%s", id).
		WithHeaders(h).
		Do().
		Into(resp)
	if err != nil {
		return err
	}

	if resp.Code != errf.OK {
		return errf.New(resp.Code, resp.Message)
	}

	return nil
}<|MERGE_RESOLUTION|>--- conflicted
+++ resolved
@@ -41,21 +41,12 @@
 }
 
 // Update subnet.
-<<<<<<< HEAD
-func (v *SubnetClient) Update(ctx context.Context, h http.Header, id string,
-	req *types.TCloudSubnetUpdateOption) error {
-=======
 func (v *SubnetClient) Update(ctx context.Context, h http.Header, id string, op *types.TCloudSubnetUpdateOption) error {
->>>>>>> 531d1442
 	resp := new(rest.BaseResp)
 
 	err := v.client.Patch().
 		WithContext(ctx).
-<<<<<<< HEAD
-		Body(req).
-=======
 		Body(op).
->>>>>>> 531d1442
 		SubResourcef("/subnets/%s", id).
 		WithHeaders(h).
 		Do().
