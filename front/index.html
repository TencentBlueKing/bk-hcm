<!DOCTYPE html>
<html lang="en">

<head>
  <meta charset="UTF-8" />
  <meta http-equiv="X-UA-Compatible" content="IE=edge" />
  <meta name="viewport" content="width=device-width, initial-scale=1.0" />
  <title>海垒 | 腾讯蓝鲸智云</title>
  <link rel="shortcut icon" href="<%= BK_STATIC_URL %>favicon.ico" type="image/x-icon" />
</head>

<body>
<<<<<<< HEAD
    <div id="app"></div>
    <script>
        window.PROJECT_CONFIG = (function () {
            const BK_HCM_AJAX_URL_PREFIX = '<%= BK_HCM_AJAX_URL_PREFIX %>'
            const BK_LOGIN_URL = '<%= BK_LOGIN_URL %>'
            const BK_COMPONENT_API_URL = '<%= BK_COMPONENT_API_URL %>'
            const BK_ITSM_URL = '<%= BK_ITSM_URL %>'
            const VERSION = '<%= VERSION %>'
            const BK_HCM_DOMAIN = '<%= BK_HCM_DOMAIN %>'
            const BK_HCM_LANGUAGE_URL_PREFIX = '<%= BK_HCM_LANGUAGE_URL_PREFIX %>'
            const BK_CMDB_CREATE_BIZ_DOCS_URL = '<%= BK_CMDB_CREATE_BIZ_DOCS_URL %>'
            const BK_CMDB_CREATE_BIZ_URL = '<%= BK_CMDB_CREATE_BIZ_URL %>'
            const ENABLE_CLOUD_SELECTION = '<%= ENABLE_CLOUD_SELECTION %>'
            const ENABLE_ACCOUNT_BILL = '<%= ENABLE_ACCOUNT_BILL %>'
            const ENABLE_NOTICE = '<%= ENABLE_NOTICE %>'
            const USER_MANAGE_URL = '<%= USER_MANAGE_URL %>'

            return {
                BK_HCM_AJAX_URL_PREFIX,
                BK_LOGIN_URL,
                BK_COMPONENT_API_URL,
                BK_ITSM_URL,
                VERSION,
                BK_HCM_DOMAIN,
                BK_HCM_LANGUAGE_URL_PREFIX,
                BK_CMDB_CREATE_BIZ_DOCS_URL,
                BK_CMDB_CREATE_BIZ_URL,
                ENABLE_CLOUD_SELECTION,
                ENABLE_ACCOUNT_BILL,
                ENABLE_NOTICE,
                USER_MANAGE_URL
            };
        })();
    </script>
=======
  <div id="app"></div>
  <script>
    window.PROJECT_CONFIG = (function () {
      const BK_HCM_AJAX_URL_PREFIX = '<%= BK_HCM_AJAX_URL_PREFIX %>';
      const BK_LOGIN_URL = '<%= BK_LOGIN_URL %>';
      const BK_COMPONENT_API_URL = '<%= BK_COMPONENT_API_URL %>';
      const BK_ITSM_URL = '<%= BK_ITSM_URL %>';
      const VERSION = '<%= VERSION %>';
      const BK_DOMAIN = '<%= BK_DOMAIN %>';
      const BK_HCM_LANGUAGE_URL_PREFIX = '<%= BK_HCM_LANGUAGE_URL_PREFIX %>';
      const BK_CMDB_CREATE_BIZ_DOCS_URL = '<%= BK_CMDB_CREATE_BIZ_DOCS_URL %>';
      const BK_CMDB_CREATE_BIZ_URL = '<%= BK_CMDB_CREATE_BIZ_URL %>';
      const ENABLE_CLOUD_SELECTION = '<%= ENABLE_CLOUD_SELECTION %>';
      const ENABLE_ACCOUNT_BILL = '<%= ENABLE_ACCOUNT_BILL %>';
      const ENABLE_NOTICE = '<%= ENABLE_NOTICE %>';

      return {
        BK_HCM_AJAX_URL_PREFIX,
        BK_LOGIN_URL,
        BK_COMPONENT_API_URL,
        BK_ITSM_URL,
        VERSION,
        BK_DOMAIN,
        BK_HCM_LANGUAGE_URL_PREFIX,
        BK_CMDB_CREATE_BIZ_DOCS_URL,
        BK_CMDB_CREATE_BIZ_URL,
        ENABLE_CLOUD_SELECTION,
        ENABLE_ACCOUNT_BILL,
        ENABLE_NOTICE,
      };
    })();
  </script>
>>>>>>> 7281e5cb
</body>

</html><|MERGE_RESOLUTION|>--- conflicted
+++ resolved
@@ -1,84 +1,47 @@
 <!DOCTYPE html>
 <html lang="en">
+  <head>
+    <meta charset="UTF-8" />
+    <meta http-equiv="X-UA-Compatible" content="IE=edge" />
+    <meta name="viewport" content="width=device-width, initial-scale=1.0" />
+    <title>海垒 | 腾讯蓝鲸智云</title>
+    <link rel="shortcut icon" href="<%= BK_STATIC_URL %>favicon.ico" type="image/x-icon" />
+  </head>
 
-<head>
-  <meta charset="UTF-8" />
-  <meta http-equiv="X-UA-Compatible" content="IE=edge" />
-  <meta name="viewport" content="width=device-width, initial-scale=1.0" />
-  <title>海垒 | 腾讯蓝鲸智云</title>
-  <link rel="shortcut icon" href="<%= BK_STATIC_URL %>favicon.ico" type="image/x-icon" />
-</head>
-
-<body>
-<<<<<<< HEAD
+  <body>
     <div id="app"></div>
     <script>
-        window.PROJECT_CONFIG = (function () {
-            const BK_HCM_AJAX_URL_PREFIX = '<%= BK_HCM_AJAX_URL_PREFIX %>'
-            const BK_LOGIN_URL = '<%= BK_LOGIN_URL %>'
-            const BK_COMPONENT_API_URL = '<%= BK_COMPONENT_API_URL %>'
-            const BK_ITSM_URL = '<%= BK_ITSM_URL %>'
-            const VERSION = '<%= VERSION %>'
-            const BK_HCM_DOMAIN = '<%= BK_HCM_DOMAIN %>'
-            const BK_HCM_LANGUAGE_URL_PREFIX = '<%= BK_HCM_LANGUAGE_URL_PREFIX %>'
-            const BK_CMDB_CREATE_BIZ_DOCS_URL = '<%= BK_CMDB_CREATE_BIZ_DOCS_URL %>'
-            const BK_CMDB_CREATE_BIZ_URL = '<%= BK_CMDB_CREATE_BIZ_URL %>'
-            const ENABLE_CLOUD_SELECTION = '<%= ENABLE_CLOUD_SELECTION %>'
-            const ENABLE_ACCOUNT_BILL = '<%= ENABLE_ACCOUNT_BILL %>'
-            const ENABLE_NOTICE = '<%= ENABLE_NOTICE %>'
-            const USER_MANAGE_URL = '<%= USER_MANAGE_URL %>'
+      window.PROJECT_CONFIG = (function () {
+        const BK_HCM_AJAX_URL_PREFIX = '<%= BK_HCM_AJAX_URL_PREFIX %>';
+        const BK_LOGIN_URL = '<%= BK_LOGIN_URL %>';
+        const BK_COMPONENT_API_URL = '<%= BK_COMPONENT_API_URL %>';
+        const BK_ITSM_URL = '<%= BK_ITSM_URL %>';
+        const VERSION = '<%= VERSION %>';
+        const BK_DOMAIN = '<%= BK_DOMAIN %>';
+        const BK_HCM_LANGUAGE_URL_PREFIX = '<%= BK_HCM_LANGUAGE_URL_PREFIX %>';
+        const BK_CMDB_CREATE_BIZ_DOCS_URL = '<%= BK_CMDB_CREATE_BIZ_DOCS_URL %>';
+        const BK_CMDB_CREATE_BIZ_URL = '<%= BK_CMDB_CREATE_BIZ_URL %>';
+        const ENABLE_CLOUD_SELECTION = '<%= ENABLE_CLOUD_SELECTION %>';
+        const ENABLE_ACCOUNT_BILL = '<%= ENABLE_ACCOUNT_BILL %>';
+        const ENABLE_NOTICE = '<%= ENABLE_NOTICE %>';
+        const USER_MANAGE_URL = '<%= USER_MANAGE_URL %>';
 
-            return {
-                BK_HCM_AJAX_URL_PREFIX,
-                BK_LOGIN_URL,
-                BK_COMPONENT_API_URL,
-                BK_ITSM_URL,
-                VERSION,
-                BK_HCM_DOMAIN,
-                BK_HCM_LANGUAGE_URL_PREFIX,
-                BK_CMDB_CREATE_BIZ_DOCS_URL,
-                BK_CMDB_CREATE_BIZ_URL,
-                ENABLE_CLOUD_SELECTION,
-                ENABLE_ACCOUNT_BILL,
-                ENABLE_NOTICE,
-                USER_MANAGE_URL
-            };
-        })();
+        return {
+          BK_HCM_AJAX_URL_PREFIX,
+          BK_LOGIN_URL,
+          BK_COMPONENT_API_URL,
+          BK_ITSM_URL,
+          VERSION,
+          BK_DOMAIN,
+          BK_HCM_LANGUAGE_URL_PREFIX,
+          BK_CMDB_CREATE_BIZ_DOCS_URL,
+          BK_CMDB_CREATE_BIZ_URL,
+          ENABLE_CLOUD_SELECTION,
+          ENABLE_ACCOUNT_BILL,
+          ENABLE_NOTICE,
+          USER_MANAGE_URL,
+        };
+      })();
     </script>
-=======
-  <div id="app"></div>
-  <script>
-    window.PROJECT_CONFIG = (function () {
-      const BK_HCM_AJAX_URL_PREFIX = '<%= BK_HCM_AJAX_URL_PREFIX %>';
-      const BK_LOGIN_URL = '<%= BK_LOGIN_URL %>';
-      const BK_COMPONENT_API_URL = '<%= BK_COMPONENT_API_URL %>';
-      const BK_ITSM_URL = '<%= BK_ITSM_URL %>';
-      const VERSION = '<%= VERSION %>';
-      const BK_DOMAIN = '<%= BK_DOMAIN %>';
-      const BK_HCM_LANGUAGE_URL_PREFIX = '<%= BK_HCM_LANGUAGE_URL_PREFIX %>';
-      const BK_CMDB_CREATE_BIZ_DOCS_URL = '<%= BK_CMDB_CREATE_BIZ_DOCS_URL %>';
-      const BK_CMDB_CREATE_BIZ_URL = '<%= BK_CMDB_CREATE_BIZ_URL %>';
-      const ENABLE_CLOUD_SELECTION = '<%= ENABLE_CLOUD_SELECTION %>';
-      const ENABLE_ACCOUNT_BILL = '<%= ENABLE_ACCOUNT_BILL %>';
-      const ENABLE_NOTICE = '<%= ENABLE_NOTICE %>';
-
-      return {
-        BK_HCM_AJAX_URL_PREFIX,
-        BK_LOGIN_URL,
-        BK_COMPONENT_API_URL,
-        BK_ITSM_URL,
-        VERSION,
-        BK_DOMAIN,
-        BK_HCM_LANGUAGE_URL_PREFIX,
-        BK_CMDB_CREATE_BIZ_DOCS_URL,
-        BK_CMDB_CREATE_BIZ_URL,
-        ENABLE_CLOUD_SELECTION,
-        ENABLE_ACCOUNT_BILL,
-        ENABLE_NOTICE,
-      };
-    })();
-  </script>
->>>>>>> 7281e5cb
-</body>
-
+  </body>
 </html>