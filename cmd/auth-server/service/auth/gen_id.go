/*
 * TencentBlueKing is pleased to support the open source community by making
 * 蓝鲸智云 - 混合云管理平台 (BlueKing - Hybrid Cloud Management System) available.
 * Copyright (C) 2022 THL A29 Limited,
 * a Tencent company. All rights reserved.
 * Licensed under the MIT License (the "License");
 * you may not use this file except in compliance with the License.
 * You may obtain a copy of the License at http://opensource.org/licenses/MIT
 * Unless required by applicable law or agreed to in writing,
 * software distributed under the License is distributed on
 * an "AS IS" BASIS, WITHOUT WARRANTIES OR CONDITIONS OF ANY KIND,
 * either express or implied. See the License for the
 * specific language governing permissions and limitations under the License.
 *
 * We undertake not to change the open source license (MIT license) applicable
 *
 * to the current version of the project delivered to anyone in the future.
 */

package auth

import (
	"strconv"

	"hcm/pkg/criteria/errf"
	"hcm/pkg/iam/client"
	"hcm/pkg/iam/meta"
	"hcm/pkg/iam/sys"
)

// genSkipResource generate iam resource for resource, using skip action.
func genSkipResource(_ *meta.ResourceAttribute) (client.ActionID, []client.Resource, error) {
	return sys.Skip, make([]client.Resource, 0), nil
}

// genAccountResource generate account related iam resource.
func genAccountResource(a *meta.ResourceAttribute) (client.ActionID, []client.Resource, error) {
	res := client.Resource{
		System: sys.SystemIDHCM,
		Type:   sys.Account,
	}

	// compatible for authorize any
	if len(a.ResourceID) > 0 {
		res.ID = a.ResourceID
	}

	switch a.Basic.Action {
	case meta.Find:
		// find account is related to hcm account resource
		return sys.AccountFind, []client.Resource{res}, nil
	case meta.KeyAccess:
		// access account secret keys is related to hcm account resource
		return sys.AccountKeyAccess, []client.Resource{res}, nil
	case meta.Import:
		return sys.AccountImport, make([]client.Resource, 0), nil
	case meta.Update:
		// update account is related to hcm account resource
		return sys.AccountEdit, []client.Resource{res}, nil
	case meta.UpdateRRT:
		// update account RecycleReserveTime is related to hcm account resource
		return sys.RecycleBinConfig, []client.Resource{res}, nil
	case meta.Delete:
		// update account RecycleReserveTime is related to hcm account resource
		return sys.AccountDelete, []client.Resource{res}, nil
	default:
		return "", nil, errf.Newf(errf.InvalidParameter, "unsupported hcm action: %s", a.Basic.Action)
	}
}

// genIaaSResourceResource generate iaas resource related iam resource.
func genIaaSResourceResource(a *meta.ResourceAttribute) (client.ActionID, []client.Resource, error) {
	if a.Basic.Action != meta.Assign && a.BizID > 0 {
		return genBizIaaSResResource(a)
	}

	res := client.Resource{
		System: sys.SystemIDHCM,
		Type:   sys.Account,
	}

	// compatible for authorize any
	if len(a.ResourceID) > 0 {
		res.ID = a.ResourceID
	}

	switch a.Basic.Action {
	case meta.Find, meta.Assign:
		// find & assign action use generic cloud resource auth.
		return genCloudResResource(a)
	case meta.Create, meta.Apply:
		// create resource is related to hcm account resource
		return sys.IaaSResCreate, []client.Resource{res}, nil
	case meta.Update:
		// update resource is related to hcm account resource
		return sys.IaaSResOperate, []client.Resource{res}, nil
	case meta.Delete, meta.Recycle:
		// delete resource is related to hcm account resource
		return sys.IaaSResDelete, []client.Resource{res}, nil
	case meta.Destroy, meta.Recover:
		return sys.RecycleBinOperate, []client.Resource{res}, nil
	default:
		return "", nil, errf.Newf(errf.InvalidParameter, "unsupported hcm action: %s", a.Basic.Action)
	}
}

// genBizIaaSResResource generate biz iaas resource related iam resource.
func genBizIaaSResResource(a *meta.ResourceAttribute) (client.ActionID, []client.Resource, error) {
	res := client.Resource{
		System: sys.SystemIDCMDB,
		Type:   sys.Biz,
	}

	// compatible for authorize any
	if a.BizID > 0 {
		res.ID = strconv.FormatInt(a.BizID, 10)
	}

	switch a.Basic.Action {
	case meta.Find:
		return sys.BizAccess, []client.Resource{res}, nil
	case meta.Create, meta.Apply:
		return sys.BizIaaSResCreate, []client.Resource{res}, nil
	case meta.Update:
		return sys.BizIaaSResOperate, []client.Resource{res}, nil
	case meta.Delete, meta.Recycle:
		return sys.BizIaaSResDelete, []client.Resource{res}, nil
	case meta.Destroy, meta.Recover:
		return sys.BizRecycleBinOperate, []client.Resource{res}, nil
	default:
		return "", nil, errf.Newf(errf.InvalidParameter, "unsupported hcm action: %s", a.Basic.Action)
	}
}

func genIaaSResourceSecurityGroupRule(a *meta.ResourceAttribute) (client.ActionID, []client.Resource, error) {
	if a.Basic.Action != meta.Assign && a.BizID > 0 {
		return genBizIaaSResSecurityGroupRule(a)
	}

	res := client.Resource{
		System: sys.SystemIDHCM,
		Type:   sys.Account,
	}

	// compatible for authorize any
	if len(a.ResourceID) > 0 {
		res.ID = a.ResourceID
	}

	switch a.Basic.Action {
	case meta.Find, meta.Assign:
		// find & assign action use generic cloud resource auth.
		return genCloudResResource(a)
	case meta.Create, meta.Update, meta.Delete:
		// create update delete resource is related to hcm operate
		return sys.IaaSResOperate, []client.Resource{res}, nil
	default:
		return "", nil, errf.Newf(errf.InvalidParameter, "unsupported hcm action: %s", a.Basic.Action)
	}
}

func genBizIaaSResSecurityGroupRule(a *meta.ResourceAttribute) (client.ActionID, []client.Resource, error) {
	res := client.Resource{
		System: sys.SystemIDCMDB,
		Type:   sys.Biz,
	}

	// compatible for authorize any
	if a.BizID > 0 {
		res.ID = strconv.FormatInt(a.BizID, 10)
	}

	switch a.Basic.Action {
	case meta.Find:
		return sys.BizAccess, []client.Resource{res}, nil
	case meta.Create, meta.Update, meta.Delete:
		return sys.BizIaaSResOperate, []client.Resource{res}, nil
	default:
		return "", nil, errf.Newf(errf.InvalidParameter, "unsupported hcm action: %s", a.Basic.Action)
	}
}

// genVpcResource generate vpc related iam resource.
func genVpcResource(a *meta.ResourceAttribute) (client.ActionID, []client.Resource, error) {
	return genIaaSResourceResource(a)
}

// genSubnetResource generate subnet related iam resource.
func genSubnetResource(a *meta.ResourceAttribute) (client.ActionID, []client.Resource, error) {
	return genIaaSResourceResource(a)
}

// genDiskResource generate disk related iam resource.
func genDiskResource(a *meta.ResourceAttribute) (client.ActionID, []client.Resource, error) {
	res := client.Resource{
		System: sys.SystemIDHCM,
		Type:   sys.Account,
	}

	// compatible for authorize any
	if len(a.ResourceID) > 0 {
		res.ID = a.ResourceID
	}

	bizRes := client.Resource{
		System: sys.SystemIDCMDB,
		Type:   sys.Biz,
		ID:     strconv.FormatInt(a.BizID, 10),
	}

	switch a.Basic.Action {
	case meta.Associate, meta.Disassociate:
		if a.BizID > 0 {
			return sys.BizIaaSResOperate, []client.Resource{bizRes}, nil
		}
		return sys.IaaSResOperate, []client.Resource{res}, nil
	default:
		return genIaaSResourceResource(a)
	}
}

// genSecurityGroupResource generate security group related iam resource.
func genSecurityGroupResource(a *meta.ResourceAttribute) (client.ActionID, []client.Resource, error) {
	res := client.Resource{
		System: sys.SystemIDHCM,
		Type:   sys.Account,
	}

	// compatible for authorize any
	if len(a.ResourceID) > 0 {
		res.ID = a.ResourceID
	}

	bizRes := client.Resource{
		System: sys.SystemIDCMDB,
		Type:   sys.Biz,
		ID:     strconv.FormatInt(a.BizID, 10),
	}

	switch a.Basic.Action {
	case meta.Associate, meta.Disassociate:
		if a.BizID > 0 {
			return sys.BizIaaSResOperate, []client.Resource{bizRes}, nil
		}
		return sys.IaaSResOperate, []client.Resource{res}, nil
	default:
		return genIaaSResourceResource(a)
	}
}

// genSecurityGroupRuleResource generate security group rule related iam resource.
func genSecurityGroupRuleResource(a *meta.ResourceAttribute) (client.ActionID, []client.Resource, error) {
	return genIaaSResourceSecurityGroupRule(a)
}

// genGcpFirewallRuleResource generate gcp firewall rule related iam resource.
func genGcpFirewallRuleResource(a *meta.ResourceAttribute) (client.ActionID, []client.Resource, error) {
	return genIaaSResourceResource(a)
}

// genRecycleBinResource generate recycle bin related iam resource.
func genRecycleBinResource(a *meta.ResourceAttribute) (client.ActionID, []client.Resource, error) {
	res := client.Resource{
		System: sys.SystemIDHCM,
		Type:   sys.Account,
		ID:     a.ResourceID,
	}

	bizRes := client.Resource{
		System: sys.SystemIDCMDB,
		Type:   sys.Biz,
		ID:     strconv.FormatInt(a.BizID, 10),
	}

	switch a.Basic.Action {
	case meta.Find:
		if a.BizID > 0 {
			return sys.BizAccess, []client.Resource{bizRes}, nil
		}
		return sys.RecycleBinAccess, []client.Resource{res}, nil
	case meta.Recycle, meta.Recover:
		if a.BizID > 0 {
			return sys.BizRecycleBinOperate, []client.Resource{bizRes}, nil
		}
		return sys.RecycleBinOperate, []client.Resource{res}, nil
	default:
		return "", nil, errf.Newf(errf.InvalidParameter, "unsupported hcm action: %s", a.Basic.Action)
	}
}

// genAuditResource generate audit log related iam resource.
func genAuditResource(a *meta.ResourceAttribute) (client.ActionID, []client.Resource, error) {
	if a.BizID > 0 {
		return genBizAuditResource(a)
	}
	return genResourceAuditResource(a)
}

// genBizAuditResource generate biz audit log related iam resource.
func genBizAuditResource(a *meta.ResourceAttribute) (client.ActionID, []client.Resource, error) {
	res := client.Resource{
		System: sys.SystemIDCMDB,
		Type:   sys.Biz,
		ID:     strconv.FormatInt(a.BizID, 10),
	}

	switch a.Basic.Action {
	case meta.Find:
		return sys.BizOperationRecordFind, []client.Resource{res}, nil
	default:
		return "", nil, errf.Newf(errf.InvalidParameter, "unsupported hcm action: %s", a.Basic.Action)
	}
}

// genResourceAuditResource generate resource audit log related iam resource.
func genResourceAuditResource(a *meta.ResourceAttribute) (client.ActionID, []client.Resource, error) {
	res := client.Resource{
		System: sys.SystemIDHCM,
		Type:   sys.Account,
		ID:     a.ResourceID,
	}

	switch a.Basic.Action {
	case meta.Find:
		return sys.OperationRecordFind, []client.Resource{res}, nil
	default:
		return "", nil, errf.Newf(errf.InvalidParameter, "unsupported hcm action: %s", a.Basic.Action)
	}
}

func genCvmResource(a *meta.ResourceAttribute) (client.ActionID, []client.Resource, error) {
	res := client.Resource{
		System: sys.SystemIDHCM,
		Type:   sys.Account,
	}

	// compatible for authorize any
	if len(a.ResourceID) > 0 {
		res.ID = a.ResourceID
	}

	bizRes := client.Resource{
		System: sys.SystemIDCMDB,
		Type:   sys.Biz,
		ID:     strconv.FormatInt(a.BizID, 10),
	}

	switch a.Basic.Action {
	case meta.Stop, meta.Reboot, meta.Start, meta.ResetPwd:
		if a.BizID > 0 {
			return sys.BizIaaSResOperate, []client.Resource{bizRes}, nil
		}
		return sys.IaaSResOperate, []client.Resource{res}, nil
	default:
		return genIaaSResourceResource(a)
	}
}

func genSubAccountResource(a *meta.ResourceAttribute) (client.ActionID, []client.Resource, error) {
	res := client.Resource{
		System: sys.SystemIDHCM,
		Type:   sys.Account,
		ID:     a.ResourceID,
	}

	switch a.Basic.Action {
	case meta.Find:
		return sys.AccountFind, []client.Resource{res}, nil
	case meta.Update:
		return sys.SubAccountEdit, []client.Resource{res}, nil
	default:
		return "", nil, errf.Newf(errf.InvalidParameter, "unsupported hcm action: %s", a.Basic.Action)
	}
}

// genRouteTableResource generate route table's related iam resource.
func genRouteTableResource(a *meta.ResourceAttribute) (client.ActionID, []client.Resource, error) {
	return genIaaSResourceResource(a)
}

// genRouteResource generate route's related iam resource.
func genRouteResource(a *meta.ResourceAttribute) (client.ActionID, []client.Resource, error) {
	return genIaaSResourceResource(a)
}

// genBizResource generate biz's related iam resource.
func genBizResource(a *meta.ResourceAttribute) (client.ActionID, []client.Resource, error) {
	res := client.Resource{
		System: sys.SystemIDCMDB,
		Type:   sys.Biz,
	}

	// compatible for authorize any
	if a.BizID > 0 {
		res.ID = strconv.FormatInt(a.BizID, 10)
	}

	switch a.Basic.Action {
	case meta.Access:
		return sys.BizAccess, []client.Resource{res}, nil
	default:
		return genIaaSResourceResource(a)
	}
}

// genNetworkInterfaceResource generate network interface related iam resource.
func genNetworkInterfaceResource(a *meta.ResourceAttribute) (client.ActionID, []client.Resource, error) {
	return genIaaSResourceResource(a)
}

// genEipResource ...
func genEipResource(a *meta.ResourceAttribute) (client.ActionID, []client.Resource, error) {
	res := client.Resource{
		System: sys.SystemIDHCM,
		Type:   sys.Account,
	}

	// compatible for authorize any
	if len(a.ResourceID) > 0 {
		res.ID = a.ResourceID
	}

	bizRes := client.Resource{
		System: sys.SystemIDCMDB,
		Type:   sys.Biz,
		ID:     strconv.FormatInt(a.BizID, 10),
	}

	switch a.Basic.Action {
	case meta.Associate, meta.Disassociate:
		if a.BizID > 0 {
			return sys.BizIaaSResOperate, []client.Resource{bizRes}, nil
		}
		return sys.IaaSResOperate, []client.Resource{res}, nil
	default:
		return genIaaSResourceResource(a)
	}
}

// genCloudResResource generate all cloud resource related iam resource.
func genCloudResResource(a *meta.ResourceAttribute) (client.ActionID, []client.Resource, error) {
	res := client.Resource{
		System: sys.SystemIDHCM,
		Type:   sys.Account,
		ID:     a.ResourceID,
	}

	switch a.Basic.Action {
	case meta.Find:
		// find resource is related to hcm account resource
		return sys.ResourceFind, []client.Resource{res}, nil
	case meta.Assign:
		// assign resource to biz is related to hcm account & cmdb biz resource
		bizRes := client.Resource{
			System: sys.SystemIDCMDB,
			Type:   sys.Biz,
			ID:     strconv.FormatInt(a.BizID, 10),
		}
		return sys.ResourceAssign, []client.Resource{res, bizRes}, nil
	default:
		return "", nil, errf.Newf(errf.InvalidParameter, "unsupported hcm action: %s", a.Basic.Action)
	}
}

func genCloudSelectionSchemeResource(a *meta.ResourceAttribute) (client.ActionID, []client.Resource, error) {
	res := client.Resource{
		System: sys.SystemIDHCM,
		Type:   sys.CloudSelectionScheme,
		ID:     a.ResourceID,
	}

	switch a.Basic.Action {
	case meta.Find:
		return sys.CloudSelectionSchemeFind, []client.Resource{res}, nil
	case meta.Update:
		return sys.CloudSelectionSchemeEdit, []client.Resource{res}, nil
	case meta.Delete:
		return sys.CloudSelectionSchemeDelete, []client.Resource{res}, nil
	case meta.Create:
		return sys.CloudSelectionRecommend, make([]client.Resource, 0), nil

	default:
		return "", nil, errf.Newf(errf.InvalidParameter, "unsupported hcm action: %s", a.Basic.Action)
	}
}

// genBizCollectionResource 业务收藏
func genBizCollectionResource(a *meta.ResourceAttribute) (client.ActionID, []client.Resource, error) {
	bizRes := client.Resource{
		System: sys.SystemIDCMDB,
		Type:   sys.Biz,
		ID:     strconv.FormatInt(a.BizID, 10),
	}

	return sys.BizAccess, []client.Resource{bizRes}, nil
}

// genProxyResourceFind 代理资源访问权限.
func genProxyResourceFind(a *meta.ResourceAttribute) (client.ActionID, []client.Resource, error) {
	if a.BizID != 0 {
		bizRes := client.Resource{
			System: sys.SystemIDCMDB,
			Type:   sys.Biz,
			ID:     strconv.FormatInt(a.BizID, 10),
		}

		return sys.BizAccess, []client.Resource{bizRes}, nil
	}

	res := client.Resource{
		System: sys.SystemIDHCM,
		Type:   sys.Account,
		ID:     a.ResourceID,
	}
	return sys.ResourceFind, []client.Resource{res}, nil
}

// genCostManageResource generate cost manage related iam resource.
func genCostManageResource(a *meta.ResourceAttribute) (client.ActionID, []client.Resource, error) {
	switch a.Basic.Action {
	case meta.Find:
		return sys.CostManage, make([]client.Resource, 0), nil
	default:
		return "", nil, errf.Newf(errf.InvalidParameter, "unsupported hcm action: %s", a.Basic.Action)
	}
}

// genArgumentTemplateResource generate argument template related iam resource.
func genArgumentTemplateResource(a *meta.ResourceAttribute) (client.ActionID, []client.Resource, error) {
	return genIaaSResourceResource(a)
}

// genCertResource generate cert related iam resource.
func genCertResource(a *meta.ResourceAttribute) (client.ActionID, []client.Resource, error) {
	res := client.Resource{
		System: sys.SystemIDHCM,
		Type:   sys.Account,
	}

	// compatible for authorize any
	if len(a.ResourceID) > 0 {
		res.ID = a.ResourceID
	}

	bizRes := client.Resource{
		System: sys.SystemIDCMDB,
		Type:   sys.Biz,
		ID:     strconv.FormatInt(a.BizID, 10),
	}

	switch a.Basic.Action {
	case meta.Find, meta.Assign:
		return genIaaSResourceResource(a)
	case meta.Create:
		if a.BizID > 0 {
			return sys.BizCertResCreate, []client.Resource{bizRes}, nil
		}
		return sys.CertResCreate, []client.Resource{res}, nil
	case meta.Update:
		// update resource is related to hcm account resource
		if a.BizID > 0 {
			return sys.BizIaaSResOperate, []client.Resource{bizRes}, nil
		}
		return sys.IaaSResOperate, []client.Resource{res}, nil
	case meta.Delete:
		if a.BizID > 0 {
			return sys.BizCertResDelete, []client.Resource{bizRes}, nil
		}
		return sys.CertResDelete, []client.Resource{res}, nil
	default:
		return "", nil, errf.Newf(errf.InvalidParameter, "unsupported hcm action: %s", a.Basic.Action)
	}
}

// genLoadBalancerResource generate load balancer related iam resource.
func genLoadBalancerResource(a *meta.ResourceAttribute) (client.ActionID, []client.Resource, error) {
	res := client.Resource{
		System: sys.SystemIDHCM,
		Type:   sys.Account,
	}

	// compatible for authorize any
	if len(a.ResourceID) > 0 {
		res.ID = a.ResourceID
	}

	if a.Basic.Action != meta.Assign && a.BizID > 0 {
		return genBizLoadBalancerResource(a)
	}
	switch a.Basic.Action {
	case meta.Associate, meta.Disassociate:
		if a.BizID > 0 {
			bizRes := client.Resource{
				System: sys.SystemIDCMDB,
				Type:   sys.Biz,
				ID:     strconv.FormatInt(a.BizID, 10),
			}
			return sys.BizCLBResOperate, []client.Resource{bizRes}, nil
		}
		return sys.IaaSResOperate, []client.Resource{res}, nil
	case meta.Create, meta.Apply:
		return sys.CLBResCreate, []client.Resource{res}, nil
	case meta.Find, meta.Assign:
		// find & assign action use generic cloud resource auth.
		return genCloudResResource(a)
	case meta.Update:
		// update resource is related to hcm account resource
		return sys.CLBResOperate, []client.Resource{res}, nil
	case meta.Delete:
		// delete resource is related to hcm account resource
		return sys.CLBResDelete, []client.Resource{res}, nil
	default:
		return "", nil, errf.Newf(errf.InvalidParameter, "unsupported hcm action: %s", a.Basic.Action)
	}
}

func genBizLoadBalancerResource(a *meta.ResourceAttribute) (client.ActionID, []client.Resource, error) {
	res := client.Resource{
		System: sys.SystemIDCMDB,
		Type:   sys.Biz,
	}

	// compatible for authorize any
	if a.BizID > 0 {
		res.ID = strconv.FormatInt(a.BizID, 10)
	}

	switch a.Basic.Action {
	case meta.Find:
		return sys.BizAccess, []client.Resource{res}, nil
	case meta.Create, meta.Apply:
		return sys.BizCLBResCreate, []client.Resource{res}, nil
	case meta.Update:
		return sys.BizCLBResOperate, []client.Resource{res}, nil
	case meta.Delete:
		return sys.BizCLBResDelete, []client.Resource{res}, nil
	default:
		return "", nil, errf.Newf(errf.InvalidParameter, "unsupported hcm action: %s", a.Basic.Action)
	}
}

// genListenerResource generate clb listener related iam resource.
func genListenerResource(a *meta.ResourceAttribute) (client.ActionID, []client.Resource, error) {
	return genIaaSResourceResource(a)
}

// genTargetGroupResource generate target group related iam resource.
func genTargetGroupResource(a *meta.ResourceAttribute) (client.ActionID, []client.Resource, error) {
	res := client.Resource{
		System: sys.SystemIDHCM,
		Type:   sys.Account,
	}

	// compatible for authorize any
	if len(a.ResourceID) > 0 {
		res.ID = a.ResourceID
	}

	bizRes := client.Resource{
		System: sys.SystemIDCMDB,
		Type:   sys.Biz,
		ID:     strconv.FormatInt(a.BizID, 10),
	}

	switch a.Basic.Action {
	case meta.Associate, meta.Disassociate:
		if a.BizID > 0 {
			return sys.BizIaaSResOperate, []client.Resource{bizRes}, nil
		}
		return sys.IaaSResOperate, []client.Resource{res}, nil
	default:
		return genIaaSResourceResource(a)
	}
}

// genUrlRuleResource generate clb listener related iam resource.
func genUrlRuleResource(a *meta.ResourceAttribute) (client.ActionID, []client.Resource, error) {
	return genIaaSResourceResource(a)
}

func genMainAccountRuleResource(a *meta.ResourceAttribute) (client.ActionID, []client.Resource, error) {
	res := client.Resource{
		System: sys.SystemIDHCM,
		Type:   sys.MainAccount,
	}
	if len(a.ResourceID) > 0 {
		res.ID = a.ResourceID
	}

	switch a.Basic.Action {
	case meta.Find:
		return sys.MainAccountFind, []client.Resource{res}, nil
	case meta.Update:
		return sys.MainAccountEdit, []client.Resource{res}, nil
	case meta.Create:
		return sys.MainAccountCreate, []client.Resource{res}, nil
	default:
		return "", nil, errf.Newf(errf.InvalidParameter, "unsupported hcm action: %s", a.Basic.Action)
	}

}

func genRootAccountRuleResource(a *meta.ResourceAttribute) (client.ActionID, []client.Resource, error) {
	switch a.Basic.Action {
	case meta.Find, meta.Create, meta.Update:
		return sys.RootAccountManage, make([]client.Resource, 0), nil
	default:
		return "", nil, errf.Newf(errf.InvalidParameter, "unsupported hcm action: %s", a.Basic.Action)
	}
}

// 生成账单账号权限映射
func genAccountBillResource(a *meta.ResourceAttribute) (client.ActionID, []client.Resource, error) {
	switch a.Basic.Action {
	case meta.Find, meta.Delete, meta.Import, meta.Create, meta.Update, meta.Access:
		return sys.AccountBillManage, make([]client.Resource, 0), nil
	default:
		return "", nil, errf.Newf(errf.InvalidParameter, "unsupported hcm action: %s", a.Basic.Action)
	}
}

func genAccountBillThirdPartyResource(a *meta.ResourceAttribute) (client.ActionID, []client.Resource, error) {
	// TODO 改为 属性鉴权
	res := client.Resource{
		System: sys.SystemIDHCM,
		Type:   sys.BillCloudVendor,
	}
	switch a.Basic.Action {
	case meta.Find:
		if a.Type != meta.AccountBillThirdParty {
			return "", nil, errf.Newf(errf.InvalidParameter, "unsupported hcm res type: %s", a.Basic.Type)
		}
		res.ID = a.ResourceID
		return sys.AccountBillPull, []client.Resource{res}, nil
	default:
		return "", nil, errf.Newf(errf.InvalidParameter, "unsupported hcm action: %s", a.Basic.Action)
	}
}

<<<<<<< HEAD
func genTaskManagementResource(a *meta.ResourceAttribute) (client.ActionID, []client.Resource, error) {
	res := client.Resource{
		System: sys.SystemIDHCM,
		Type:   sys.Biz,
		ID:     strconv.FormatInt(a.BizID, 10),
=======
func genImageResource(a *meta.ResourceAttribute) (client.ActionID, []client.Resource, error) {
	res := client.Resource{
		System: sys.SystemIDHCM,
		Type:   sys.Account,
	}

	// compatible for authorize any
	if len(a.ResourceID) > 0 {
		res.ID = a.ResourceID
>>>>>>> d1c69b38
	}

	switch a.Basic.Action {
	case meta.Find:
<<<<<<< HEAD
		return sys.BizAccess, []client.Resource{res}, nil
	case meta.Create, meta.Update, meta.Delete:
		return sys.BizTaskManagementOperate, []client.Resource{res}, nil
	default:
		return "", nil, errf.Newf(errf.InvalidParameter, "unsupported hcm action: %s", a.Basic.Action)
=======
		if a.BizID > 0 {
			return genBizIaaSResResource(a)
		}
		return sys.AccountFind, []client.Resource{res}, nil
	default:
		return "", nil, errf.Newf(errf.InvalidParameter, "unsupported hcm action of image resource: %s", a.Basic.Action)
>>>>>>> d1c69b38
	}
}<|MERGE_RESOLUTION|>--- conflicted
+++ resolved
@@ -737,40 +737,41 @@
 	}
 }
 
-<<<<<<< HEAD
+func genImageResource(a *meta.ResourceAttribute) (client.ActionID, []client.Resource, error) {
+	res := client.Resource{
+		System: sys.SystemIDHCM,
+		Type:   sys.Account,
+	}
+
+	// compatible for authorize any
+	if len(a.ResourceID) > 0 {
+		res.ID = a.ResourceID
+	}
+
+	switch a.Basic.Action {
+	case meta.Find:
+		if a.BizID > 0 {
+			return genBizIaaSResResource(a)
+		}
+		return sys.AccountFind, []client.Resource{res}, nil
+	default:
+		return "", nil, errf.Newf(errf.InvalidParameter, "unsupported hcm action of image resource: %s", a.Basic.Action)
+	}
+}
+
 func genTaskManagementResource(a *meta.ResourceAttribute) (client.ActionID, []client.Resource, error) {
 	res := client.Resource{
 		System: sys.SystemIDHCM,
 		Type:   sys.Biz,
 		ID:     strconv.FormatInt(a.BizID, 10),
-=======
-func genImageResource(a *meta.ResourceAttribute) (client.ActionID, []client.Resource, error) {
-	res := client.Resource{
-		System: sys.SystemIDHCM,
-		Type:   sys.Account,
-	}
-
-	// compatible for authorize any
-	if len(a.ResourceID) > 0 {
-		res.ID = a.ResourceID
->>>>>>> d1c69b38
-	}
-
-	switch a.Basic.Action {
-	case meta.Find:
-<<<<<<< HEAD
+	}
+
+	switch a.Basic.Action {
+	case meta.Find:
 		return sys.BizAccess, []client.Resource{res}, nil
 	case meta.Create, meta.Update, meta.Delete:
 		return sys.BizTaskManagementOperate, []client.Resource{res}, nil
 	default:
 		return "", nil, errf.Newf(errf.InvalidParameter, "unsupported hcm action: %s", a.Basic.Action)
-=======
-		if a.BizID > 0 {
-			return genBizIaaSResResource(a)
-		}
-		return sys.AccountFind, []client.Resource{res}, nil
-	default:
-		return "", nil, errf.Newf(errf.InvalidParameter, "unsupported hcm action of image resource: %s", a.Basic.Action)
->>>>>>> d1c69b38
 	}
 }