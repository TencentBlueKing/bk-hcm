--- conflicted
+++ resolved
@@ -14,14 +14,11 @@
     },
     api: Function as PropType<(...args: any) => Promise<BillsSummarySumResData>>,
     payload: Function as PropType<() => object>,
-<<<<<<< HEAD
     adjustData: Object as PropType<{
       increaseSum: number;
       decreaseSum: number;
     }>,
-=======
     immediate: Boolean,
->>>>>>> 0d54cad6
   },
   setup(props, { expose }) {
     const { t } = useI18n();
