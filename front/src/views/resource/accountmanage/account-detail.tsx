--- conflicted
+++ resolved
@@ -1,10 +1,5 @@
-<<<<<<< HEAD
-import { Form, Dialog, Input, Message, Button, Alert, Select } from 'bkui-vue';
-import { reactive, defineComponent, ref, onMounted, watch } from 'vue';
-=======
 import { Form, Dialog, Input, Message, Button, Alert } from 'bkui-vue';
 import { reactive, defineComponent, ref, onMounted, computed, watch } from 'vue';
->>>>>>> 7281e5cb
 import { ProjectModel, SecretModel, CloudType, SiteType } from '@/typings';
 import { useI18n } from 'vue-i18n';
 import { useAccountStore } from '@/store';
@@ -66,18 +61,8 @@
     });
     const accountForm = ref(null);
 
-<<<<<<< HEAD
-=======
-    const computedManagers = computed(() =>
-      accountFormModel.managers.map((name) => ({
-        username: name,
-        display_name: name,
-      })),
-    );
-
     const isResourceAccount = computed(() => projectModel.type === ACCOUNT_TYPE_ENUM.RESOURCE);
 
->>>>>>> 7281e5cb
     const resourceAccountStore = useResourceAccountStore();
 
     const initSecretModel: SecretModel = {
@@ -733,8 +718,7 @@
                       <bk-pop-confirm
                         content={t('同步该账号下的资源，点击确定后，立即触发同步任务')}
                         trigger='click'
-                        onConfirm={handleSync}
-                      >
+                        onConfirm={handleSync}>
                         <bk-button loading={isSyncLoading.value}>{t('同步')}</bk-button>
                       </bk-pop-confirm>
                     ) : undefined,
@@ -751,8 +735,7 @@
                 {index > 0 ? (
                   <span
                     class={'account-detail-edit-icon-font'}
-                    onClick={index === 2 ? handleModifyScret : handleModifyAccount}
-                  >
+                    onClick={index === 2 ? handleModifyScret : handleModifyAccount}>
                     {/* <i class={'icon hcm-icon bkhcm-icon-invisible1 pl15 account-edit-icon'}/> */}
                     <i class={'hcm-icon bkhcm-icon-bianji account-edit-icon mr6'} />
                     编辑
@@ -763,18 +746,6 @@
               </div>
               <Form model={projectModel} labelWidth={190} rules={formRules} ref={index === 0 ? formRef : null}>
                 <div class={index === 2 ? 'flex-row align-items-center flex-wrap' : null}>
-<<<<<<< HEAD
-                  {baseItem.data.map((formItem) => (
-                    <FormItem
-                      class='formItem-cls info-value'
-                      label={`${formItem.label} ：`}
-                      required={formItem.required}
-                      property={formItem.property}
-                    >
-                      {formItem.component()}
-                    </FormItem>
-                  ))}
-=======
                   {baseItem.data
                     .filter((item) => !item?.isHidden?.())
                     .map((formItem) => (
@@ -782,12 +753,10 @@
                         class='formItem-cls info-value'
                         label={`${formItem.label} ：`}
                         required={formItem.required}
-                        property={formItem.property}
-                      >
+                        property={formItem.property}>
                         {formItem.component()}
                       </FormItem>
                     ))}
->>>>>>> 7281e5cb
                 </div>
               </Form>
             </div>
@@ -800,8 +769,7 @@
             onClosed={onClosed}
             onConfirm={onConfirm}
             isLoading={isSecretDialogLoading.value}
-            theme='primary'
-          >
+            theme='primary'>
             {{
               default: () => (
                 <>
@@ -838,16 +806,14 @@
                     class={'validate-btn'}
                     loading={isValidateLoading.value}
                     onClick={() => handleValidate()}
-                    disabled={isValidateDiasbled.value}
-                  >
+                    disabled={isValidateDiasbled.value}>
                     账号校验
                   </Button>
                   <Button
                     theme='primary'
                     disabled={isValidateDiasbled.value || curExtension.value.validatedStatus !== ValidateStatus.YES}
                     loading={buttonLoading.value}
-                    onClick={onConfirm}
-                  >
+                    onClick={onConfirm}>
                     {t('确认')}
                   </Button>
                   <Button class='ml10' onClick={onClosed}>
@@ -865,8 +831,7 @@
             isLoading={isAccountDialogLoading.value}
             onConfirm={handleModifyAccountSubmit}
             onClosed={() => (isShowModifyAccountDialog.value = false)}
-            theme='primary'
-          >
+            theme='primary'>
             <Form v-model={accountFormModel} formType='vertical' model={accountFormModel} ref={accountForm}>
               <FormItem label='责任人' class={'api-secret-selector'} required property='managers'>
                 <hcm-form-user v-model={accountFormModel.managers} />
