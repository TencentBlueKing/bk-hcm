import { VendorEnum } from '@/common/constant';
import { useAccountStore } from '@/store';
import { QueryRuleOPEnum } from '@/typings';
import { reactive, ref } from 'vue';
import { debounce } from 'lodash-es';
import tcloudVendor from '@/assets/image/vendor-tcloud.svg';
import awsVendor from '@/assets/image/vendor-aws.svg';
import azureVendor from '@/assets/image/vendor-azure.svg';
import gcpVendor from '@/assets/image/vendor-gcp.svg';
import huaweiVendor from '@/assets/image/vendor-huawei.svg';
<<<<<<< HEAD
import { useResourceAccountStore } from '@/store/useResourceAccountStore';
=======
>>>>>>> cf37fa80

export const useAllVendorsAccounts = () => {
  const accountStore = useAccountStore();
  const resourceAccountStore = useResourceAccountStore();
  const isLoading = ref(false);

  const accountsMatrix = reactive([
    {
      vendor: VendorEnum.TCLOUD,
      count: 0,
      name: '腾讯云',
      icon: tcloudVendor,
      accounts: [] as any[],
      isExpand: false,
      hasNext: true,
    },
    {
      vendor: VendorEnum.AWS,
      count: 0,
      name: '亚马逊云',
      icon: awsVendor,
      accounts: [],
      isExpand: false,
      hasNext: true,
    },
    {
      vendor: VendorEnum.AZURE,
      count: 0,
      name: '微软云',
      icon: azureVendor,
      accounts: [],
      isExpand: false,
      hasNext: true,
    },
    {
      vendor: VendorEnum.GCP,
      count: 0,
      name: '谷歌云',
      icon: gcpVendor,
      accounts: [],
      isExpand: false,
      hasNext: true,
    },
    {
      vendor: VendorEnum.HUAWEI,
      count: 0,
      name: '华为云',
      icon: huaweiVendor,
      accounts: [],
      isExpand: false,
      hasNext: true,
    },
  ]);

  const pageOptions = reactive({
    [VendorEnum.TCLOUD]: {
      start: 0,
    },
    [VendorEnum.HUAWEI]: {
      start: 0,
    },
    [VendorEnum.AWS]: {
      start: 0,
    },
    [VendorEnum.AZURE]: {
      start: 0,
    },
    [VendorEnum.GCP]: {
      start: 0,
    },
  });

  const vendorAccountMatrixMap = {
    [VendorEnum.TCLOUD]: accountsMatrix[0],
    [VendorEnum.AWS]: accountsMatrix[1],
    [VendorEnum.AZURE]: accountsMatrix[2],
    [VendorEnum.GCP]: accountsMatrix[3],
    [VendorEnum.HUAWEI]: accountsMatrix[4],
  };

  const checkIsExpand = (vendorName: VendorEnum) => accountsMatrix.find((item) => item.vendor === vendorName)?.isExpand;

  const handleExpand = (vendorName: VendorEnum) => {
    resourceAccountStore.setCurrentVendor(vendorName);
    for (const item of accountsMatrix) {
      if (item.vendor === vendorName) {
        item.isExpand = !item.isExpand;
      }
    }
  };

  const getAllVendorsAccountsList = debounce(async (accountName = '') => {
    isLoading.value = true;
    const payloads = [VendorEnum.TCLOUD, VendorEnum.AWS, VendorEnum.AZURE, VendorEnum.GCP, VendorEnum.HUAWEI]
      .map((vendor) => ({
        op: 'and',
        rules: accountName.length
          ? [
              { field: 'vendor', op: QueryRuleOPEnum.EQ, value: vendor },
              { field: 'name', op: QueryRuleOPEnum.CS, value: accountName },
              { field: 'type', op: QueryRuleOPEnum.EQ, value: 'resource' },
            ]
          : [
              { field: 'vendor', op: QueryRuleOPEnum.EQ, value: vendor },
              { field: 'type', op: QueryRuleOPEnum.EQ, value: 'resource' },
            ],
      }))
      .map((filter) => {
        return [false, true].map((isCount) => ({
          filter,
          page: {
            start: 0,
            limit: isCount ? 0 : 50,
            count: isCount,
          },
        }));
      });
    const detailPromises = payloads.map((payload) => accountStore.getAccountList(payload[0]));
    const countPromises = payloads.map((payload) => accountStore.getAccountList(payload[1]));
    const detailRes = await Promise.all(detailPromises);
    const countRes = await Promise.all(countPromises);
    accountsMatrix.forEach((obj, idx) => {
      obj.count = countRes[idx]?.data?.count || 0;
      obj.accounts = detailRes[idx]?.data?.details || [];
      obj.hasNext = countRes[idx]?.data?.count !== obj.accounts.length;
    });
    isLoading.value = false;
    return accountsMatrix;
  }, 500);

  const getVendorAccountList = async (vendor: VendorEnum, accountName = '') => {
    isLoading.value = true;
    pageOptions[vendor].start += 50;
    const [res1, res2] = await Promise.all(
      [false, true].map((isCount) =>
        accountStore.getAccountList({
          filter: {
            op: 'and',
            rules: accountName.length
              ? [
                  { field: 'vendor', op: QueryRuleOPEnum.EQ, value: vendor },
                  { field: 'name', op: QueryRuleOPEnum.CS, value: accountName },
                  { field: 'type', op: QueryRuleOPEnum.EQ, value: 'resource' },
                ]
              : [
                  { field: 'vendor', op: QueryRuleOPEnum.EQ, value: vendor },
                  { field: 'type', op: QueryRuleOPEnum.EQ, value: 'resource' },
                ],
          },
          page: {
            start: isCount ? 0 : pageOptions[vendor].start,
            limit: isCount ? 0 : 50,
            count: isCount,
          },
        }),
      ),
    );
    isLoading.value = false;
    vendorAccountMatrixMap[vendor].accounts = [...vendorAccountMatrixMap[vendor].accounts, ...res1.data.details];
    vendorAccountMatrixMap[vendor].count = res2.data.count;
    vendorAccountMatrixMap[vendor].hasNext = vendorAccountMatrixMap[vendor].accounts.length !== res2.data.count;
  };

  return {
    accountsMatrix,
    handleExpand,
    getAllVendorsAccountsList,
    getVendorAccountList,
    isLoading,
    checkIsExpand,
  };
};<|MERGE_RESOLUTION|>--- conflicted
+++ resolved
@@ -8,14 +8,9 @@
 import azureVendor from '@/assets/image/vendor-azure.svg';
 import gcpVendor from '@/assets/image/vendor-gcp.svg';
 import huaweiVendor from '@/assets/image/vendor-huawei.svg';
-<<<<<<< HEAD
-import { useResourceAccountStore } from '@/store/useResourceAccountStore';
-=======
->>>>>>> cf37fa80
 
 export const useAllVendorsAccounts = () => {
   const accountStore = useAccountStore();
-  const resourceAccountStore = useResourceAccountStore();
   const isLoading = ref(false);
 
   const accountsMatrix = reactive([
@@ -95,7 +90,6 @@
   const checkIsExpand = (vendorName: VendorEnum) => accountsMatrix.find((item) => item.vendor === vendorName)?.isExpand;
 
   const handleExpand = (vendorName: VendorEnum) => {
-    resourceAccountStore.setCurrentVendor(vendorName);
     for (const item of accountsMatrix) {
       if (item.vendor === vendorName) {
         item.isExpand = !item.isExpand;
