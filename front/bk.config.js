--- conflicted
+++ resolved
@@ -1,7 +1,7 @@
-<<<<<<< HEAD
 const path = require('path');
 const fs = require('fs');
 const argv = require('minimist')(process.argv.slice(2));
+const BuildHashPlugin = require('./build-hash-plugin');
 
 const appDir = fs.realpathSync(process.cwd());
 const resolveBase = (relativePath) => path.resolve(appDir, relativePath);
@@ -43,18 +43,6 @@
     },
   },
   configureWebpack() {
-=======
-const CopyWebpackPlugin = require('copy-webpack-plugin');
-const { resolve } = require('path');
-const replaceStaticUrlPlugin = require('./replace-static-url-plugin');
-const BuildHashPlugin = require('./build-hash-plugin');
-const isModeProduction = process.env.NODE_ENV === 'production';
-const indexPath = isModeProduction ? './index.html' : './index-dev.html';
-const env = require('./env')();
-const apiMocker = require('./mock-server.js');
-module.exports = {
-  appConfig() {
->>>>>>> 34dc1037
     return {
       resolve: {
         alias: {
@@ -62,7 +50,6 @@
         },
       },
       devServer: {
-<<<<<<< HEAD
         server: custom.server && custom.server,
       },
     };
@@ -79,83 +66,20 @@
             syntax: 'typescript',
             decorators: true,
             tsx: true,
-=======
-        host: env.DEV_HOST,
-        port: 5000,
-        historyApiFallback: true,
-        disableHostCheck: true,
-        before(app) {
-          apiMocker(app, {
-            // watch: [
-            //   '/mock/api/v4/organization/user_info/',
-            //   '/mock/api/v4/add/',
-            //   '/mock/api/v4/get/',
-            //   '/mock/api/v4/sync/',
-            //   '/mock/api/v4/cloud/public_images/list/'
-            // ],
-            api: resolve(__dirname, './mock/api.ts'),
-          });
-        },
-        proxy: {},
-      },
-    };
-  },
-  configureWebpack(_webpackConfig) {
-    webpackConfig = _webpackConfig;
-    webpackConfig.plugins.push(new replaceStaticUrlPlugin());
-    webpackConfig.plugins.push(
-      new CopyWebpackPlugin({
-        patterns: [
-          {
-            from: resolve('static/image'),
-            to: resolve('dist'),
-            globOptions: {
-              ignore: [
-                // 忽略所有 HTML 文件，如果有的话
-                '**/*.html',
-              ],
-            },
->>>>>>> 34dc1037
           },
           transform: {
             legacyDecorator: true,
             decoratorMetadata: true,
           },
-<<<<<<< HEAD
           target: 'es2015',
         },
       });
 
-    return config;
-=======
-        ],
-      }),
-    );
-
     if (process.env.NODE_ENV === 'production') {
-      webpackConfig.plugins.push(new BuildHashPlugin());
+      config.plugin('buildHash').use(BuildHashPlugin);
     }
 
-    // webpackConfig.externals = {
-    //   'axios':'axios',
-    //   'dayjs':'dayjs',
-    // }
-    webpackConfig.resolve = {
-      ...webpackConfig.resolve,
-      symlinks: false,
-      extensions: ['.js', '.vue', '.json', '.ts', '.tsx'],
-      alias: {
-        ...webpackConfig.resolve?.alias,
-        // extensions: ['.js', '.jsx', '.ts', '.tsx'],
-        '@': resolve(__dirname, './src'),
-        '@static': resolve(__dirname, './static'),
-        '@charts': resolve(__dirname, './src/plugins/charts'),
-        '@datasource': resolve(__dirname, './src/plugins/datasource'),
-        '@modules': resolve(__dirname, './src/store/modules'),
-        '@pluginHandler': resolve(__dirname, './src/plugin-handler'),
-      },
-    };
->>>>>>> 34dc1037
+    return config;
   },
 });
 
