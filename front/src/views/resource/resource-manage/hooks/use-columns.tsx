/* eslint-disable no-nested-ternary */
// table 字段相关信息
import i18n from '@/language/i18n';
import {
  CloudType,
  SecurityRuleEnum,
  HuaweiSecurityRuleEnum,
  AzureSecurityRuleEnum,
} from '@/typings';
import { useAccountStore } from '@/store';
import { Button } from 'bkui-vue';
import type { Settings } from 'bkui-vue/lib/table/props';
import { h, ref } from 'vue';
import type { Ref } from 'vue';
import { useRoute, useRouter } from 'vue-router';
import { CLOUD_HOST_STATUS, VendorEnum } from '@/common/constant';
import { useRegionsStore } from '@/store/useRegionsStore';
import { Senarios, useWhereAmI } from '@/hooks/useWhereAmI';
import { useBusinessMapStore } from '@/store/useBusinessMap';
import { useCloudAreaStore } from '@/store/useCloudAreaStore';
import StatusAbnormal from '@/assets/image/Status-abnormal.png';
import StatusNormal from '@/assets/image/Status-normal.png';
import StatusUnknown from '@/assets/image/Status-unknown.png';
import {
  HOST_RUNNING_STATUS,
  HOST_SHUTDOWN_STATUS,
} from '../common/table/HostOperations';
import './use-columns.scss';



import { ISchemeListItem } from '@/typings/scheme';
import moment from 'moment';

export default (type: string, isSimpleShow = false, vendor?: string) => {
  const router = useRouter();
  const route = useRoute();
  const accountStore = useAccountStore();
  const { t } = i18n.global;
  const { getRegionName } = useRegionsStore();
  const { whereAmI } = useWhereAmI();
  const businessMapStore = useBusinessMapStore();
  const cloudAreaStore = useCloudAreaStore();

  const getLinkField = (
    type: string,
    label = 'ID',
    field = 'id',
    idFiled = 'id',
    onlyShowOnList = true,
    render: (data: any) => Element | string = undefined,
    sort = true,
  ) => {
    return {
      label,
      field,
      sort,
      width: label === 'ID' ? '120' : 'auto',
      onlyShowOnList,
      isDefaultShow: true,
      render({ data }: { cell: string; data: any }) {
        if (data[idFiled] < 0 || !data[idFiled]) return '--';
        return (
          <Button
            text
            theme='primary'
            onClick={() => {
              const routeInfo: any = {
                query: {
                  ...route.query,
                  id: data[idFiled],
                  type: data.vendor,
                },
              };
              // 业务下
              if (route.path.includes('business')) {
                routeInfo.query.bizs = accountStore.bizs;
                Object.assign(routeInfo, {
                  name: `${type}BusinessDetail`,
                });
              } else {
                Object.assign(routeInfo, {
                  name: 'resourceDetail',
                  params: {
                    type,
                  },
                });
              }
              router.push(routeInfo);
            }}>
            {render ? render(data) : data[field] || '--'}
          </Button>
        );
      },
    };
  };

  const vpcColumns = [
    {
      type: 'selection',
      width: '100',
      onlyShowOnList: true,
    },
    getLinkField('vpc', 'VPC ID', 'cloud_id'),
    // {
    //   label: '资源 ID',
    //   field: 'cloud_id',
    //   sort: true,
    //   isDefaultShow: true,
    //   render({ cell }: { cell: string }) {
    //     return h('span', [cell || '--']);
    //   },
    // },
    {
      label: 'VPC 名称',
      field: 'name',
      sort: true,
      isDefaultShow: true,
      render({ cell }: { cell: string }) {
        return h('span', [cell || '--']);
      },
    },
    {
      label: '云厂商',
      field: 'vendor',
      sort: true,
      isDefaultShow: true,
      render({ cell }: { cell: string }) {
        return h('span', [CloudType[cell] || '--']);
      },
    },
    {
      label: '地域',
      field: 'region',
      sort: true,
      isDefaultShow: true,
      render: ({ cell, row }: { cell: string; row: { vendor: VendorEnum } }) => getRegionName(row.vendor, cell) || '--',
    },
    {
      label: '是否分配',
      field: 'bk_biz_id',
      sort: true,
      isOnlyShowInResource: true,
      isDefaultShow: true,
      render: ({
        data,
        cell,
      }: {
        data: { bk_biz_id: number };
        cell: number;
      }) => (
        <bk-tag
          v-bk-tooltips={{
            content: businessMapStore.businessMap.get(cell),
            disabled: !cell || cell === -1,
          }}
          theme={data.bk_biz_id === -1 ? false : 'success'}>
          {data.bk_biz_id === -1 ? '未分配' : '已分配'}
        </bk-tag>
      ),
    },
    {
      label: '所属业务',
      field: 'bk_biz_id2',
      isOnlyShowInResource: true,
      render: ({ data }: any) => businessMapStore.businessMap.get(data.bk_biz_id) || '未分配',
    },
    {
      label: '管控区域',
      field: 'bk_cloud_id',
      isDefaultShow: true,
      render({ cell }: { cell: number }) {
        if (cell !== -1) {
          return `[${cell}] ${cloudAreaStore.getNameFromCloudAreaMap(cell)}`;
        }
        return '--';
      },
    },
    {
      label: '创建时间',
      field: 'created_at',
      sort: true,
    },
    {
      label: '更新时间',
      field: 'updated_at',
      sort: true,
    },
  ];

  const subnetColumns = [
    {
      type: 'selection',
      width: '100',
      onlyShowOnList: true,
    },
    getLinkField('subnet', '子网 ID', 'cloud_id', 'id', false),
    // {
    //   label: '资源 ID',
    //   field: 'cloud_id',
    //   sort: true,
    //   render({ cell }: { cell: string }) {
    //     const index =          cell.lastIndexOf('/') <= 0 ? 0 : cell.lastIndexOf('/') + 1;
    //     const value = cell.slice(index);
    //     return h('span', [value || '--']);
    //   },
    // },
    {
      label: '子网名称',
      field: 'name',
      sort: true,
      render({ cell }: { cell: string }) {
        return h('span', [cell || '--']);
      },
    },
    {
      label: '云厂商',
      field: 'vendor',
      sort: true,
      isDefaultShow: true,
      render({ cell }: { cell: string }) {
        return h('span', [CloudType[cell] || '--']);
      },
    },
    {
      label: '地域',
      field: 'region',
      sort: true,
      isDefaultShow: true,
      render: ({ cell, row }: { cell: string; row: { vendor: VendorEnum } }) => getRegionName(row.vendor, cell),
    },
    {
      label: '可用区',
      field: 'zone',
      sort: true,
      isDefaultShow: true,
      render({ cell }: { cell: string }) {
        return h('span', [cell || '--']);
      },
    },
    getLinkField('vpc', '所属 VPC', 'cloud_vpc_id', 'vpc_id', false),
    {
      label: 'IPv4 CIDR',
      field: 'ipv4_cidr',
      isDefaultShow: true,
      render({ cell }: { cell: string }) {
        return h('span', [cell || '--']);
      },
    },
    // getLinkField(
    //   'route',
    //   '关联路由表',
    //   'route_table_id',
    //   'route_table_id',
    //   false,
    // ),
    // {
    //   label: '可用IPv4地址数',
    //   field: 'count_of_ipv4_cidr',
    //   isDefaultShow: true,
    //   render({ data }: any) {
    //     return data.ipv4_cidr.length;
    //   },
    // },
    {
      label: '是否分配',
      field: 'bk_biz_id',
      sort: true,
      isOnlyShowInResource: true,
      isDefaultShow: true,
      render: ({
        data,
        cell,
      }: {
        data: { bk_biz_id: number };
        cell: number;
      }) => (
        <bk-tag
          v-bk-tooltips={{
            content: businessMapStore.businessMap.get(cell),
            disabled: !cell || cell === -1,
          }}
          theme={data.bk_biz_id === -1 ? false : 'success'}>
          {data.bk_biz_id === -1 ? '未分配' : '已分配'}
        </bk-tag>
      ),
    },
    {
      label: '所属业务',
      field: 'bk_biz_id2',
      isOnlyShowInResource: true,
      render: ({ data }: any) => businessMapStore.businessMap.get(data.bk_biz_id) || '未分配',
    },
    {
      label: '创建时间',
      field: 'created_at',
      sort: true,
    },
    {
      label: '更新时间',
      field: 'updated_at',
      sort: true,
    },
  ];

  const groupColumns = [
    {
      type: 'selection',
      width: '100',
      onlyShowOnList: true,
    },
    getLinkField('subnet'),
    {
      label: '资源 ID',
      field: 'account_id',
      sort: true,
    },
    {
      label: '名称',
      field: 'name',
      sort: true,
    },
    {
      label: t('云厂商'),
      render({ data }: any) {
        return h('span', {}, [CloudType[data.vendor]]);
      },
    },
    {
      label: '地域',
      field: 'region',
      render: ({ cell, row }: { cell: string; row: { vendor: VendorEnum } }) => getRegionName(row.vendor, cell),
    },
    {
      label: '描述',
      field: 'memo',
    },
  ];

  const gcpColumns = [
    {
      type: 'selection',
      width: '100',
      onlyShowOnList: true,
    },
    getLinkField('subnet'),
    {
      label: '资源 ID',
      field: 'account_id',
      sort: true,
    },
    {
      label: '名称',
      field: 'name',
      sort: true,
    },
    // {
    //   label: '业务',
    //   render({ cell }: any) {
    //     return h(
    //       'span',
    //       {},
    //       [
    //         cell,
    //       ],
    //     );
    //   },
    // },
    // {
    //   label: '业务拓扑',
    //   field: 'zone',
    // },
    {
      label: 'VPC',
      field: 'vpc_id',
    },
    {
      label: '描述',
      field: 'memo',
    },
  ];

  const driveColumns: any[] = [
    {
      type: 'selection',
      width: '100',
      onlyShowOnList: true,
    },
    getLinkField('drive', '云硬盘ID', 'cloud_id'),
    // {
    //   label: '资源 ID',
    //   field: 'cloud_id',
    //   sort: true,
    // },
    {
      label: '云硬盘名称',
      field: 'name',
      sort: true,
      isDefaultShow: true,
      render: ({ cell }: any) => cell || '--',
    },
    {
      label: '云厂商',
      field: 'vendor',
      sort: true,
      isDefaultShow: true,
      render({ cell }: { cell: string }) {
        return h('span', [CloudType[cell] || '--']);
      },
    },
    {
      label: '地域',
      field: 'region',
      sort: true,
      isDefaultShow: true,
      render: ({ cell, row }: { cell: string; row: { vendor: VendorEnum } }) => getRegionName(row.vendor, cell),
    },
    {
      label: '可用区',
      field: 'zone',
      sort: true,
      isDefaultShow: true,
      render({ cell }: { cell: string }) {
        return h('span', [cell || '--']);
      },
    },
    {
      label: '云硬盘状态',
      field: 'status',
      sort: true,
      isDefaultShow: true,
      render({ cell }: { cell: string }) {
        return h('span', [cell || '--']);
      },
    },
    {
      label: '硬盘分类',
      field: 'is_system_disk',
      sort: true,
      isDefaultShow: true,
      render({ cell }: { cell: boolean }) {
        return h('span', [cell ? '系统盘' : '数据盘']);
      },
    },
    {
      label: '类型',
      field: 'disk_type',
      sort: true,
      isDefaultShow: true,
      render({ cell }: { cell: string }) {
        return h('span', [cell || '--']);
      },
    },
    {
      label: '容量(GB)',
      field: 'disk_size',
      sort: true,
      isDefaultShow: true,
      render({ cell }: { cell: string }) {
        return h('span', [cell || '--']);
      },
    },
    getLinkField('host', '挂载的主机', 'instance_id', 'instance_id'),
    {
      label: '是否分配',
      field: 'bk_biz_id',
      sort: true,
      isOnlyShowInResource: true,
      isDefaultShow: true,
      render: ({
        data,
        cell,
      }: {
        data: { bk_biz_id: number };
        cell: number;
      }) => (
        <bk-tag
          v-bk-tooltips={{
            content: businessMapStore.businessMap.get(cell),
            disabled: !cell || cell === -1,
            theme: 'light',
          }}
          theme={data.bk_biz_id === -1 ? false : 'success'}>
          {data.bk_biz_id === -1 ? '未分配' : '已分配'}
        </bk-tag>
      ),
    },
    {
      label: '创建时间',
      field: 'created_at',
      sort: true,
    },
    {
      label: '更新时间',
      field: 'updated_at',
      sort: true,
    },
  ];

  const imageColumns = [
    getLinkField('image', '镜像ID', 'cloud_id', 'id'),
    // {
    //   label: '资源 ID',
    //   field: 'cloud_id',
    //   sort: true,
    // },
    {
      label: '镜像名称',
      field: 'name',
      sort: true,
      isDefaultShow: true,
    },
    {
      label: '云厂商',
      field: 'vendor',
      sort: true,
      isDefaultShow: true,
      render({ cell }: { cell: string }) {
        return h('span', [CloudType[cell] || '--']);
      },
    },
    {
      label: '操作系统类型',
      field: 'platform',
      sort: true,
      isDefaultShow: true,
    },
    {
      label: '架构',
      field: 'architecture',
      sort: true,
      isDefaultShow: true,
    },
    {
      label: '状态',
      field: 'state',
      sort: true,
      isDefaultShow: true,
    },
    {
      label: '类型',
      field: 'type',
      sort: true,
      isDefaultShow: true,
    },
    {
      label: '创建时间',
      field: 'created_at',
      sort: true,
    },
    {
      label: '更新时间',
      field: 'updated_at',
      sort: true,
    },
  ];

  const networkInterfaceColumns = [
    getLinkField('network-interface', '接口 ID', 'cloud_id', 'id'),
    {
      label: '接口名称',
      field: 'name',
      sort: true,
      isDefaultShow: true,
    },
    {
      label: '云厂商',
      field: 'vendor',
      sort: true,
      isDefaultShow: true,
      render({ cell }: { cell: string }) {
        return h('span', [CloudType[cell] || '--']);
      },
    },
    {
      label: '地域',
      field: 'region',
      sort: true,
      isDefaultShow: true,
      render: ({ cell, row }: { cell: string; row: { vendor: VendorEnum } }) => getRegionName(row.vendor, cell),
    },
    {
      label: '可用区',
      field: 'zone',
      render({ cell }: { cell: string }) {
        return h('span', [cell || '--']);
      },
    },
    {
      label: '所属VPC',
      field: 'cloud_vpc_id',
      sort: true,
      isDefaultShow: true,
      showOverflowTooltip: true,
      render({ cell }: { cell: string }) {
        return h('span', [cell || '--']);
      },
    },
    {
      label: '所属子网',
      showOverflowTooltip: true,
      field: 'cloud_subnet_id',
      sort: true,
      isDefaultShow: true,
      render({ cell }: { cell: string }) {
        return h('span', [cell || '--']);
      },
    },
    // {
    //   label: '关联的实例',
    //   field: 'instance_id',
    //   showOverflowTooltip: true,
    //   render({ cell }: { cell: string }) {
    //     return h('span', [cell || '--']);
    //   },
    // },
    {
      label: '内网IP',
      field: 'private_ipv4_or_ipv6',
      isDefaultShow: true,
      render({ data }: any) {
        return [
          h('span', {}, [
            data?.private_ipv4.join(',')
              || data?.private_ipv6.join(',')
              || '--',
          ]),
        ];
      },
    },
    {
      label: '关联的公网IP地址',
      field: 'public_ip',
      // 目前公网IP地址不支持排序
      // sort: true,
      isDefaultShow: true,
      render({ data }: any) {
        return [
          h('span', {}, [
            data?.public_ipv4.join(',') || data?.public_ipv6.join(',') || '--',
          ]),
        ];
      },
    },
    {
      label: '所属业务',
      field: 'bk_biz_id',
      sort: true,
      isOnlyShowInResource: true,
      render: ({ data }: any) => businessMapStore.businessMap.get(data.bk_biz_id) || '未分配',
    },
    {
      label: '创建时间',
      field: 'created_at',
      width: 180,
      sort: true,
    },
    {
      label: '更新时间',
      field: 'updated_at',
      sort: true,
    },
  ];

  const routeColumns = [
    getLinkField('route', '路由表ID', 'cloud_id', 'id'),
    // {
    //   label: '资源 ID',
    //   field: 'cloud_id',
    //   sort: true,
    // },
    {
      label: '路由表名称',
      field: 'name',
      sort: true,
      isDefaultShow: true,
      render: ({ cell }: any) => cell || '--',
    },
    {
      label: '云厂商',
      field: 'vendor',
      sort: true,
      isDefaultShow: true,
      render({ cell }: { cell: string }) {
        return h('span', [CloudType[cell] || '--']);
      },
    },
    {
      label: '地域',
      field: 'region',
      sort: true,
      isDefaultShow: true,
      render: ({ cell, row }: { cell: string; row: { vendor: VendorEnum } }) => getRegionName(row.vendor, cell),
    },
    getLinkField('vpc', '所属网络(VPC)', 'vpc_id', 'vpc_id'),
    // {
    //   label: '关联子网',
    //   field: '',
    //   sort: true,
    // },
    {
      label: '所属业务',
      field: 'bk_biz_id',
      isOnlyShowInResource: true,
      sort: true,
      render: ({ data }: any) => businessMapStore.businessMap.get(data.bk_biz_id) || '未分配',
    },
    {
      label: '创建时间',
      field: 'created_at',
      sort: true,
    },
    {
      label: '更新时间',
      field: 'updated_at',
      sort: true,
    },
  ];

  const cvmsColumns = [
    {
      type: 'selection',
      width: '100',
      onlyShowOnList: true,
    },
    //   移除 ID 搜索条件
    // {
    //   label: 'ID',
    //   field: 'id',
    //   isDefaultShow: false,
    //   onlyShowOnList: true,
    // },
    {
      label: '主机ID',
      field: 'cloud_id',
      isDefaultShow: false,
      onlyShowOnList: true,
    },
    getLinkField(
      'host',
      '内网IP',
      'private_ipv4_addresses',
      'id',
      false,
      data => [...data.private_ipv4_addresses, ...data.private_ipv6_addresses].join(','),
      false,
    ),
    {
      label: '公网IP',
      field: 'vendor',
      isDefaultShow: true,
      onlyShowOnList: true,
      render: ({ data }: any) => [...data.public_ipv4_addresses, ...data.public_ipv6_addresses].join(',') || '--',
    },
    {
      label: '所属VPC',
      field: 'cloud_vpc_ids',
      isDefaultShow: true,
      onlyShowOnList: true,
      render: ({ data }: any) => data.cloud_vpc_ids.join(',') || '--',
    },
    {
      label: '云厂商',
      field: 'vendor',
      sort: true,
      onlyShowOnList: true,
      isDefaultShow: true,
      render({ data }: any) {
        return h('span', {}, [CloudType[data.vendor]]);
      },
    },
    {
      label: '地域',
      onlyShowOnList: true,
      field: 'region',
      sort: true,
      isDefaultShow: true,
      render: ({ cell, row }: { cell: string; row: { vendor: VendorEnum } }) => getRegionName(row.vendor, cell),
    },
    {
      label: '主机名称',
      field: 'name',
      isDefaultShow: true,
    },
    {
      label: '主机状态',
      field: 'status',
      sort: true,
      isDefaultShow: true,
      render({ data }: any) {
        // return h('span', {}, [CLOUD_HOST_STATUS[data.status] || data.status]);
        return (
          <div class={'cvm-status-container'}>
            {HOST_SHUTDOWN_STATUS.includes(data.status) ? (
              <img
                src={StatusAbnormal}
                class={'mr6'}
                width={13}
                height={13}></img>
            ) : HOST_RUNNING_STATUS.includes(data.status) ? (
              <img
                src={StatusNormal}
                class={'mr6'}
                width={13}
                height={13}></img>
            ) : (
              <img
                src={StatusUnknown}
                class={'mr6'}
                width={13}
                height={13}></img>
            )}
            <span>{CLOUD_HOST_STATUS[data.status] || data.status}</span>
          </div>
        );
      },
    },
    {
      label: '是否分配',
      field: 'bk_biz_id',
      sort: true,
      isOnlyShowInResource: true,
      isDefaultShow: true,
      render: ({
        data,
        cell,
      }: {
        data: { bk_biz_id: number };
        cell: number;
      }) => (
        <bk-tag
          v-bk-tooltips={{
            content: businessMapStore.businessMap.get(cell),
            disabled: !cell || cell === -1,
            theme: 'light',
          }}
          theme={data.bk_biz_id === -1 ? false : 'success'}>
          {data.bk_biz_id === -1 ? '未分配' : '已分配'}
        </bk-tag>
      ),
    },

    {
      label: '所属业务',
      field: 'bk_biz_id2',
      isOnlyShowInResource: true,
      render: ({ data }: any) => businessMapStore.businessMap.get(data.bk_biz_id) || '未分配',
    },
    {
      label: '管控区域',
      field: 'bk_cloud_id',
      sort: true,
      render({ cell }: { cell: number }) {
        if (cell !== -1) {
          return `[${cell}] ${cloudAreaStore.getNameFromCloudAreaMap(cell)}`;
        }
        return '--';
      },
    },
    {
      label: '实例规格',
      field: 'machine_type',
      sort: true,
      isOnlyShowInResource: true,
    },
    {
      label: '操作系统',
      field: 'os_name',
      render({ data }: any) {
        return h('span', {}, [data.os_name || '--']);
      },
    },
    {
      label: '创建时间',
      field: 'created_at',
      sort: true,
    },
    {
      label: '更新时间',
      field: 'updated_at',
      sort: true,
    },
  ];

  const securityCommonColumns = [
    {
      label: t('来源'),
      field: 'resource',
      render({ data }: any) {
        return h('span', {}, [
          data.cloud_address_group_id
            || data.cloud_address_id
            || data.cloud_service_group_id
            || data.cloud_service_id
            || data.cloud_target_security_group_id
            || data.ipv4_cidr
            || data.ipv6_cidr
            || data.cloud_remote_group_id
            || data.remote_ip_prefix
            || (data.source_address_prefix === '*'
              ? t('任何')
              : data.source_address_prefix)
            || data.source_address_prefixes
            || data.cloud_source_security_group_ids
            || (data.destination_address_prefix === '*'
              ? t('任何')
              : data.destination_address_prefix)
            || data.destination_address_prefixes
            || data.cloud_destination_security_group_ids
            || '--',
        ]);
      },
    },
    {
      label: '协议端口',
      render({ data }: any) {
        return h('span', {}, [
          // eslint-disable-next-line no-nested-ternary
          vendor === 'aws' && data.protocol === '-1' && data.to_port === -1
            ? t('全部')
            : vendor === 'huawei' && !data.protocol && !data.port
              ? t('全部')
              : vendor === 'azure'
              && data.protocol === '*'
              && data.destination_port_range === '*'
                ? t('全部')
                : `${data.protocol}:${
                  data.port || data.to_port || data.destination_port_range || '--'
                }`,
        ]);
      },
    },
    {
      label: t('策略'),
      render({ data }: any) {
        return h('span', {}, [
          // eslint-disable-next-line no-nested-ternary
          vendor === 'huawei'
            ? HuaweiSecurityRuleEnum[data.action]
            : vendor === 'azure'
              ? AzureSecurityRuleEnum[data.access]
              : vendor === 'aws'
                ? t('允许')
                : SecurityRuleEnum[data.action] || '--',
        ]);
      },
    },
    {
      label: '备注',
      field: 'memo',
      render({ data }: any) {
        return h('span', {}, [data.memo || '--']);
      },
    },
    {
      label: t('修改时间'),
      field: 'updated_at',
    },
  ];

  const eipColumns = [
    {
      type: 'selection',
      width: '100',
      onlyShowOnList: true,
    },
    getLinkField('eips', 'IP资源ID', 'cloud_id', 'id'),
    // {
    //   label: '资源 ID',
    //   field: 'cloud_id',
    //   sort: true,
    // },
    {
      label: 'IP名称',
      field: 'name',
      sort: true,
      isDefaultShow: true,
      render({ cell }: { cell: string }) {
        return h('span', [cell || '--']);
      },
    },
    {
      label: '云厂商',
      field: 'vendor',
      sort: true,
      isDefaultShow: true,
      render({ cell }: { cell: string }) {
        return h('span', [CloudType[cell] || '--']);
      },
    },
    {
      label: '地域',
      field: 'region',
      sort: true,
      isDefaultShow: true,
      render: ({ cell, row }: { cell: string; row: { vendor: VendorEnum } }) => getRegionName(row.vendor, cell),
    },
    {
      label: '公网 IP',
      field: 'public_ip',
      sort: true,
      isDefaultShow: true,
      render({ cell }: { cell: string }) {
        return h('span', [cell || '--']);
      },
    },
    // {
    //   label: '状态',
    //   field: 'status',
    //   render({ cell }: { cell: string }) {
    //     return h('span', [cell || '--']);
    //   },
    // },
    getLinkField('host', '绑定的资源实例', 'cvm_id', 'cvm_id', false, data => data.host, false),
    {
      label: '绑定的资源类型',
      field: 'instance_type',
      isDefaultShow: true,
      render({ cell }: { cell: string }) {
        return h('span', [cell || '--']);
      },
    },
    {
      label: '是否分配',
      field: 'bk_biz_id',
      sort: true,
      isOnlyShowInResource: true,
      isDefaultShow: true,
      render: ({
        data,
        cell,
      }: {
        data: { bk_biz_id: number };
        cell: number;
      }) => (
        <bk-tag
          v-bk-tooltips={{
            content: businessMapStore.businessMap.get(cell),
            disabled: !cell || cell === -1,
            theme: 'light',
          }}
          theme={data.bk_biz_id === -1 ? false : 'success'}>
          {data.bk_biz_id === -1 ? '未分配' : '已分配'}
        </bk-tag>
      ),
    },
    {
      label: '所属业务',
      field: 'bk_biz_id2',
      isOnlyShowInResource: true,
      render: ({ data }: any) => businessMapStore.businessMap.get(data.bk_biz_id) || '未分配',
    },
    {
      label: '创建时间',
      field: 'created_at',
      sort: true,
    },
    {
      label: '更新时间',
      field: 'updated_at',
      sort: true,
    },
  ];

  const clbsColumns = [
    {
      type: 'selection',
      width: '100',
      onlyShowOnList: true,
    },
    getLinkField('clbs', '负载均衡名称'),
    {
      label: '负载均衡域名',
      field: 'clb_domain',
      isDefaultShow: true,
    },
    {
      label: '负载均衡VIP',
      field: 'clb_vip',
      isDefaultShow: true,
    },
    {
      label: '网络类型',
      field: 'net_type',
      isDefaultShow: true,
    },
    {
      label: '监听器数量',
      field: 'listener_count',
      isDefaultShow: true,
    },
    {
      label: '分配状态',
      field: 'is_distibute',
      isDefaultShow: true,
    },
    {
      label: 'IP版本',
      field: 'ip_version',
      isDefaultShow: true,
    },
    {
      label: '云厂商',
      field: 'vendor',
    },
    {
      label: '地域',
      field: 'region',
    },
    {
      label: '可用区域',
      field: 'zone',
    },
    {
      label: '类型',
      field: 'type',
    },
    {
      label: '状态',
      field: 'status',
    },
    {
      label: '所属网络',
      field: 'vpc_id',
    },
  ];
const certificateColums = [
  // getLinkField('operation'),
  {
    label: '资源ID',
    field: 'cloud_security_group_ids',
    isDefaultShow: true,
    render({ data }: any) {
      return h(
        'span',
        {},
        [
          data.bk_cloud_id === -1 ? '未分配' : data.bk_cloud_id,
        ],
      );
    },
  },
  {
    label: '云厂商',
    field: 'vendor',
    isDefaultShow: true,
    
  },
  {
    label: '证书类型',
    field: 'cert_type',
    isDefaultShow: true,
    render({ cell }: { cell: number }) {
      return cell ? '服务器证书' : '客户端CA证书';
    },
  },
  {
    label: '域名',
    field: 'domain',
    isDefaultShow: true,
    render({ cell }: { cell: string }) {
      return h('span', [cell || '--']);
    },
  },
  {
    label: '上传时间',
    field: 'cloud_created_time',
    isDefaultShow: true,
    render: ({ data }: { data: ISchemeListItem }) => {
      return moment(data.updated_at).format('YYYY-MM-DD HH:mm:ss');
    },
  },
  {
    label: '过期时间',
    field: 'cloud_expired_time',
    isDefaultShow: true,
    render: ({ data }: { data: ISchemeListItem }) => {
      return moment(data.updated_at).format('YYYY-MM-DD HH:mm:ss');
    },
  },
  {
    label: '证书状态',
    field: 'cert_status',
    isDefaultShow: true,
    
  },
  {
    label: '操作',
    field: 'operation',
    isDefaultShow: true,
    render: ({ data }: any) => (
      <Button
        text
        theme='primary'
        >
        删除
      </Button>
    ),
  }
]

  const targetGroupColumns = [
    {
      type: 'selection',
      width: '100',
      onlyShowOnList: true,
    },
    getLinkField('target_group_name', '目标组名称'),
    {
      label: '关联的负载均衡',
      field: 'clb_name',
      isDefaultShow: true,
    },
    {
      label: '绑定监听器数量',
      field: 'listener_count',
      isDefaultShow: true,
      sort: true,
    },
    {
      label: '协议',
      field: 'protocol',
      isDefaultShow: true,
      filter: true,
    },
    {
      label: '端口',
      field: 'port',
      isDefaultShow: true,
      filter: true,
    },
    {
      label: '云厂商',
      field: 'vendor',
    },
    {
      label: '地域',
      field: 'region',
    },
    {
      label: '可用区域',
      field: 'zone',
    },
    {
      label: '资源类型',
      field: 'type',
    },
    {
      label: '所属VPC',
      field: 'vpc_id',
    },
    {
      label: '健康检查端口',
      field: 'health_check_port',
    },
    {
      label: 'IP地址类型',
      field: 'ip_type',
    },
  ];

  const rsConfigColumns = [
    {
      label: '内网IP',
      field: 'privateIp',
      isDefaultShow: true,
    },
    {
      label: '公网IP',
      field: 'publicIp',
    },
    {
      label: '名称',
      field: 'name',
      isDefaultShow: true,
    },
    {
      label: '地域',
      field: 'region',
    },
    {
      label: '资源类型',
      field: 'resourceType',
    },
    {
      label: '所属网络',
      field: 'network',
    },
  ];

  const domainColumns = [
    {
      type: 'selection',
      width: '100',
      onlyShowOnList: true,
    },
    {
      label: '域名',
      field: 'domain',
      isDefaultShow: true,
    },
    {
      label: '协议',
      field: 'protocol',
      isDefaultShow: true,
      filter: true,
    },
    {
      label: '端口',
      field: 'port',
      isDefaultShow: true,
      filter: true,
    },
    {
      label: '轮询方式',
      field: 'health_check_type',
      isDefaultShow: true,
      filter: true,
    },
    {
      label: 'URL数量',
      field: 'url_count',
      isDefaultShow: true,
      sort: true,
    },
    {
      label: '同步状态',
      field: 'sync_status',
      isDefaultShow: true,
      filter: true,
    },
  ];

  const columnsMap = {
    vpc: vpcColumns,
    subnet: subnetColumns,
    group: groupColumns,
    gcp: gcpColumns,
    drive: driveColumns,
    image: imageColumns,
    networkInterface: networkInterfaceColumns,
    route: routeColumns,
    cvms: cvmsColumns,
    securityCommon: securityCommonColumns,
    eips: eipColumns,
    clbs: clbsColumns,
<<<<<<< HEAD
    certificate: certificateColums
=======
    targetGroup: targetGroupColumns,
    rsConfig: rsConfigColumns,
    domain: domainColumns,
>>>>>>> c2a00bf1
  };

  let columns = (columnsMap[type] || []).filter((column: any) => !isSimpleShow || !column.onlyShowOnList);
  if (whereAmI.value !== Senarios.resource) columns = columns.filter((column: any) => !column.isOnlyShowInResource);

  type ColumnsType = typeof columns;
  const generateColumnsSettings = (columns: ColumnsType) => {
    let fields = [];
    for (const column of columns) {
      if (column.field && column.label) {
        fields.push({
          label: column.label,
          field: column.field,
          disabled: type !== 'cvms' && column.field === 'id',
          isDefaultShow: !!column.isDefaultShow,
          isOnlyShowInResource: !!column.isOnlyShowInResource,
        });
      }
    }
    if (whereAmI.value !== Senarios.resource) {
      fields = fields.filter(field => !field.isOnlyShowInResource);
    }
    const settings: Ref<Settings> = ref({
      fields,
      checked: fields
        .filter(field => field.isDefaultShow)
        .map(field => field.field),
    });

    return settings;
  };

  const settings = generateColumnsSettings(columns);

  return {
    columns,
    settings,
    generateColumnsSettings,
  };
};<|MERGE_RESOLUTION|>--- conflicted
+++ resolved
@@ -1344,13 +1344,10 @@
     securityCommon: securityCommonColumns,
     eips: eipColumns,
     clbs: clbsColumns,
-<<<<<<< HEAD
     certificate: certificateColums
-=======
     targetGroup: targetGroupColumns,
     rsConfig: rsConfigColumns,
     domain: domainColumns,
->>>>>>> c2a00bf1
   };
 
   let columns = (columnsMap[type] || []).filter((column: any) => !isSimpleShow || !column.onlyShowOnList);
