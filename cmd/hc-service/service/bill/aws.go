--- conflicted
+++ resolved
@@ -775,13 +775,8 @@
 	billInfo, err := getRootAccountBillConfigInfo[billcore.AwsBillConfigExtension](
 		cts.Kit, req.RootAccountID, b.cs.DataService())
 	if err != nil {
-<<<<<<< HEAD
-		logs.Errorf("aws root account bill config get base info db failed, main_account_cloud_id: %s, err: %+v",
-			req.MainAccountCloudID, err)
-=======
 		logs.Errorf("aws root account bill config get base info db failed, main_account_cloud_id: %s, err: %+v,rid: %s",
 			req.MainAccountCloudID, err, cts.Kit.Rid)
->>>>>>> 408676ca
 		return nil, err
 	}
 	if billInfo == nil {
@@ -791,11 +786,7 @@
 
 	cli, err := b.ad.AwsRoot(cts.Kit, req.RootAccountID)
 	if err != nil {
-<<<<<<< HEAD
-		logs.Errorf("aws request adaptor client err, req: %+v, err: %+v", req, err)
-=======
 		logs.Errorf("aws request adaptor client err, req: %+v, err: %+v,rid: %s", req, err, cts.Kit.Rid)
->>>>>>> 408676ca
 		return nil, err
 	}
 
