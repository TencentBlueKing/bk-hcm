<script setup lang="ts">
import type {
  // PlainObject,
  DoublePlainObject,
  FilterType,
} from '@/typings/resource';
import { Button, Dropdown, Message, Checkbox, bkTooltips } from 'bkui-vue';
import { PropType, h, inject, reactive, ref, withDirectives } from 'vue';
import { useI18n } from 'vue-i18n';
import useQueryList from '../../hooks/use-query-list';
import useSelection from '../../hooks/use-selection';
import useColumns from '../../hooks/use-columns';
import useFilterHost from '@/views/resource/resource-manage/hooks/use-filter-host';
import { useHostStore, useResourceStore } from '@/store';
import HostOperations, { operationMap, OperationActions } from '../../common/table/HostOperations';
import Confirm, { confirmInstance } from '@/components/confirm';
import { CLOUD_HOST_STATUS, VendorEnum } from '@/common/constant';
import { ResourceTypeEnum } from '@/common/resource-constant';
import ResourceSearchSelect from '@/components/resource-search-select/index.vue';
// 主机分配
import BatchAssign from './assign-host/dialog/batch-assign.vue';
import SingleAssign from './assign-host/dialog/single-assign.vue';
import HcmAuth from '@/components/auth/auth.vue';
import { AUTH_UPDATE_IAAS_RESOURCE } from '@/constants/auth-symbols';
import type { ICvmItem } from '@/store';
import { ValidateValuesFunc } from 'bkui-vue/lib/search-select/utils';
import { parseIP } from '@/utils';

const { DropdownMenu, DropdownItem } = Dropdown;

const { t } = useI18n();

const props = defineProps({
  filter: {
    type: Object as PropType<FilterType>,
  },
  isResourcePage: {
    type: Boolean,
  },
  whereAmI: {
    type: String,
  },
});

const { searchValue, filter } = useFilterHost(props);
const validateValues: ValidateValuesFunc = async (item, values) => {
  if (!item) return '请选择条件';
  // IP值为单选，这里可以简单处理（即便是多IP搜索，粘贴上去也是一个值）
  if (['private_ip', 'public_ip'].includes(item.id)) {
    const { IPv4List, IPv6List } = parseIP(values[0].id);
    return Boolean(IPv4List.length || IPv6List.length) ? true : 'IP格式有误';
  }
  return true;
};

const { datas, pagination, isLoading, handlePageChange, handlePageSizeChange, handleSort, triggerApi } = useQueryList(
  { filter: filter.value },
  'cvms',
);
// 主机列表分页支持500条
Object.assign(pagination.value, { 'limit-list': [10, 20, 50, 100, 500] });

const { selections, handleSelectionChange, resetSelections } = useSelection();

const { columns, generateColumnsSettings } = useColumns('cvms');
const resourceStore = useResourceStore();

const isOtherVendor = inject<boolean>('isOtherVendor');

const currentOperateRowIndex = ref(-1);

const operationDropdownList = Object.entries(operationMap)
  .filter(([type]) => ![OperationActions.NONE].includes(type as OperationActions))
  .map(([type, value]) => ({
    type,
    label: value.label,
  }));

const isOperateDisabled = (type: OperationActions, status: string) =>
  operationMap[type].disabledStatus.includes(status);

const getOperateToolTipsOption = (data: any, type?: OperationActions) => {
  if (data.vendor === VendorEnum.OTHER) {
    return {
      content: '内置云账号，不允许操作',
      disabled: false,
    };
  }
  if (data.bk_biz_id !== -1) {
    return {
      content: '该主机仅可在业务下操作',
      disabled: false,
    };
  }
  if (type && isOperateDisabled(type, data.status)) {
    return {
      content: `当前主机处于 ${CLOUD_HOST_STATUS[data.status]} 状态`,
      disabled: false,
    };
  }
  return {
    disabled: true,
  };
};

const tableColumns = [
  ...columns,
  {
    label: '操作',
    width: 120,
    showOverflowTooltip: false,
    render: ({ data, index }: { data: any; index: number }) => {
      return h('div', { class: 'operation-column' }, [
        withDirectives(
          h(
            Button,
            {
              text: true,
              theme: 'primary',
              class: 'mr10',
              onClick: () => showSingleAssignHost(data),
              disabled: !getOperateToolTipsOption(data).disabled,
            },
            '分配',
          ),
          [[bkTooltips, getOperateToolTipsOption(data)]],
        ),
        h(
          HcmAuth,
          { sign: { type: AUTH_UPDATE_IAAS_RESOURCE, relation: [data.account_id] } },
          {
            default: ({ noPerm }: { noPerm: boolean }) =>
              withDirectives(
                h(
                  Dropdown,
                  {
                    trigger: 'click',
                    popoverOptions: {
                      renderType: 'shown',
                      onAfterShow: () => (currentOperateRowIndex.value = index),
                      onAfterHidden: () => (currentOperateRowIndex.value = -1),
                    },
                    disabled: noPerm || !getOperateToolTipsOption(data).disabled,
                  },
                  {
                    default: () =>
                      h(
                        'div',
                        {
                          class: [
                            'more-action',
                            {
                              'current-operate-row': currentOperateRowIndex.value === index,
                              disabled: noPerm || !getOperateToolTipsOption(data).disabled,
                            },
                          ],
                        },
                        h('i', { class: 'hcm-icon bkhcm-icon-more-fill' }),
                      ),
                    content: () =>
                      h(
                        DropdownMenu,
                        null,
                        operationDropdownList.map(({ label, type }) => {
                          const tooltipsOption = getOperateToolTipsOption(data, type as OperationActions);
                          return withDirectives(
                            h(
                              DropdownItem,
                              {
                                key: type,
                                onClick: () => handleCvmOperate(type as OperationActions, data),
                                extCls: `more-action-item${!tooltipsOption.disabled ? ' disabled' : ''}`,
                              },
                              label,
                            ),
                            [[bkTooltips, tooltipsOption]],
                          );
                        }),
                      ),
                  },
                ),
                [[bkTooltips, getOperateToolTipsOption(data)]],
              ),
          },
        ),
      ]);
    },
  },
];

const tableSettings = generateColumnsSettings(tableColumns);

// 回收参数「云硬盘/EIP 随主机回收」
const isRecycleDiskWithCvm = ref(false);
const isRecycleEipWithCvm = ref(false);
// 重置回收参数
const resetRecycleSingleCvmParams = () => {
  isRecycleDiskWithCvm.value = false;
  isRecycleEipWithCvm.value = false;
};

// 主机相关操作 - 单个操作
const handleCvmOperate = async (type: OperationActions, data: any) => {
  // 判断当前主机是否可以执行对应操作
  if (isOperateDisabled(type, data.status)) return;

  const { label } = operationMap[type];

  resetRecycleSingleCvmParams();
  let infoboxContent;
  if (type === 'recycle') {
    // 请求 cvm 所关联的资源(硬盘, eip)个数
    const {
      data: [target],
    } = await resourceStore.getRelResByCvmIds({ ids: [data.id] });
    const { disk_count, eip_count, eip } = target;
    infoboxContent = h('div', { style: { textAlign: 'justify' } }, [
      h('div', { style: { marginBottom: '10px' } }, [
        `当前操作主机为：${data.name}`,
        h('br'),
        `共关联 ${disk_count - 1} 个数据盘，${eip_count} 个弹性 IP${eip ? '('.concat(eip.join(','), ')') : ''}`,
      ]),
      h('div', null, [
        h(
          Checkbox,
          {
            checked: isRecycleDiskWithCvm.value,
            onChange: (checked: boolean) => (isRecycleDiskWithCvm.value = checked),
          },
          '云硬盘随主机回收',
        ),
        h(
          Checkbox,
          {
            checked: isRecycleEipWithCvm.value,
            onChange: (checked: boolean) => (isRecycleEipWithCvm.value = checked),
          },
          '弹性 IP 随主机回收',
        ),
      ]),
    ]);
  } else {
    infoboxContent = `当前操作主机为：${data.name}`;
  }
  Confirm(`确定${label}`, infoboxContent, async () => {
    confirmInstance.hide();
    isLoading.value = true;
    try {
      if (type === 'recycle') {
        await resourceStore.recycledCvmsData({
          infos: [{ id: data.id, with_disk: isRecycleDiskWithCvm.value, with_eip: isRecycleEipWithCvm.value }],
        });
      } else {
        await resourceStore.cvmOperate(type, { ids: [data.id] });
      }
      Message({ message: t('操作成功'), theme: 'success' });
      triggerApi();
    } finally {
      isLoading.value = false;
    }
  });
};

const isRowSelectEnable = ({ row, isCheckAll }: DoublePlainObject) => {
  if (isCheckAll) return true;
  return isCurRowSelectEnable(row);
};
const isCurRowSelectEnable = (row: any) => {
  if (row.id) {
    return row.bk_biz_id === -1;
  }
};

// 主机分配（批量）
const hostStore = useHostStore();
const batchAssignHostOptions = reactive({
  isShow: false,
  isHidden: true,
  previewList: [],
});
const showBatchAssignHost = async (cvms: ICvmItem[]) => {
  try {
    batchAssignHostOptions.isShow = true;
    batchAssignHostOptions.isHidden = false;
    // 获取预览数据
    batchAssignHostOptions.previewList = await hostStore.getAssignPreviewList(cvms);
  } catch (error) {
    console.error(error);
    batchAssignHostOptions.isShow = false;
    batchAssignHostOptions.isHidden = true;
  }
};

// 主机分配（单个）
const singleAssignHostOptions = reactive({
  isHidden: true,
  cvm: null,
});
const showSingleAssignHost = (cvm: ICvmItem) => {
  singleAssignHostOptions.isHidden = false;
  singleAssignHostOptions.cvm = { ...cvm };
};
</script>

<template>
  <bk-loading :loading="isLoading" opacity="1">
    <section class="toolbar">
      <slot></slot>
      <bk-button :disabled="!selections.length" @click="showBatchAssignHost(selections)" v-show="!isOtherVendor">
        {{ t('批量分配') }}
      </bk-button>
      <HostOperations
        :selections="selections"
        :on-finished="(type: 'confirm' | 'cancel' = 'confirm') => {
        if(type === 'confirm') triggerApi();
        resetSelections();
      }"
      ></HostOperations>

<<<<<<< HEAD
      <div class="flex-row align-items-center justify-content-arround search-selector-container">
        <resource-search-select
          v-model="searchValue"
          :resource-type="ResourceTypeEnum.CVM"
          :validate-values="validateValues"
        />
=======
      <div class="search-selector-container">
        <resource-search-select v-model="searchValue" :resource-type="ResourceTypeEnum.CVM" value-behavior="need-key" />
>>>>>>> 398429de
        <slot name="recycleHistory"></slot>
      </div>
    </section>

    <bk-table
      row-hover="auto"
      :columns="tableColumns"
      :data="datas"
      :settings="tableSettings"
      :pagination="pagination"
      remote-pagination
      show-overflow-tooltip
      :is-row-select-enable="isRowSelectEnable"
      @page-limit-change="handlePageSizeChange"
      @page-value-change="handlePageChange"
      @selection-change="(selections: any) => handleSelectionChange(selections, isCurRowSelectEnable)"
      @select-all="(selections: any) => handleSelectionChange(selections, isCurRowSelectEnable, true)"
      @column-sort="handleSort"
      row-key="id"
    />
  </bk-loading>

  <!-- 批量分配主机 -->
  <template v-if="!batchAssignHostOptions.isHidden">
    <batch-assign
      v-model="batchAssignHostOptions.isShow"
      :preview-list="batchAssignHostOptions.previewList"
      :reload-table="triggerApi"
      @hidden="batchAssignHostOptions.isHidden = true"
    />
  </template>

  <!-- 单个分配主机 -->
  <template v-if="!singleAssignHostOptions.isHidden">
    <single-assign
      :cvm="singleAssignHostOptions.cvm"
      :reload-table="triggerApi"
      @hidden="singleAssignHostOptions.isHidden = true"
    />
  </template>
</template>

<style lang="scss" scoped>
.toolbar {
  display: flex;
  align-items: center;
  gap: 10px;

  .search-selector-container {
    margin-left: auto;
  }
}

:deep(.operation-column) {
  height: 100%;
  display: flex;
  align-items: center;

  .more-action {
    position: relative;
    display: flex;
    align-items: center;
    justify-content: center;
    width: 24px;
    height: 24px;
    border-radius: 50%;
    cursor: pointer;

    & > i {
      position: absolute;
    }

    &:hover {
      background-color: #f0f1f5;
    }

    &.current-operate-row {
      background-color: #f0f1f5;
    }

    &.disabled {
      background-color: #fff;
      color: #dcdee5;
      cursor: not-allowed;
    }
  }
}
</style>

<style lang="scss">
.more-action-item {
  &.disabled {
    color: #dcdee5;
    cursor: not-allowed;
  }
}
</style><|MERGE_RESOLUTION|>--- conflicted
+++ resolved
@@ -26,10 +26,6 @@
 import { ValidateValuesFunc } from 'bkui-vue/lib/search-select/utils';
 import { parseIP } from '@/utils';
 
-const { DropdownMenu, DropdownItem } = Dropdown;
-
-const { t } = useI18n();
-
 const props = defineProps({
   filter: {
     type: Object as PropType<FilterType>,
@@ -41,6 +37,10 @@
     type: String,
   },
 });
+
+const { DropdownMenu, DropdownItem } = Dropdown;
+
+const { t } = useI18n();
 
 const { searchValue, filter } = useFilterHost(props);
 const validateValues: ValidateValuesFunc = async (item, values) => {
@@ -317,17 +317,12 @@
       }"
       ></HostOperations>
 
-<<<<<<< HEAD
-      <div class="flex-row align-items-center justify-content-arround search-selector-container">
+      <div class="search-selector-container">
         <resource-search-select
           v-model="searchValue"
           :resource-type="ResourceTypeEnum.CVM"
           :validate-values="validateValues"
         />
-=======
-      <div class="search-selector-container">
-        <resource-search-select v-model="searchValue" :resource-type="ResourceTypeEnum.CVM" value-behavior="need-key" />
->>>>>>> 398429de
         <slot name="recycleHistory"></slot>
       </div>
     </section>
