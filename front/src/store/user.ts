import { ref } from 'vue';
import { defineStore } from 'pinia';
import http, { jsonp } from '@/http';

export interface IUserItem {
  username: string;
  display_name: string;
  domain?: string;
  logo?: string;
  category_id?: string;
  id?: number;
  category_name?: string;
}

export interface ISearchResponse {
  code: number;
  data: {
    count?: number;
    results: IUserItem[];
  };
  message?: string;
  [key: string]: any;
}

export const useUserStore = defineStore('user', () => {
  const username = ref('');
  const searchLoading = ref(false);
  const userList = ref<IUserItem[]>([]);
  const memberDefaultList = ref<string[]>([]);

  // 获取当前用户信息
  const userInfo = async () => {
    const res = await http.get('/api/v1/web/users');
<<<<<<< HEAD
    username.value = res?.data?.username;
=======
    username.value = res.data.username;
    memberDefaultList.value.push(res.data.username);
  };

  const setMemberDefaultList = (list: string[]) => {
    memberDefaultList.value = list;
>>>>>>> a945246c
  };

  const searchUseBK = (value: string) => {
    const api = `${window.PROJECT_CONFIG.BK_COMPONENT_API_URL}/api/c/compapi/v2/usermanage/fs_list_users`;
    const params = {
      app_code: 'bk-magicbox',
      page: 1,
      page_size: 50,
      fuzzy_lookups: value,
    };
    return jsonp<ISearchResponse>(api, params);
  };

  const searchUseOther = (value: string): Promise<ISearchResponse> => {
    return http.get('/api/user/list', { user: value });
  };

  const getBKUser = (value: string[]) => {
    const api = `${window.PROJECT_CONFIG.BK_COMPONENT_API_URL}/api/c/compapi/v2/usermanage/fs_list_users`;
    // TODO: 100限制
    const params = {
      app_code: 'bk-magicbox',
      page: 1,
      page_size: 100,
      exact_lookups: value.join(','),
    };
    return jsonp<ISearchResponse>(api, params);
  };

  const getOtherUser = (value: string[]): Promise<ISearchResponse> => {
    return http.get('/api/user/list', { users: value });
  };

  // 适配未接入bk用户管理
  const searchUserFn = window.PROJECT_CONFIG.BK_COMPONENT_API_URL ? searchUseBK : searchUseOther;
  const getUserFn = window.PROJECT_CONFIG.BK_COMPONENT_API_URL ? getBKUser : getOtherUser;

  // 通过用户名精确获取用户，用于根据用户名，得到完全用户信息
  const getUserByName = async (value: string[]) => {
    const res = await getUserFn(value);
    const list = res?.data?.results || [];

    for (const user of list) {
      if (!userList.value.some((item) => item.username === user.username)) {
        userList.value.push(user);
      }
    }

    return list;
  };

  // 通过关键字模糊搜索用户，用于人员选择器
  const search = async (value: string) => {
    searchLoading.value = true;
    try {
      const res = await searchUserFn(value);
      return res?.data?.results || [];
    } finally {
      searchLoading.value = false;
    }
  };

  return {
    username,
    searchLoading,
    getUserByName,
    userList,
    userInfo,
    memberDefaultList,
    setMemberDefaultList,
    search,
  };
});<|MERGE_RESOLUTION|>--- conflicted
+++ resolved
@@ -26,21 +26,11 @@
   const username = ref('');
   const searchLoading = ref(false);
   const userList = ref<IUserItem[]>([]);
-  const memberDefaultList = ref<string[]>([]);
 
   // 获取当前用户信息
   const userInfo = async () => {
     const res = await http.get('/api/v1/web/users');
-<<<<<<< HEAD
     username.value = res?.data?.username;
-=======
-    username.value = res.data.username;
-    memberDefaultList.value.push(res.data.username);
-  };
-
-  const setMemberDefaultList = (list: string[]) => {
-    memberDefaultList.value = list;
->>>>>>> a945246c
   };
 
   const searchUseBK = (value: string) => {
@@ -109,8 +99,6 @@
     getUserByName,
     userList,
     userInfo,
-    memberDefaultList,
-    setMemberDefaultList,
     search,
   };
 });