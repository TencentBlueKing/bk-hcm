--- conflicted
+++ resolved
@@ -63,7 +63,6 @@
                 v-model={checkedImageId.value}
                 checked={checkedImageId.value === data.cloud_id}
                 label={data.cloud_id}
-<<<<<<< HEAD
                 onChange={() => {
                   checkedImageName.value = data.name;
                   checkedImageArchitecture.value = data.architecture;
@@ -71,9 +70,6 @@
                     props.changeOpSystemType(data.os_type === 'Linux' ? 'linux' : 'win');
                   }
                 }}
-=======
-                // onChange={() => handleChangeCheckedImage(data)}
->>>>>>> 5ce38bf5
                 >
                 { cell }
               </Radio>
