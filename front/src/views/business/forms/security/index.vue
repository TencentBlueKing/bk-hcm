<script lang="ts" setup>
import { useI18n } from 'vue-i18n';
import { Message } from 'bkui-vue';
import { ref, watch, nextTick } from 'vue';
import FormSelect from '@/views/business/components/form-select.vue';
import ResourceGroup from '@/components/resource-group/index.vue';
import { BusinessFormFilter } from '@/typings';
import { useBusinessStore } from '@/store';
import { useResourceAccountStore } from '@/store/useResourceAccountStore';
import useQueryList from '@/views/resource/resource-manage/hooks/use-query-list';
import { useWhereAmI } from '@/hooks/useWhereAmI';
import { type IBusinessItem } from '@/store/business-global';
import SecurityGroupManagerSelector from '@/views/resource/resource-manage/children/components/security/manager-selector/index.vue';
import BusinessSelector from '@/components/business-selector/business.vue';
import { useAccountBusiness } from '@/views/resource/resource-manage/hooks/use-account-business';

const { t } = useI18n();
const useBusiness = useBusinessStore();
const resourceAccountStore = useResourceAccountStore();

const formRef = ref(null);
const formSelectRef = ref(null);
const personSelectorRef = ref(null);
const type = ref('tcloud');
const formFilter = ref<any>({});
const cloudVpcId = ref('');
const submitLoading = ref(false);
const filter = ref<any>({
  filter: { op: 'and', rules: [{ field: 'vendor', op: 'eq', value: 'aws' }] },
});
let usageBizList = ref<IBusinessItem[]>([]);

const props = defineProps<{
  isFormDataChanged: boolean;
  show: boolean;
}>();
const emit = defineEmits(['cancel', 'success', 'update:isFormDataChanged']);
const handleFormFilter = (value: BusinessFormFilter) => {
  formFilter.value = { ...value };
  type.value = value.vendor;
  !props.isFormDataChanged && emit('update:isFormDataChanged', true);
};
const formData = ref({ name: '', memo: '', resource_group_name: '', usage_biz_ids: [] });

const rules = {
  resource_group_name: [
    {
      validator: (value: string) => value.length > 0,
      message: '资源组必填',
      trigger: 'blur',
    },
  ],
};
const { isResourcePage } = useWhereAmI();

const reset = () => {
  formData.value.name = '';
  formData.value.memo = '';
  formData.value.resource_group_name = '';
  formData.value.usage_biz_ids = [];
  nextTick(() => formRef.value.clearValidate());
};
const resetAll = () => {
  reset();
  personSelectorRef?.value?.reset?.();
};
const cancel = async () => {
  emit('cancel');
};
const submit = async () => {
  const { formData: personSelectorParams, validate } = personSelectorRef.value;
  await Promise.all([formSelectRef.value[0](), formRef.value.validate(), validate()]);
  const params: any = { ...formData.value, ...formFilter.value, ...personSelectorParams };
  if (type.value === 'aws') {
    params.extension = {
      cloud_vpc_id: cloudVpcId.value,
    };
    params.extension.cloud_vpc_id = cloudVpcId.value;
  } else if (type.value === 'azure') {
    params.extension = {
      resource_group_name: formData.value.resource_group_name,
    };
  }
  delete params.resource_group_name;
  if (!isResourcePage) {
    delete params.usage_biz_ids;
  }
  try {
    submitLoading.value = true;
    await useBusiness.addSecurity(params, isResourcePage);
    Message({
      theme: 'success',
      message: t('新增成功'),
    });
    emit('success');
  } catch (error) {
  } finally {
    submitLoading.value = false;
  }
};
const getAccountList = () => {
  const accountId = resourceAccountStore.resourceAccount?.id ?? '';
  if (!isResourcePage || !accountId) return;

<<<<<<< HEAD
  const { accountBizList } = useAccountBusiness(accountId);
  usageBizList = accountBizList;
=======
  const res = await accountStore.getAccountDetail(accountId);
  const { bk_biz_ids } = res?.data;
  // 账号业务列表等于-1时，管理业务使用全部业务，否则限定为账号业务列表
  if (bk_biz_ids?.[0] !== -1) {
    formData.value.usage_biz_ids = bk_biz_ids;
    usaBizs.value = businessGlobalStore.businessFullList.filter((item: any) => bk_biz_ids.includes(item.id));
  } else {
    formData.value.usage_biz_ids = [];
    usaBizs.value = [];
  }
  // 默认填充后，清除表单校验结果
  nextTick(() => formRef.value.clearValidate());
>>>>>>> d745cf5f
};

watch(
  () => formFilter.value.region,
  (val) => {
    if (val) {
      filter.value.filter.rules = [
        { field: 'vendor', op: 'eq', value: 'aws' },
        { field: 'region', op: 'eq', value: val },
      ];
    }
  },
);

watch(
  () => formFilter,
  () => {
    cloudVpcId.value = '';
  },
  {
    deep: true,
  },
);

watch(
  () => formData,
  () => {
    !props.isFormDataChanged && emit('update:isFormDataChanged', true);
  },
  { deep: true },
);

watch(
  () => props.show,
  (val) => {
    resetAll();
    if (val) {
      getAccountList();
    }
  },
  {
    immediate: true,
  },
);

const { datas, isLoading } = useQueryList(filter.value, 'vpcs'); // 只查aws的vpcs
</script>

<template>
  <div class="business-dialog-warp">
    <div class="form-manage-type" v-if="isResourcePage">
      管理类型：
      <span>平台管理</span>
    </div>
    <form-select
      @change="handleFormFilter"
      type="security"
      ref="formSelectRef"
      :show="props.show"
      :hidden="['vendor']"
    ></form-select>
    <bk-form class="form-subnet" label-width="150" :model="formData" :rules="rules" form-type="vertical" ref="formRef">
      <bk-form-item :label="t('名称')" class="item-warp" required property="name">
        <bk-input class="item-warp-component" v-model="formData.name" :placeholder="t('请输入安全组名称')" />
      </bk-form-item>

      <bk-form-item :label="t('备注')" class="item-warp">
        <bk-input
          type="textarea"
          class="item-warp-component"
          v-model="formData.memo"
          :resize="false"
          :placeholder="t('请输入备注')"
        />
      </bk-form-item>

      <bk-form-item v-if="type === 'aws'" :label="t('所属的vpc')" :loading="isLoading" class="item-warp" required>
        <bk-select class="item-warp-component" v-model="cloudVpcId">
          <bk-option
            v-for="(item, index) in datas"
            :key="index"
            :value="item.cloud_id"
            :label="`${item.cloud_id}（${item.name || '--'}）`"
          />
        </bk-select>
      </bk-form-item>
      <bk-form-item v-if="type === 'azure'" label="资源组" property="resource_group_name" required>
        <resource-group
          :vendor="formFilter.vendor"
          :region="formFilter.region"
          v-model="formData.resource_group_name"
        />
      </bk-form-item>
      <bk-form-item label="使用业务" property="usage_biz_ids" required v-if="isResourcePage">
        <business-selector
          v-model="formData.usage_biz_ids"
          :multiple="true"
          :clearable="true"
          :filterable="false"
          :collapse-tags="true"
          :data="usageBizList"
          :show-all="usageBizList ? false : true"
          :all-option-id="-1"
        />
      </bk-form-item>
      <security-group-manager-selector ref="personSelectorRef" />

      <bk-form-item label-width="150" class="item-warp">
        <bk-button class="item-warp-button" theme="primary" @click="submit" :loading="submitLoading">
          {{ t('提交创建') }}
        </bk-button>
        <bk-button class="ml10 item-warp-button" @click="cancel">
          {{ t('取消') }}
        </bk-button>
      </bk-form-item>
    </bk-form>
  </div>
</template>
<style lang="scss" scoped>
.form-subnet {
  .item-warp-button {
    min-width: 88px;
  }
}

.business-dialog-warp {
  padding: 30px 40px;
}

.form-manage-type {
  font-size: 14px;
  color: #4d4f56;
  line-height: 22px;

  > span {
    font-size: 12px;
    background: #f0f1f5;
    border-radius: 11px;
    width: 64px;
    height: 22px;
    display: inline-block;
    text-align: center;
  }
}
</style><|MERGE_RESOLUTION|>--- conflicted
+++ resolved
@@ -102,23 +102,11 @@
   const accountId = resourceAccountStore.resourceAccount?.id ?? '';
   if (!isResourcePage || !accountId) return;
 
-<<<<<<< HEAD
   const { accountBizList } = useAccountBusiness(accountId);
   usageBizList = accountBizList;
-=======
-  const res = await accountStore.getAccountDetail(accountId);
-  const { bk_biz_ids } = res?.data;
-  // 账号业务列表等于-1时，管理业务使用全部业务，否则限定为账号业务列表
-  if (bk_biz_ids?.[0] !== -1) {
-    formData.value.usage_biz_ids = bk_biz_ids;
-    usaBizs.value = businessGlobalStore.businessFullList.filter((item: any) => bk_biz_ids.includes(item.id));
-  } else {
-    formData.value.usage_biz_ids = [];
-    usaBizs.value = [];
-  }
+
   // 默认填充后，清除表单校验结果
   nextTick(() => formRef.value.clearValidate());
->>>>>>> d745cf5f
 };
 
 watch(
