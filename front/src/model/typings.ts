--- conflicted
+++ resolved
@@ -1,10 +1,6 @@
 import type { VNode } from 'vue';
 import type { Column as TableColumn } from 'bkui-vue/lib/table/props';
-<<<<<<< HEAD
-import { QueryRuleOPEnum } from '@/typings';
-=======
 import { RulesItem, QueryRuleOPEnum } from '@/typings';
->>>>>>> 8dfa8448
 import type { ResourceTypeEnum } from '@/common/resource-constant';
 
 export type ModelPropertyType =
