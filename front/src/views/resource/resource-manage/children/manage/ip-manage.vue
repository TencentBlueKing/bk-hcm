--- conflicted
+++ resolved
@@ -170,12 +170,8 @@
         }"
       />
       <bk-button
-<<<<<<< HEAD
         class="w100 ml10"
         :class="{ 'hcm-no-permision-btn': !authVerifyData?.permissionAction?.biz_iaas_resource_delete }"
-=======
-        class="w100 ml10 hcm-no-permision-btn"
->>>>>>> 68794995
         theme="primary"
         :disabled="authVerifyData?.permissionAction?.biz_iaas_resource_delete && selections.length <= 0"
         @click="
