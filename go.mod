module hcm

go 1.21

require (
	cloud.google.com/go/asset v1.19.0
	cloud.google.com/go/bigquery v1.59.1
	cloud.google.com/go/iam v1.1.7
	github.com/Azure/azure-sdk-for-go/sdk/azcore v1.9.1
	github.com/Azure/azure-sdk-for-go/sdk/azidentity v1.2.2
	github.com/Azure/azure-sdk-for-go/sdk/resourcemanager/compute/armcompute/v5 v5.2.0
	github.com/Azure/azure-sdk-for-go/sdk/resourcemanager/consumption/armconsumption v1.1.0
	github.com/Azure/azure-sdk-for-go/sdk/resourcemanager/network/armnetwork/v2 v2.1.0
	github.com/Azure/azure-sdk-for-go/sdk/resourcemanager/resources/armresources v1.1.1
	github.com/Azure/azure-sdk-for-go/sdk/resourcemanager/resources/armsubscriptions v1.0.0
	github.com/Azure/azure-sdk-for-go/sdk/resourcemanager/subscription/armsubscription v1.0.0
	github.com/TencentBlueKing/gopkg v1.1.0
	github.com/aws/aws-sdk-go v1.44.334
	github.com/emicklei/go-restful/v3 v3.10.2
	github.com/go-playground/validator/v10 v10.11.2
	github.com/go-sql-driver/mysql v1.7.1
	github.com/gogo/protobuf v1.3.2
	github.com/golang-jwt/jwt/v4 v4.5.0
	github.com/golang/protobuf v1.5.4
	github.com/huaweicloud/huaweicloud-sdk-go-v3 v0.1.40
	github.com/jmoiron/sqlx v1.3.5
	github.com/json-iterator/go v1.1.12
	github.com/microsoftgraph/msgraph-sdk-go v1.26.0
	github.com/pborman/uuid v1.2.1
	github.com/prometheus/client_golang v1.14.0
	github.com/shopspring/decimal v1.4.0
	github.com/smartystreets/goconvey v1.8.1
	github.com/spf13/pflag v1.0.5
	github.com/tencentcloud/tencentcloud-sdk-go/tencentcloud/billing v1.0.908
	github.com/tencentcloud/tencentcloud-sdk-go/tencentcloud/cam v1.0.908
	github.com/tencentcloud/tencentcloud-sdk-go/tencentcloud/cbs v1.0.908
	github.com/tencentcloud/tencentcloud-sdk-go/tencentcloud/clb v1.0.908
	github.com/tencentcloud/tencentcloud-sdk-go/tencentcloud/common v1.0.908
	github.com/tencentcloud/tencentcloud-sdk-go/tencentcloud/cvm v1.0.908
	github.com/tencentcloud/tencentcloud-sdk-go/tencentcloud/ssl v1.0.908
	github.com/tencentcloud/tencentcloud-sdk-go/tencentcloud/vpc v1.0.908
	github.com/tencentyun/cos-go-sdk-v5 v0.7.48
	github.com/tidwall/gjson v1.14.4
	go.etcd.io/etcd/api/v3 v3.5.13
	go.etcd.io/etcd/client/v3 v3.5.13
	go.uber.org/atomic v1.10.0
	go.uber.org/mock v0.2.0
	golang.org/x/time v0.5.0
	google.golang.org/api v0.172.0
	gopkg.in/yaml.v3 v3.0.1
)

require (
	cloud.google.com/go v0.112.2 // indirect
	cloud.google.com/go/accesscontextmanager v1.8.6 // indirect
	cloud.google.com/go/compute v1.24.0 // indirect
	cloud.google.com/go/compute/metadata v0.2.3 // indirect
	cloud.google.com/go/longrunning v0.5.6 // indirect
	cloud.google.com/go/orgpolicy v1.12.2 // indirect
	cloud.google.com/go/osconfig v1.12.6 // indirect
	github.com/apache/arrow/go/v14 v14.0.2 // indirect
	github.com/cjlapao/common-go v0.0.39 // indirect
	github.com/clbanning/mxj v1.8.4 // indirect
	github.com/davecgh/go-spew v1.1.1 // indirect
	github.com/felixge/httpsnoop v1.0.4 // indirect
	github.com/go-logr/logr v1.4.1 // indirect
	github.com/go-logr/stdr v1.2.2 // indirect
	github.com/google/go-querystring v1.0.0 // indirect
	github.com/gopherjs/gopherjs v1.17.2 // indirect
	github.com/jtolds/gls v4.20.0+incompatible // indirect
	github.com/microsoft/kiota-abstractions-go v1.6.0 // indirect
	github.com/microsoft/kiota-authentication-azure-go v1.0.2 // indirect
	github.com/microsoft/kiota-http-go v1.3.3 // indirect
	github.com/microsoft/kiota-serialization-form-go v1.0.0 // indirect
	github.com/microsoft/kiota-serialization-json-go v1.0.7 // indirect
	github.com/microsoft/kiota-serialization-multipart-go v1.0.0 // indirect
	github.com/microsoft/kiota-serialization-text-go v1.0.0 // indirect
	github.com/microsoftgraph/msgraph-sdk-go-core v1.0.2 // indirect
	github.com/pmezard/go-difflib v1.0.0 // indirect
	github.com/smarty/assertions v1.15.0 // indirect
	github.com/std-uritemplate/std-uritemplate/go v0.0.57 // indirect
	github.com/stretchr/testify v1.9.0 // indirect
	go.opentelemetry.io/contrib/instrumentation/google.golang.org/grpc/otelgrpc v0.49.0 // indirect
	go.opentelemetry.io/contrib/instrumentation/net/http/otelhttp v0.49.0 // indirect
	go.opentelemetry.io/otel v1.24.0 // indirect
	go.opentelemetry.io/otel/metric v1.24.0 // indirect
	go.opentelemetry.io/otel/trace v1.24.0 // indirect
	google.golang.org/genproto/googleapis/api v0.0.0-20240415180920-8c6c420018be // indirect
	google.golang.org/genproto/googleapis/rpc v0.0.0-20240415180920-8c6c420018be // indirect
)

require (
	github.com/Azure/azure-sdk-for-go/sdk/internal v1.5.2 // indirect
<<<<<<< HEAD
	github.com/jinzhu/inflection v1.0.0 // indirect
	github.com/jinzhu/now v1.1.5 // indirect
	github.com/mitchellh/mapstructure v1.4.3 // indirect
	github.com/mozillazg/go-httpheader v0.2.1 // indirect
	gorm.io/driver/mysql v1.5.6 // indirect
	gorm.io/gorm v1.25.10 // indirect
=======
	github.com/mitchellh/mapstructure v1.4.3 // indirect
	github.com/mozillazg/go-httpheader v0.2.1 // indirect
>>>>>>> 788fb8e8
)

require (
	github.com/AzureAD/microsoft-authentication-library-for-go v0.9.0 // indirect
	github.com/beorn7/perks v1.0.1 // indirect
	github.com/cespare/xxhash/v2 v2.2.0 // indirect
	github.com/coreos/go-semver v0.3.1 // indirect
	github.com/coreos/go-systemd/v22 v22.5.0 // indirect
	github.com/go-playground/locales v0.14.1 // indirect
	github.com/go-playground/universal-translator v0.18.1 // indirect
	github.com/goccy/go-json v0.10.2 // indirect
	github.com/golang/groupcache v0.0.0-20210331224755-41bb18bfe9da // indirect
	github.com/google/flatbuffers v23.5.26+incompatible // indirect
	github.com/google/s2a-go v0.1.7 // indirect
	github.com/google/uuid v1.6.0 // indirect
	github.com/googleapis/enterprise-certificate-proxy v0.3.2 // indirect
	github.com/googleapis/gax-go/v2 v2.12.3 // indirect
	github.com/jmespath/go-jmespath v0.4.0 // indirect
	github.com/klauspost/compress v1.16.7 // indirect
	github.com/klauspost/cpuid/v2 v2.2.7 // indirect
	github.com/kylelemons/godebug v1.1.0 // indirect
	github.com/leodido/go-urn v1.2.4 // indirect
	github.com/matttproud/golang_protobuf_extensions v1.0.4 // indirect
	github.com/modern-go/concurrent v0.0.0-20180306012644-bacd9c7ef1dd // indirect
	github.com/modern-go/reflect2 v1.0.2 // indirect
	github.com/pierrec/lz4/v4 v4.1.21 // indirect
	github.com/pkg/browser v0.0.0-20240102092130-5ac0b6a4141c // indirect
	github.com/prometheus/client_model v0.3.0 // indirect
	github.com/prometheus/common v0.39.0 // indirect
	github.com/prometheus/procfs v0.9.0 // indirect
	github.com/tidwall/match v1.1.1 // indirect
	github.com/tidwall/pretty v1.2.1 // indirect
	github.com/zeebo/xxh3 v1.0.2 // indirect
	go.etcd.io/etcd/client/pkg/v3 v3.5.13 // indirect
	go.mongodb.org/mongo-driver v1.12.0 // indirect
	go.opencensus.io v0.24.0 // indirect
	go.uber.org/multierr v1.9.0 // indirect
	go.uber.org/zap v1.24.0 // indirect
	golang.org/x/crypto v0.21.0 // indirect; indirectd
	golang.org/x/mod v0.13.0 // indirect
	golang.org/x/net v0.22.0 // indirect
	golang.org/x/oauth2 v0.18.0 // indirect
	golang.org/x/sync v0.6.0 // indirect
	golang.org/x/sys v0.18.0 // indirect
	golang.org/x/text v0.14.0 // indirect
	golang.org/x/tools v0.14.0 // indirect
	golang.org/x/xerrors v0.0.0-20231012003039-104605ab7028 // indirect
	google.golang.org/appengine v1.6.8 // indirect
	google.golang.org/genproto v0.0.0-20240227224415-6ceb2ff114de // indirect
	google.golang.org/grpc v1.63.2 // indirect
	google.golang.org/protobuf v1.33.0 // indirect
	gopkg.in/ini.v1 v1.67.0 // indirect
)<|MERGE_RESOLUTION|>--- conflicted
+++ resolved
@@ -91,17 +91,8 @@
 
 require (
 	github.com/Azure/azure-sdk-for-go/sdk/internal v1.5.2 // indirect
-<<<<<<< HEAD
-	github.com/jinzhu/inflection v1.0.0 // indirect
-	github.com/jinzhu/now v1.1.5 // indirect
 	github.com/mitchellh/mapstructure v1.4.3 // indirect
 	github.com/mozillazg/go-httpheader v0.2.1 // indirect
-	gorm.io/driver/mysql v1.5.6 // indirect
-	gorm.io/gorm v1.25.10 // indirect
-=======
-	github.com/mitchellh/mapstructure v1.4.3 // indirect
-	github.com/mozillazg/go-httpheader v0.2.1 // indirect
->>>>>>> 788fb8e8
 )
 
 require (
