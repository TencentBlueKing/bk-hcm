/*
 * TencentBlueKing is pleased to support the open source community by making
 * 蓝鲸智云 - 混合云管理平台 (BlueKing - Hybrid Cloud Management System) available.
 * Copyright (C) 2022 THL A29 Limited,
 * a Tencent company. All rights reserved.
 * Licensed under the MIT License (the "License");
 * you may not use this file except in compliance with the License.
 * You may obtain a copy of the License at http://opensource.org/licenses/MIT
 * Unless required by applicable law or agreed to in writing,
 * software distributed under the License is distributed on
 * an "AS IS" BASIS, WITHOUT WARRANTIES OR CONDITIONS OF ANY KIND,
 * either express or implied. See the License for the
 * specific language governing permissions and limitations under the License.
 *
 * We undertake not to change the open source license (MIT license) applicable
 *
 * to the current version of the project delivered to anyone in the future.
 */

package cmdb

import (
	"hcm/pkg/cc"
	"hcm/pkg/kit"
	"hcm/pkg/rest"
	"hcm/pkg/rest/client"
	apigateway "hcm/pkg/thirdparty/api-gateway"
	"hcm/pkg/thirdparty/api-gateway/bkuser"
	"hcm/pkg/thirdparty/api-gateway/discovery"
	"hcm/pkg/tools/ssl"

	"github.com/prometheus/client_golang/prometheus"
)

// Client is an api-gateway client to request cmdb.
type Client interface {
	SearchBusiness(kt *kit.Kit, params *SearchBizParams) (*SearchBizResult, error)
	SearchCloudArea(kt *kit.Kit, params *SearchCloudAreaParams) (*SearchCloudAreaResult, error)
	ListBizHost(kt *kit.Kit, params *ListBizHostParams) (*ListBizHostResult, error)
	SearchModule(kt *kit.Kit, params *SearchModuleParams) (*ModuleInfoResult, error)
	FindHostTopoRelation(kt *kit.Kit, params *FindHostTopoRelationParams) (*HostTopoRelationResult, error)
	FindHostBizRelations(kt *kit.Kit, params *HostModuleRelationParams) (*[]HostTopoRelation, error)
	ResourceWatch(kt *kit.Kit, params *WatchEventParams) (*WatchEventResult, error)
	GetBizBriefCacheTopo(kt *kit.Kit, params *GetBizBriefCacheTopoParams) (*GetBizBriefCacheTopoResult, error)
	DeleteCloudHostFromBiz(kt *kit.Kit, params *DeleteCloudHostFromBizParams) error
	AddCloudHostToBiz(kt *kit.Kit, params *AddCloudHostToBizParams) (*BatchCreateResult, error)
	ListHostWithoutBiz(kt *kit.Kit, req *ListHostWithoutBizParams) (*ListHostWithoutBizResult, error)
	ListResourcePoolHosts(kt *kit.Kit, params *ListResourcePoolHostsParams) (*ListResourcePoolHostsResult, error)
}

var (
	cmdbClient Client
)

// InitCmdbClient init esb client.
func InitCmdbClient(cfg *cc.ApiGateway, reg prometheus.Registerer) error {
	cli, err := NewClient(cfg, reg)
	if err != nil {
		return err
	}

	cmdbClient = cli
	return nil
}

// CmdbClient get cmdb client.
func CmdbClient() Client {
	return cmdbClient
}

// NewClient initialize a new cmdbApiGateWay client
func NewClient(cfg *cc.ApiGateway, bkUserCli bkuser.Client, reg prometheus.Registerer) (Client, error) {
	tls := &ssl.TLSConfig{
		InsecureSkipVerify: cfg.TLS.InsecureSkipVerify,
		CertFile:           cfg.TLS.CertFile,
		KeyFile:            cfg.TLS.KeyFile,
		CAFile:             cfg.TLS.CAFile,
		Password:           cfg.TLS.Password,
	}
	cli, err := client.NewClient(tls)
	if err != nil {
		return nil, err
	}

	c := &client.Capability{
		Client: cli,
		Discover: &discovery.Discovery{
			Name:    "cmdbApiGateWay",
			Servers: cfg.Endpoints,
		},
		MetricOpts: client.MetricOption{Register: reg},
	}
	restCli := rest.NewClient(c, "/api/v3")

	agw := &cmdbApiGateWay{
		config:    cfg,
		client:    restCli,
		bkUserCli: bkUserCli,
	}
	return agw, nil
}

var _ Client = (*cmdbApiGateWay)(nil)

// cmdbApiGateWay is an esb client to request cmdbApiGateWay.
type cmdbApiGateWay struct {
	config *cc.ApiGateway
	// http client instance
	client    rest.ClientInterface
	bkUserCli bkuser.Client
}

// DeleteCloudHostFromBiz ...
func (c *cmdbApiGateWay) DeleteCloudHostFromBiz(kt *kit.Kit, params *DeleteCloudHostFromBizParams) error {
	err := params.Validate()
	if err != nil {
		return err
	}
	_, err = apigateway.ApiGatewayCall[DeleteCloudHostFromBizParams, interface{}](c.client, c.bkUserCli, c.config,
		rest.DELETE, kt, params, "/deletemany/cloud_hosts")
	if err != nil {
		return err
	}
	return nil
}

// AddCloudHostToBiz ...
func (c *cmdbApiGateWay) AddCloudHostToBiz(kt *kit.Kit, params *AddCloudHostToBizParams) (*BatchCreateResult, error) {
	err := params.Validate()
	if err != nil {
		return nil, err
	}
	return apigateway.ApiGatewayCall[AddCloudHostToBizParams, BatchCreateResult](c.client, c.bkUserCli, c.config,
		rest.POST, kt, params, "/createmany/cloud_hosts")
}

// GetBizBriefCacheTopo 根据业务ID,查询该业务的全量简明拓扑树信息。
// 该业务拓扑的全量信息，包含了从业务这个根节点开始，到自定义层级实例(如果主线的拓扑层级中包含)，到集群、模块等中间的所有拓扑层级树数据。
func (c *cmdbApiGateWay) GetBizBriefCacheTopo(kt *kit.Kit, params *GetBizBriefCacheTopoParams) (
	*GetBizBriefCacheTopoResult, error) {

	err := params.Validate()
	if err != nil {
		return nil, err
	}
	return apigateway.ApiGatewayCall[GetBizBriefCacheTopoParams, GetBizBriefCacheTopoResult](c.client, c.bkUserCli,
		c.config, rest.GET, kt, params, "/cache/find/cache/topo/brief/biz/%d", params.BkBizID)
}

// ResourceWatch ...
func (c *cmdbApiGateWay) ResourceWatch(kt *kit.Kit, params *WatchEventParams) (*WatchEventResult, error) {
	err := params.Validate()
	if err != nil {
		return nil, err
	}
	return apigateway.ApiGatewayCall[WatchEventParams, WatchEventResult](c.client, c.bkUserCli, c.config, rest.POST,
		kt, params, "/event/watch/resource/%s", params.Resource)
}

// FindHostBizRelations ...
func (c *cmdbApiGateWay) FindHostBizRelations(kt *kit.Kit, params *HostModuleRelationParams) (*[]HostTopoRelation,
	error) {
	err := params.Validate()
	if err != nil {
		return nil, err
	}
<<<<<<< HEAD
	return apigateway.ApiGatewayCall[HostModuleRelationParams, []HostTopoRelation](c.client, c.bkUserCli, c.config,
		rest.POST, kt, params, "/hosts/modules/read")
=======
	return apigateway.ApiGatewayCall[HostModuleRelationParams, []HostTopoRelation](c.client, c.config, rest.POST, kt,
		params, "/hosts/modules/read")
>>>>>>> ebad9bc1
}

// FindHostTopoRelation ...
func (c *cmdbApiGateWay) FindHostTopoRelation(kt *kit.Kit, params *FindHostTopoRelationParams) (
	*HostTopoRelationResult, error) {

	if err := params.Validate(); err != nil {
		return nil, err
	}

	return apigateway.ApiGatewayCall[FindHostTopoRelationParams, HostTopoRelationResult](c.client, c.bkUserCli,
		c.config, rest.POST, kt, params, "/host/topo/relation/read")
}

// SearchModule ...
func (c *cmdbApiGateWay) SearchModule(kt *kit.Kit, params *SearchModuleParams) (*ModuleInfoResult, error) {
	err := params.Validate()
	if err != nil {
		return nil, err
	}

	// 0 代表了bk_supplier_account
	return apigateway.ApiGatewayCall[SearchModuleParams, ModuleInfoResult](c.client, c.bkUserCli, c.config, rest.POST,
		kt, params, "/module/search/0/%d/%d", params.BizID, params.BkSetID)
}

// ListBizHost ...
func (c *cmdbApiGateWay) ListBizHost(kt *kit.Kit, req *ListBizHostParams) (*ListBizHostResult, error) {
	err := req.Validate()
	if err != nil {
		return nil, err
	}
	return apigateway.ApiGatewayCall[ListBizHostParams, ListBizHostResult](c.client, c.bkUserCli, c.config, rest.POST,
		kt, req, "/hosts/app/%d/list_hosts", req.BizID)
}

// SearchBusiness ...
func (c *cmdbApiGateWay) SearchBusiness(kt *kit.Kit, req *SearchBizParams) (*SearchBizResult, error) {
	// 0 代表了bk_supplier_account
	return apigateway.ApiGatewayCall[SearchBizParams, SearchBizResult](c.client, c.bkUserCli, c.config, rest.POST,
		kt, req, "/biz/search/0")
}

// SearchCloudArea search cmdb cloud area
func (c *cmdbApiGateWay) SearchCloudArea(kt *kit.Kit, params *SearchCloudAreaParams) (*SearchCloudAreaResult, error) {

<<<<<<< HEAD
	return apigateway.ApiGatewayCall[SearchCloudAreaParams, SearchCloudAreaResult](c.client, c.bkUserCli, c.config,
		rest.POST, kt, params, "/findmany/cloudarea")
=======
	return apigateway.ApiGatewayCall[SearchCloudAreaParams, SearchCloudAreaResult](c.client, c.config, rest.POST, kt,
		params, "/findmany/cloudarea")
>>>>>>> ebad9bc1
}

// ListHostWithoutBiz list cmdb host without biz.
func (c *cmdbApiGateWay) ListHostWithoutBiz(kt *kit.Kit, req *ListHostWithoutBizParams) (
	*ListHostWithoutBizResult, error) {

	if err := req.Validate(); err != nil {
		return nil, err
	}
<<<<<<< HEAD
	return apigateway.ApiGatewayCall[ListHostWithoutBizParams, ListHostWithoutBizResult](c.client, c.bkUserCli,
		c.config, rest.POST, kt, req, "/hosts/list_hosts_without_app")
=======
	return apigateway.ApiGatewayCall[ListHostWithoutBizParams, ListHostWithoutBizResult](c.client, c.config,
		rest.POST, kt, req, "/hosts/list_hosts_without_app")
}

// ListResourcePoolHosts list resource pool hosts.
func (c *cmdbApiGateWay) ListResourcePoolHosts(kt *kit.Kit, params *ListResourcePoolHostsParams) (
	*ListResourcePoolHostsResult, error) {

	return apigateway.ApiGatewayCall[ListResourcePoolHostsParams, ListResourcePoolHostsResult](c.client, c.config,
		rest.POST, kt, params, "/hosts/list_resource_pool_hosts")
>>>>>>> ebad9bc1
}<|MERGE_RESOLUTION|>--- conflicted
+++ resolved
@@ -53,8 +53,8 @@
 )
 
 // InitCmdbClient init esb client.
-func InitCmdbClient(cfg *cc.ApiGateway, reg prometheus.Registerer) error {
-	cli, err := NewClient(cfg, reg)
+func InitCmdbClient(cfg *cc.ApiGateway, bkUserCli bkuser.Client, reg prometheus.Registerer) error {
+	cli, err := NewClient(cfg, bkUserCli, reg)
 	if err != nil {
 		return err
 	}
@@ -164,13 +164,8 @@
 	if err != nil {
 		return nil, err
 	}
-<<<<<<< HEAD
 	return apigateway.ApiGatewayCall[HostModuleRelationParams, []HostTopoRelation](c.client, c.bkUserCli, c.config,
 		rest.POST, kt, params, "/hosts/modules/read")
-=======
-	return apigateway.ApiGatewayCall[HostModuleRelationParams, []HostTopoRelation](c.client, c.config, rest.POST, kt,
-		params, "/hosts/modules/read")
->>>>>>> ebad9bc1
 }
 
 // FindHostTopoRelation ...
@@ -217,13 +212,8 @@
 // SearchCloudArea search cmdb cloud area
 func (c *cmdbApiGateWay) SearchCloudArea(kt *kit.Kit, params *SearchCloudAreaParams) (*SearchCloudAreaResult, error) {
 
-<<<<<<< HEAD
 	return apigateway.ApiGatewayCall[SearchCloudAreaParams, SearchCloudAreaResult](c.client, c.bkUserCli, c.config,
 		rest.POST, kt, params, "/findmany/cloudarea")
-=======
-	return apigateway.ApiGatewayCall[SearchCloudAreaParams, SearchCloudAreaResult](c.client, c.config, rest.POST, kt,
-		params, "/findmany/cloudarea")
->>>>>>> ebad9bc1
 }
 
 // ListHostWithoutBiz list cmdb host without biz.
@@ -233,19 +223,14 @@
 	if err := req.Validate(); err != nil {
 		return nil, err
 	}
-<<<<<<< HEAD
 	return apigateway.ApiGatewayCall[ListHostWithoutBizParams, ListHostWithoutBizResult](c.client, c.bkUserCli,
 		c.config, rest.POST, kt, req, "/hosts/list_hosts_without_app")
-=======
-	return apigateway.ApiGatewayCall[ListHostWithoutBizParams, ListHostWithoutBizResult](c.client, c.config,
-		rest.POST, kt, req, "/hosts/list_hosts_without_app")
 }
 
 // ListResourcePoolHosts list resource pool hosts.
 func (c *cmdbApiGateWay) ListResourcePoolHosts(kt *kit.Kit, params *ListResourcePoolHostsParams) (
 	*ListResourcePoolHostsResult, error) {
 
-	return apigateway.ApiGatewayCall[ListResourcePoolHostsParams, ListResourcePoolHostsResult](c.client, c.config,
-		rest.POST, kt, params, "/hosts/list_resource_pool_hosts")
->>>>>>> ebad9bc1
+	return apigateway.ApiGatewayCall[ListResourcePoolHostsParams, ListResourcePoolHostsResult](c.client, c.bkUserCli,
+		c.config, rest.POST, kt, params, "/hosts/list_resource_pool_hosts")
 }