--- conflicted
+++ resolved
@@ -25,26 +25,18 @@
 
 // Client is a huawei api client
 type Client struct {
-<<<<<<< HEAD
-	Account *AccountClient
-	Vpc     *VpcClient
-	Subnet  *SubnetClient
-=======
 	Account       *AccountClient
 	SecurityGroup *SecurityGroupClient
->>>>>>> 8fd0c459
+	Vpc           *VpcClient
+	Subnet        *SubnetClient
 }
 
 // NewClient create a new huawei api client.
 func NewClient(client rest.ClientInterface) *Client {
 	return &Client{
-<<<<<<< HEAD
-		Account: NewAccountClient(client),
-		Vpc:     NewVpcClient(client),
-		Subnet:  NewSubnetClient(client),
-=======
 		Account:       NewAccountClient(client),
+		Vpc:           NewVpcClient(client),
+		Subnet:        NewSubnetClient(client),
 		SecurityGroup: NewCloudSecurityGroupClient(client),
->>>>>>> 8fd0c459
 	}
 }