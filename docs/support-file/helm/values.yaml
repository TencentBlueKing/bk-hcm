--- conflicted
+++ resolved
@@ -930,7 +930,6 @@
     # the password to decrypt the certificate.
     password:
 
-<<<<<<< HEAD
 
 # bkUser 用户管理配置
 bkUser:
@@ -1015,7 +1014,7 @@
     caFile:
     # the password to decrypt the certificate.
     password:
-=======
+
 compatibility:
   # 旧版本deployment中spec.selector.matchLabels 缺少component标签。
   # 如果helm已经被部署，修改selector属性将导致变更失败，需要重新部署。
@@ -1023,5 +1022,4 @@
   noComponentInMatchLabels: false
 
 # ccHostPoolBiz cmdb host pool biz id
-ccHostPoolBiz: 1
->>>>>>> ebad9bc1
+ccHostPoolBiz: 1